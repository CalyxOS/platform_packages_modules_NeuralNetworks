--- conflicted
+++ resolved
@@ -204,14 +204,9 @@
         case Version::ANDROID_R:
             return ANEURALNETWORKS_FEATURE_LEVEL_4;
         case Version::ANDROID_S:
-<<<<<<< HEAD
-        case Version::CURRENT_RUNTIME:
-            return ANEURALNETWORKS_FEATURE_LEVEL_5;
-=======
             return ANEURALNETWORKS_FEATURE_LEVEL_5;
         case Version::CURRENT_RUNTIME:
             break;
->>>>>>> ec8ecb2e
     }
     LOG(FATAL) << "Unsupported driver feature level: " << featureLevel;
     return -1;

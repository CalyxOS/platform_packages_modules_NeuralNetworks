--- conflicted
+++ resolved
@@ -143,12 +143,8 @@
      *                - INVALID_ARGUMENT if one of the input arguments is
      *                  invalid
      */
-<<<<<<< HEAD
-    ErrorStatus prepareModel(const Model& model, const sp<IPreparedModelCallback>& callback);
-=======
     ErrorStatus prepareModel(const Model& model, ExecutionPreference preference,
                              const sp<IPreparedModelCallback>& callback);
->>>>>>> 51004bf4
 
     /**
      * Returns the current status of a driver.

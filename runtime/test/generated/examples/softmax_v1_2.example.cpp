// clang-format off
// Generated file (from: softmax_v1_2.mod.py). Do not edit
std::vector<MixedTypedExample> examples = {
// Begin of an example
{
.operands = {
//Input(s)
{ // See tools/test_generator/include/TestHarness.h:MixedTyped
  // int -> FLOAT32 map
  {{0, {1.0f, 2.0f, 3.0f, 4.0f, 5.0f, -1.0f, -2.0f, -3.0f, -4.0f, -5.0f, 1.0f, 2.0f, 3.0f, 4.0f, 5.0f, -1.0f, -2.0f, -3.0f, -4.0f, -5.0f, 1.0f, 2.0f, 3.0f, 4.0f, 5.0f, -1.0f, -2.0f, -3.0f, -4.0f, -5.0f, 1.0f, 2.0f, 3.0f, 4.0f, 5.0f, -1.0f, -2.0f, -3.0f, -4.0f, -5.0f}}},
  // int -> INT32 map
  {},
  // int -> QUANT8_ASYMM map
  {},
  // int -> QUANT16_SYMM map
  {},
  // int -> FLOAT16 map
  {},
},
//Output(s)
{ // See tools/test_generator/include/TestHarness.h:MixedTyped
  // int -> FLOAT32 map
  {{0, {0.011656231f, 0.031684921f, 0.086128544f, 0.234121657f, 0.636408647f, 0.636408647f, 0.234121657f, 0.086128544f, 0.031684921f, 0.011656231f, 0.011656231f, 0.031684921f, 0.086128544f, 0.234121657f, 0.636408647f, 0.636408647f, 0.234121657f, 0.086128544f, 0.031684921f, 0.011656231f, 0.011656231f, 0.031684921f, 0.086128544f, 0.234121657f, 0.636408647f, 0.636408647f, 0.234121657f, 0.086128544f, 0.031684921f, 0.011656231f, 0.011656231f, 0.031684921f, 0.086128544f, 0.234121657f, 0.636408647f, 0.636408647f, 0.234121657f, 0.086128544f, 0.031684921f, 0.011656231f}}},
  // int -> INT32 map
  {},
  // int -> QUANT8_ASYMM map
  {},
  // int -> QUANT16_SYMM map
  {},
  // int -> FLOAT16 map
  {},
}
},
}, // End of an example
};

std::vector<MixedTypedExample> examples_dim1_axis0 = {
// Begin of an example
{
.operands = {
//Input(s)
{ // See tools/test_generator/include/TestHarness.h:MixedTyped
  // int -> FLOAT32 map
  {{0, {1.0f, 2.0f, 3.0f, 4.0f, 5.0f}}},
  // int -> INT32 map
  {},
  // int -> QUANT8_ASYMM map
  {},
  // int -> QUANT16_SYMM map
  {},
  // int -> FLOAT16 map
  {},
},
//Output(s)
{ // See tools/test_generator/include/TestHarness.h:MixedTyped
  // int -> FLOAT32 map
  {{0, {0.011656231f, 0.031684921f, 0.086128544f, 0.234121657f, 0.636408647f}}},
  // int -> INT32 map
  {},
  // int -> QUANT8_ASYMM map
  {},
  // int -> QUANT16_SYMM map
  {},
  // int -> FLOAT16 map
  {},
}
},
}, // End of an example
};

std::vector<MixedTypedExample> examples_dim3_axis2 = {
// Begin of an example
{
.operands = {
//Input(s)
{ // See tools/test_generator/include/TestHarness.h:MixedTyped
  // int -> FLOAT32 map
  {{0, {1.0f, 2.0f, 3.0f, 4.0f, 5.0f, -1.0f, -2.0f, -3.0f, -4.0f, -5.0f, 1.0f, 2.0f, 3.0f, 4.0f, 5.0f, -1.0f, -2.0f, -3.0f, -4.0f, -5.0f}}},
  // int -> INT32 map
  {},
  // int -> QUANT8_ASYMM map
  {},
  // int -> QUANT16_SYMM map
  {},
  // int -> FLOAT16 map
  {},
},
//Output(s)
{ // See tools/test_generator/include/TestHarness.h:MixedTyped
  // int -> FLOAT32 map
  {{0, {0.011656231f, 0.031684921f, 0.086128544f, 0.234121657f, 0.636408647f, 0.636408647f, 0.234121657f, 0.086128544f, 0.031684921f, 0.011656231f, 0.011656231f, 0.031684921f, 0.086128544f, 0.234121657f, 0.636408647f, 0.636408647f, 0.234121657f, 0.086128544f, 0.031684921f, 0.011656231f}}},
  // int -> INT32 map
  {},
  // int -> QUANT8_ASYMM map
  {},
  // int -> QUANT16_SYMM map
  {},
  // int -> FLOAT16 map
  {},
}
},
}, // End of an example
};

std::vector<MixedTypedExample> examples_relaxed = {
// Begin of an example
{
.operands = {
//Input(s)
{ // See tools/test_generator/include/TestHarness.h:MixedTyped
  // int -> FLOAT32 map
  {{0, {1.0f, 2.0f, 3.0f, 4.0f, 5.0f, -1.0f, -2.0f, -3.0f, -4.0f, -5.0f, 1.0f, 2.0f, 3.0f, 4.0f, 5.0f, -1.0f, -2.0f, -3.0f, -4.0f, -5.0f, 1.0f, 2.0f, 3.0f, 4.0f, 5.0f, -1.0f, -2.0f, -3.0f, -4.0f, -5.0f, 1.0f, 2.0f, 3.0f, 4.0f, 5.0f, -1.0f, -2.0f, -3.0f, -4.0f, -5.0f}}},
  // int -> INT32 map
  {},
  // int -> QUANT8_ASYMM map
  {},
  // int -> QUANT16_SYMM map
  {},
  // int -> FLOAT16 map
  {},
},
//Output(s)
{ // See tools/test_generator/include/TestHarness.h:MixedTyped
  // int -> FLOAT32 map
  {{0, {0.011656231f, 0.031684921f, 0.086128544f, 0.234121657f, 0.636408647f, 0.636408647f, 0.234121657f, 0.086128544f, 0.031684921f, 0.011656231f, 0.011656231f, 0.031684921f, 0.086128544f, 0.234121657f, 0.636408647f, 0.636408647f, 0.234121657f, 0.086128544f, 0.031684921f, 0.011656231f, 0.011656231f, 0.031684921f, 0.086128544f, 0.234121657f, 0.636408647f, 0.636408647f, 0.234121657f, 0.086128544f, 0.031684921f, 0.011656231f, 0.011656231f, 0.031684921f, 0.086128544f, 0.234121657f, 0.636408647f, 0.636408647f, 0.234121657f, 0.086128544f, 0.031684921f, 0.011656231f}}},
  // int -> INT32 map
  {},
  // int -> QUANT8_ASYMM map
  {},
  // int -> QUANT16_SYMM map
  {},
  // int -> FLOAT16 map
  {},
}
},
}, // End of an example
};

std::vector<MixedTypedExample> examples_relaxed_dim1_axis0 = {
// Begin of an example
{
.operands = {
//Input(s)
{ // See tools/test_generator/include/TestHarness.h:MixedTyped
  // int -> FLOAT32 map
  {{0, {1.0f, 2.0f, 3.0f, 4.0f, 5.0f}}},
  // int -> INT32 map
  {},
  // int -> QUANT8_ASYMM map
  {},
  // int -> QUANT16_SYMM map
  {},
  // int -> FLOAT16 map
  {},
},
//Output(s)
{ // See tools/test_generator/include/TestHarness.h:MixedTyped
  // int -> FLOAT32 map
  {{0, {0.011656231f, 0.031684921f, 0.086128544f, 0.234121657f, 0.636408647f}}},
  // int -> INT32 map
  {},
  // int -> QUANT8_ASYMM map
  {},
  // int -> QUANT16_SYMM map
  {},
  // int -> FLOAT16 map
  {},
}
},
}, // End of an example
};

std::vector<MixedTypedExample> examples_relaxed_dim3_axis2 = {
// Begin of an example
{
.operands = {
//Input(s)
{ // See tools/test_generator/include/TestHarness.h:MixedTyped
  // int -> FLOAT32 map
  {{0, {1.0f, 2.0f, 3.0f, 4.0f, 5.0f, -1.0f, -2.0f, -3.0f, -4.0f, -5.0f, 1.0f, 2.0f, 3.0f, 4.0f, 5.0f, -1.0f, -2.0f, -3.0f, -4.0f, -5.0f}}},
  // int -> INT32 map
  {},
  // int -> QUANT8_ASYMM map
  {},
  // int -> QUANT16_SYMM map
  {},
  // int -> FLOAT16 map
  {},
},
//Output(s)
{ // See tools/test_generator/include/TestHarness.h:MixedTyped
  // int -> FLOAT32 map
  {{0, {0.011656231f, 0.031684921f, 0.086128544f, 0.234121657f, 0.636408647f, 0.636408647f, 0.234121657f, 0.086128544f, 0.031684921f, 0.011656231f, 0.011656231f, 0.031684921f, 0.086128544f, 0.234121657f, 0.636408647f, 0.636408647f, 0.234121657f, 0.086128544f, 0.031684921f, 0.011656231f}}},
  // int -> INT32 map
  {},
  // int -> QUANT8_ASYMM map
  {},
  // int -> QUANT16_SYMM map
  {},
  // int -> FLOAT16 map
  {},
}
},
}, // End of an example
};

std::vector<MixedTypedExample> examples_float16 = {
// Begin of an example
{
.operands = {
//Input(s)
{ // See tools/test_generator/include/TestHarness.h:MixedTyped
  // int -> FLOAT32 map
  {},
  // int -> INT32 map
  {},
  // int -> QUANT8_ASYMM map
  {},
  // int -> QUANT16_ASYMM map
  {},
  // int -> FLOAT16 map
  {{0, {1.0f, 2.0f, 3.0f, 4.0f, 5.0f, -1.0f, -2.0f, -3.0f, -4.0f, -5.0f, 1.0f, 2.0f, 3.0f, 4.0f, 5.0f, -1.0f, -2.0f, -3.0f, -4.0f, -5.0f, 1.0f, 2.0f, 3.0f, 4.0f, 5.0f, -1.0f, -2.0f, -3.0f, -4.0f, -5.0f, 1.0f, 2.0f, 3.0f, 4.0f, 5.0f, -1.0f, -2.0f, -3.0f, -4.0f, -5.0f}}},
},
//Output(s)
{ // See tools/test_generator/include/TestHarness.h:MixedTyped
  // int -> FLOAT32 map
  {},
  // int -> INT32 map
  {},
  // int -> QUANT8_ASYMM map
  {},
  // int -> QUANT16_ASYMM map
  {},
  // int -> FLOAT16 map
  {{0, {0.011656231246888638f, 0.03168492019176483f, 0.08612854033708572f, 0.2341216504573822f, 0.6364086270332336f, 0.6364086270332336f, 0.2341216504573822f, 0.08612854033708572f, 0.03168492019176483f, 0.011656231246888638f, 0.011656231246888638f, 0.03168492019176483f, 0.08612854033708572f, 0.2341216504573822f, 0.6364086270332336f, 0.6364086270332336f, 0.2341216504573822f, 0.08612854033708572f, 0.03168492019176483f, 0.011656231246888638f, 0.011656231246888638f, 0.03168492019176483f, 0.08612854033708572f, 0.2341216504573822f, 0.6364086270332336f, 0.6364086270332336f, 0.2341216504573822f, 0.08612854033708572f, 0.03168492019176483f, 0.011656231246888638f, 0.011656231246888638f, 0.03168492019176483f, 0.08612854033708572f, 0.2341216504573822f, 0.6364086270332336f, 0.6364086270332336f, 0.2341216504573822f, 0.08612854033708572f, 0.03168492019176483f, 0.011656231246888638f}}},
}
},
}, // End of an example
};

std::vector<MixedTypedExample> examples_float16_dim1_axis0 = {
// Begin of an example
{
.operands = {
//Input(s)
{ // See tools/test_generator/include/TestHarness.h:MixedTyped
  // int -> FLOAT32 map
  {},
  // int -> INT32 map
  {},
  // int -> QUANT8_ASYMM map
  {},
  // int -> QUANT16_ASYMM map
  {},
  // int -> FLOAT16 map
  {{0, {1.0f, 2.0f, 3.0f, 4.0f, 5.0f}}},
},
//Output(s)
{ // See tools/test_generator/include/TestHarness.h:MixedTyped
  // int -> FLOAT32 map
  {},
  // int -> INT32 map
  {},
  // int -> QUANT8_ASYMM map
  {},
  // int -> QUANT16_ASYMM map
  {},
  // int -> FLOAT16 map
  {{0, {0.011656231246888638f, 0.03168492019176483f, 0.08612854033708572f, 0.2341216504573822f, 0.6364086270332336f}}},
}
},
}, // End of an example
};

std::vector<MixedTypedExample> examples_float16_dim3_axis2 = {
// Begin of an example
{
.operands = {
//Input(s)
{ // See tools/test_generator/include/TestHarness.h:MixedTyped
  // int -> FLOAT32 map
  {},
  // int -> INT32 map
  {},
  // int -> QUANT8_ASYMM map
  {},
  // int -> QUANT16_ASYMM map
  {},
  // int -> FLOAT16 map
  {{0, {1.0f, 2.0f, 3.0f, 4.0f, 5.0f, -1.0f, -2.0f, -3.0f, -4.0f, -5.0f, 1.0f, 2.0f, 3.0f, 4.0f, 5.0f, -1.0f, -2.0f, -3.0f, -4.0f, -5.0f}}},
},
//Output(s)
{ // See tools/test_generator/include/TestHarness.h:MixedTyped
  // int -> FLOAT32 map
  {},
  // int -> INT32 map
  {},
  // int -> QUANT8_ASYMM map
  {},
  // int -> QUANT16_ASYMM map
  {},
  // int -> FLOAT16 map
  {{0, {0.011656231246888638f, 0.03168492019176483f, 0.08612854033708572f, 0.2341216504573822f, 0.6364086270332336f, 0.6364086270332336f, 0.2341216504573822f, 0.08612854033708572f, 0.03168492019176483f, 0.011656231246888638f, 0.011656231246888638f, 0.03168492019176483f, 0.08612854033708572f, 0.2341216504573822f, 0.6364086270332336f, 0.6364086270332336f, 0.2341216504573822f, 0.08612854033708572f, 0.03168492019176483f, 0.011656231246888638f}}},
}
},
}, // End of an example
};

std::vector<MixedTypedExample> examples_quant8 = {
// Begin of an example
{
.operands = {
//Input(s)
{ // See tools/test_generator/include/TestHarness.h:MixedTyped
  // int -> FLOAT32 map
  {},
  // int -> INT32 map
  {},
  // int -> QUANT8_ASYMM map
  {{0, {132, 136, 140, 144, 148, 124, 120, 116, 112, 108, 132, 136, 140, 144, 148, 124, 120, 116, 112, 108, 132, 136, 140, 144, 148, 124, 120, 116, 112, 108, 132, 136, 140, 144, 148, 124, 120, 116, 112, 108}}},
  // int -> QUANT16_SYMM map
  {},
  // int -> FLOAT16 map
  {},
},
//Output(s)
{ // See tools/test_generator/include/TestHarness.h:MixedTyped
  // int -> FLOAT32 map
  {},
  // int -> INT32 map
  {},
  // int -> QUANT8_ASYMM map
  {{0, {3, 8, 22, 60, 163, 163, 60, 22, 8, 3, 3, 8, 22, 60, 163, 163, 60, 22, 8, 3, 3, 8, 22, 60, 163, 163, 60, 22, 8, 3, 3, 8, 22, 60, 163, 163, 60, 22, 8, 3}}},
  // int -> QUANT16_SYMM map
  {},
  // int -> FLOAT16 map
  {},
}
},
}, // End of an example
};

std::vector<MixedTypedExample> examples_quant8_dim1_axis0 = {
// Begin of an example
{
.operands = {
//Input(s)
{ // See tools/test_generator/include/TestHarness.h:MixedTyped
  // int -> FLOAT32 map
  {},
  // int -> INT32 map
  {},
  // int -> QUANT8_ASYMM map
  {{0, {132, 136, 140, 144, 148}}},
  // int -> QUANT16_SYMM map
  {},
  // int -> FLOAT16 map
  {},
},
//Output(s)
{ // See tools/test_generator/include/TestHarness.h:MixedTyped
  // int -> FLOAT32 map
  {},
  // int -> INT32 map
  {},
  // int -> QUANT8_ASYMM map
  {{0, {3, 8, 22, 60, 163}}},
  // int -> QUANT16_SYMM map
  {},
  // int -> FLOAT16 map
  {},
}
},
}, // End of an example
};

std::vector<MixedTypedExample> examples_quant8_dim3_axis2 = {
// Begin of an example
{
.operands = {
//Input(s)
{ // See tools/test_generator/include/TestHarness.h:MixedTyped
  // int -> FLOAT32 map
  {},
  // int -> INT32 map
  {},
  // int -> QUANT8_ASYMM map
  {{0, {132, 136, 140, 144, 148, 124, 120, 116, 112, 108, 132, 136, 140, 144, 148, 124, 120, 116, 112, 108}}},
  // int -> QUANT16_SYMM map
  {},
  // int -> FLOAT16 map
  {},
},
//Output(s)
{ // See tools/test_generator/include/TestHarness.h:MixedTyped
  // int -> FLOAT32 map
  {},
  // int -> INT32 map
  {},
  // int -> QUANT8_ASYMM map
  {{0, {3, 8, 22, 60, 163, 163, 60, 22, 8, 3, 3, 8, 22, 60, 163, 163, 60, 22, 8, 3}}},
  // int -> QUANT16_SYMM map
  {},
  // int -> FLOAT16 map
  {},
}
},
}, // End of an example
};

std::vector<MixedTypedExample> examples_2 = {
// Begin of an example
{
.operands = {
//Input(s)
{ // See tools/test_generator/include/TestHarness.h:MixedTyped
  // int -> FLOAT32 map
  {{0, {1.0f, 2.0f, 3.0f, 4.0f, 5.0f, -1.0f, -2.0f, -3.0f, -4.0f, -5.0f, 1.0f, 2.0f, 3.0f, 4.0f, 5.0f, -1.0f, -2.0f, -3.0f, -4.0f, -5.0f, 1.0f, 2.0f, 3.0f, 4.0f, 5.0f, -1.0f, -2.0f, -3.0f, -4.0f, -5.0f, 1.0f, 2.0f, 3.0f, 4.0f, 5.0f, -1.0f, -2.0f, -3.0f, -4.0f, -5.0f}}},
  // int -> INT32 map
  {},
  // int -> QUANT8_ASYMM map
  {},
  // int -> QUANT16_SYMM map
  {},
  // int -> FLOAT16 map
  {},
},
//Output(s)
{ // See tools/test_generator/include/TestHarness.h:MixedTyped
  // int -> FLOAT32 map
  {{0, {0.2f, 0.2f, 0.2f, 0.2f, 0.2f, 0.2f, 0.2f, 0.2f, 0.2f, 0.2f, 0.2f, 0.2f, 0.2f, 0.2f, 0.2f, 0.2f, 0.2f, 0.2f, 0.2f, 0.2f, 0.2f, 0.2f, 0.2f, 0.2f, 0.2f, 0.2f, 0.2f, 0.2f, 0.2f, 0.2f, 0.2f, 0.2f, 0.2f, 0.2f, 0.2f, 0.2f, 0.2f, 0.2f, 0.2f, 0.2f}}},
  // int -> INT32 map
  {},
  // int -> QUANT8_ASYMM map
  {},
  // int -> QUANT16_SYMM map
  {},
  // int -> FLOAT16 map
  {},
}
},
}, // End of an example
};

std::vector<MixedTypedExample> examples_dim1_axis0_2 = {
// Begin of an example
{
.operands = {
//Input(s)
{ // See tools/test_generator/include/TestHarness.h:MixedTyped
  // int -> FLOAT32 map
  {{0, {1.0f, 2.0f, 3.0f, 4.0f, 5.0f}}},
  // int -> INT32 map
  {},
  // int -> QUANT8_ASYMM map
  {},
  // int -> QUANT16_SYMM map
  {},
  // int -> FLOAT16 map
  {},
},
//Output(s)
{ // See tools/test_generator/include/TestHarness.h:MixedTyped
  // int -> FLOAT32 map
  {{0, {0.2f, 0.2f, 0.2f, 0.2f, 0.2f}}},
  // int -> INT32 map
  {},
  // int -> QUANT8_ASYMM map
  {},
  // int -> QUANT16_SYMM map
  {},
  // int -> FLOAT16 map
  {},
}
},
}, // End of an example
};

std::vector<MixedTypedExample> examples_dim3_axis2_2 = {
// Begin of an example
{
.operands = {
//Input(s)
{ // See tools/test_generator/include/TestHarness.h:MixedTyped
  // int -> FLOAT32 map
  {{0, {1.0f, 2.0f, 3.0f, 4.0f, 5.0f, -1.0f, -2.0f, -3.0f, -4.0f, -5.0f, 1.0f, 2.0f, 3.0f, 4.0f, 5.0f, -1.0f, -2.0f, -3.0f, -4.0f, -5.0f}}},
  // int -> INT32 map
  {},
  // int -> QUANT8_ASYMM map
  {},
  // int -> QUANT16_SYMM map
  {},
  // int -> FLOAT16 map
  {},
},
//Output(s)
{ // See tools/test_generator/include/TestHarness.h:MixedTyped
  // int -> FLOAT32 map
  {{0, {0.2f, 0.2f, 0.2f, 0.2f, 0.2f, 0.2f, 0.2f, 0.2f, 0.2f, 0.2f, 0.2f, 0.2f, 0.2f, 0.2f, 0.2f, 0.2f, 0.2f, 0.2f, 0.2f, 0.2f}}},
  // int -> INT32 map
  {},
  // int -> QUANT8_ASYMM map
  {},
  // int -> QUANT16_SYMM map
  {},
  // int -> FLOAT16 map
  {},
}
},
}, // End of an example
};

std::vector<MixedTypedExample> examples_relaxed_2 = {
// Begin of an example
{
.operands = {
//Input(s)
{ // See tools/test_generator/include/TestHarness.h:MixedTyped
  // int -> FLOAT32 map
  {{0, {1.0f, 2.0f, 3.0f, 4.0f, 5.0f, -1.0f, -2.0f, -3.0f, -4.0f, -5.0f, 1.0f, 2.0f, 3.0f, 4.0f, 5.0f, -1.0f, -2.0f, -3.0f, -4.0f, -5.0f, 1.0f, 2.0f, 3.0f, 4.0f, 5.0f, -1.0f, -2.0f, -3.0f, -4.0f, -5.0f, 1.0f, 2.0f, 3.0f, 4.0f, 5.0f, -1.0f, -2.0f, -3.0f, -4.0f, -5.0f}}},
  // int -> INT32 map
  {},
  // int -> QUANT8_ASYMM map
  {},
  // int -> QUANT16_SYMM map
  {},
  // int -> FLOAT16 map
  {},
},
//Output(s)
{ // See tools/test_generator/include/TestHarness.h:MixedTyped
  // int -> FLOAT32 map
  {{0, {0.2f, 0.2f, 0.2f, 0.2f, 0.2f, 0.2f, 0.2f, 0.2f, 0.2f, 0.2f, 0.2f, 0.2f, 0.2f, 0.2f, 0.2f, 0.2f, 0.2f, 0.2f, 0.2f, 0.2f, 0.2f, 0.2f, 0.2f, 0.2f, 0.2f, 0.2f, 0.2f, 0.2f, 0.2f, 0.2f, 0.2f, 0.2f, 0.2f, 0.2f, 0.2f, 0.2f, 0.2f, 0.2f, 0.2f, 0.2f}}},
  // int -> INT32 map
  {},
  // int -> QUANT8_ASYMM map
  {},
  // int -> QUANT16_SYMM map
  {},
  // int -> FLOAT16 map
  {},
}
},
}, // End of an example
};

std::vector<MixedTypedExample> examples_relaxed_dim1_axis0_2 = {
// Begin of an example
{
.operands = {
//Input(s)
{ // See tools/test_generator/include/TestHarness.h:MixedTyped
  // int -> FLOAT32 map
  {{0, {1.0f, 2.0f, 3.0f, 4.0f, 5.0f}}},
  // int -> INT32 map
  {},
  // int -> QUANT8_ASYMM map
  {},
  // int -> QUANT16_SYMM map
  {},
  // int -> FLOAT16 map
  {},
},
//Output(s)
{ // See tools/test_generator/include/TestHarness.h:MixedTyped
  // int -> FLOAT32 map
  {{0, {0.2f, 0.2f, 0.2f, 0.2f, 0.2f}}},
  // int -> INT32 map
  {},
  // int -> QUANT8_ASYMM map
  {},
  // int -> QUANT16_SYMM map
  {},
  // int -> FLOAT16 map
  {},
}
},
}, // End of an example
};

std::vector<MixedTypedExample> examples_relaxed_dim3_axis2_2 = {
// Begin of an example
{
.operands = {
//Input(s)
{ // See tools/test_generator/include/TestHarness.h:MixedTyped
  // int -> FLOAT32 map
  {{0, {1.0f, 2.0f, 3.0f, 4.0f, 5.0f, -1.0f, -2.0f, -3.0f, -4.0f, -5.0f, 1.0f, 2.0f, 3.0f, 4.0f, 5.0f, -1.0f, -2.0f, -3.0f, -4.0f, -5.0f}}},
  // int -> INT32 map
  {},
  // int -> QUANT8_ASYMM map
  {},
  // int -> QUANT16_SYMM map
  {},
  // int -> FLOAT16 map
  {},
},
//Output(s)
{ // See tools/test_generator/include/TestHarness.h:MixedTyped
  // int -> FLOAT32 map
  {{0, {0.2f, 0.2f, 0.2f, 0.2f, 0.2f, 0.2f, 0.2f, 0.2f, 0.2f, 0.2f, 0.2f, 0.2f, 0.2f, 0.2f, 0.2f, 0.2f, 0.2f, 0.2f, 0.2f, 0.2f}}},
  // int -> INT32 map
  {},
  // int -> QUANT8_ASYMM map
  {},
  // int -> QUANT16_SYMM map
  {},
  // int -> FLOAT16 map
  {},
}
},
}, // End of an example
};

std::vector<MixedTypedExample> examples_float16_2 = {
// Begin of an example
{
.operands = {
//Input(s)
{ // See tools/test_generator/include/TestHarness.h:MixedTyped
  // int -> FLOAT32 map
  {},
  // int -> INT32 map
  {},
  // int -> QUANT8_ASYMM map
  {},
  // int -> QUANT16_ASYMM map
  {},
  // int -> FLOAT16 map
  {{0, {1.0f, 2.0f, 3.0f, 4.0f, 5.0f, -1.0f, -2.0f, -3.0f, -4.0f, -5.0f, 1.0f, 2.0f, 3.0f, 4.0f, 5.0f, -1.0f, -2.0f, -3.0f, -4.0f, -5.0f, 1.0f, 2.0f, 3.0f, 4.0f, 5.0f, -1.0f, -2.0f, -3.0f, -4.0f, -5.0f, 1.0f, 2.0f, 3.0f, 4.0f, 5.0f, -1.0f, -2.0f, -3.0f, -4.0f, -5.0f}}},
},
//Output(s)
{ // See tools/test_generator/include/TestHarness.h:MixedTyped
  // int -> FLOAT32 map
  {},
  // int -> INT32 map
  {},
  // int -> QUANT8_ASYMM map
  {},
  // int -> QUANT16_ASYMM map
  {},
  // int -> FLOAT16 map
  {{0, {0.20000000298023224f, 0.20000000298023224f, 0.20000000298023224f, 0.20000000298023224f, 0.20000000298023224f, 0.20000000298023224f, 0.20000000298023224f, 0.20000000298023224f, 0.20000000298023224f, 0.20000000298023224f, 0.20000000298023224f, 0.20000000298023224f, 0.20000000298023224f, 0.20000000298023224f, 0.20000000298023224f, 0.20000000298023224f, 0.20000000298023224f, 0.20000000298023224f, 0.20000000298023224f, 0.20000000298023224f, 0.20000000298023224f, 0.20000000298023224f, 0.20000000298023224f, 0.20000000298023224f, 0.20000000298023224f, 0.20000000298023224f, 0.20000000298023224f, 0.20000000298023224f, 0.20000000298023224f, 0.20000000298023224f, 0.20000000298023224f, 0.20000000298023224f, 0.20000000298023224f, 0.20000000298023224f, 0.20000000298023224f, 0.20000000298023224f, 0.20000000298023224f, 0.20000000298023224f, 0.20000000298023224f, 0.20000000298023224f}}},
}
},
}, // End of an example
};

std::vector<MixedTypedExample> examples_float16_dim1_axis0_2 = {
// Begin of an example
{
.operands = {
//Input(s)
{ // See tools/test_generator/include/TestHarness.h:MixedTyped
  // int -> FLOAT32 map
  {},
  // int -> INT32 map
  {},
  // int -> QUANT8_ASYMM map
  {},
  // int -> QUANT16_ASYMM map
  {},
  // int -> FLOAT16 map
  {{0, {1.0f, 2.0f, 3.0f, 4.0f, 5.0f}}},
},
//Output(s)
{ // See tools/test_generator/include/TestHarness.h:MixedTyped
  // int -> FLOAT32 map
  {},
  // int -> INT32 map
  {},
  // int -> QUANT8_ASYMM map
  {},
  // int -> QUANT16_ASYMM map
  {},
  // int -> FLOAT16 map
  {{0, {0.20000000298023224f, 0.20000000298023224f, 0.20000000298023224f, 0.20000000298023224f, 0.20000000298023224f}}},
}
},
}, // End of an example
};

std::vector<MixedTypedExample> examples_float16_dim3_axis2_2 = {
// Begin of an example
{
.operands = {
//Input(s)
{ // See tools/test_generator/include/TestHarness.h:MixedTyped
  // int -> FLOAT32 map
  {},
  // int -> INT32 map
  {},
  // int -> QUANT8_ASYMM map
  {},
  // int -> QUANT16_ASYMM map
  {},
  // int -> FLOAT16 map
  {{0, {1.0f, 2.0f, 3.0f, 4.0f, 5.0f, -1.0f, -2.0f, -3.0f, -4.0f, -5.0f, 1.0f, 2.0f, 3.0f, 4.0f, 5.0f, -1.0f, -2.0f, -3.0f, -4.0f, -5.0f}}},
},
//Output(s)
{ // See tools/test_generator/include/TestHarness.h:MixedTyped
  // int -> FLOAT32 map
  {},
  // int -> INT32 map
  {},
  // int -> QUANT8_ASYMM map
  {},
  // int -> QUANT16_ASYMM map
  {},
  // int -> FLOAT16 map
  {{0, {0.20000000298023224f, 0.20000000298023224f, 0.20000000298023224f, 0.20000000298023224f, 0.20000000298023224f, 0.20000000298023224f, 0.20000000298023224f, 0.20000000298023224f, 0.20000000298023224f, 0.20000000298023224f, 0.20000000298023224f, 0.20000000298023224f, 0.20000000298023224f, 0.20000000298023224f, 0.20000000298023224f, 0.20000000298023224f, 0.20000000298023224f, 0.20000000298023224f, 0.20000000298023224f, 0.20000000298023224f}}},
}
},
}, // End of an example
};

std::vector<MixedTypedExample> examples_quant8_2 = {
// Begin of an example
{
.operands = {
//Input(s)
{ // See tools/test_generator/include/TestHarness.h:MixedTyped
  // int -> FLOAT32 map
  {},
  // int -> INT32 map
  {},
  // int -> QUANT8_ASYMM map
  {{0, {132, 136, 140, 144, 148, 124, 120, 116, 112, 108, 132, 136, 140, 144, 148, 124, 120, 116, 112, 108, 132, 136, 140, 144, 148, 124, 120, 116, 112, 108, 132, 136, 140, 144, 148, 124, 120, 116, 112, 108}}},
  // int -> QUANT16_SYMM map
  {},
  // int -> FLOAT16 map
  {},
},
//Output(s)
{ // See tools/test_generator/include/TestHarness.h:MixedTyped
  // int -> FLOAT32 map
  {},
  // int -> INT32 map
  {},
  // int -> QUANT8_ASYMM map
  {{0, {51, 51, 51, 51, 51, 51, 51, 51, 51, 51, 51, 51, 51, 51, 51, 51, 51, 51, 51, 51, 51, 51, 51, 51, 51, 51, 51, 51, 51, 51, 51, 51, 51, 51, 51, 51, 51, 51, 51, 51}}},
  // int -> QUANT16_SYMM map
  {},
  // int -> FLOAT16 map
  {},
}
},
}, // End of an example
};

std::vector<MixedTypedExample> examples_quant8_dim1_axis0_2 = {
// Begin of an example
{
.operands = {
//Input(s)
{ // See tools/test_generator/include/TestHarness.h:MixedTyped
  // int -> FLOAT32 map
  {},
  // int -> INT32 map
  {},
  // int -> QUANT8_ASYMM map
  {{0, {132, 136, 140, 144, 148}}},
  // int -> QUANT16_SYMM map
  {},
  // int -> FLOAT16 map
  {},
},
//Output(s)
{ // See tools/test_generator/include/TestHarness.h:MixedTyped
  // int -> FLOAT32 map
  {},
  // int -> INT32 map
  {},
  // int -> QUANT8_ASYMM map
  {{0, {51, 51, 51, 51, 51}}},
  // int -> QUANT16_SYMM map
  {},
  // int -> FLOAT16 map
  {},
}
},
}, // End of an example
};

std::vector<MixedTypedExample> examples_quant8_dim3_axis2_2 = {
// Begin of an example
{
.operands = {
//Input(s)
{ // See tools/test_generator/include/TestHarness.h:MixedTyped
  // int -> FLOAT32 map
  {},
  // int -> INT32 map
  {},
  // int -> QUANT8_ASYMM map
  {{0, {132, 136, 140, 144, 148, 124, 120, 116, 112, 108, 132, 136, 140, 144, 148, 124, 120, 116, 112, 108}}},
  // int -> QUANT16_SYMM map
  {},
  // int -> FLOAT16 map
  {},
},
//Output(s)
{ // See tools/test_generator/include/TestHarness.h:MixedTyped
  // int -> FLOAT32 map
  {},
  // int -> INT32 map
  {},
  // int -> QUANT8_ASYMM map
  {{0, {51, 51, 51, 51, 51, 51, 51, 51, 51, 51, 51, 51, 51, 51, 51, 51, 51, 51, 51, 51}}},
  // int -> QUANT16_SYMM map
  {},
  // int -> FLOAT16 map
  {},
}
},
}, // End of an example
};

std::vector<MixedTypedExample> examples_axis_dim4_axis0 = {
// Begin of an example
{
.operands = {
//Input(s)
{ // See tools/test_generator/include/TestHarness.h:MixedTyped
  // int -> FLOAT32 map
  {{0, {1.0f, -1.0f, 1.0f, -1.0f, 1.0f, -1.0f, 1.0f, -1.0f, 2.0f, -2.0f, 2.0f, -2.0f, 2.0f, -2.0f, 2.0f, -2.0f, 3.0f, -3.0f, 3.0f, -3.0f, 3.0f, -3.0f, 3.0f, -3.0f, 4.0f, -4.0f, 4.0f, -4.0f, 4.0f, -4.0f, 4.0f, -4.0f, 5.0f, -5.0f, 5.0f, -5.0f, 5.0f, -5.0f, 5.0f, -5.0f}}},
  // int -> INT32 map
  {},
  // int -> QUANT8_ASYMM map
  {},
  // int -> QUANT16_SYMM map
  {},
  // int -> FLOAT16 map
  {},
},
//Output(s)
{ // See tools/test_generator/include/TestHarness.h:MixedTyped
  // int -> FLOAT32 map
  {{0, {0.011656231f, 0.636408647f, 0.011656231f, 0.636408647f, 0.011656231f, 0.636408647f, 0.011656231f, 0.636408647f, 0.031684921f, 0.234121657f, 0.031684921f, 0.234121657f, 0.031684921f, 0.234121657f, 0.031684921f, 0.234121657f, 0.086128544f, 0.086128544f, 0.086128544f, 0.086128544f, 0.086128544f, 0.086128544f, 0.086128544f, 0.086128544f, 0.234121657f, 0.031684921f, 0.234121657f, 0.031684921f, 0.234121657f, 0.031684921f, 0.234121657f, 0.031684921f, 0.636408647f, 0.011656231f, 0.636408647f, 0.011656231f, 0.636408647f, 0.011656231f, 0.636408647f, 0.011656231f}}},
  // int -> INT32 map
  {},
  // int -> QUANT8_ASYMM map
  {},
  // int -> QUANT16_SYMM map
  {},
  // int -> FLOAT16 map
  {},
}
},
}, // End of an example
};

std::vector<MixedTypedExample> examples_axis_dim4_axis0_neg = {
// Begin of an example
{
.operands = {
//Input(s)
{ // See tools/test_generator/include/TestHarness.h:MixedTyped
  // int -> FLOAT32 map
  {{0, {1.0f, -1.0f, 1.0f, -1.0f, 1.0f, -1.0f, 1.0f, -1.0f, 2.0f, -2.0f, 2.0f, -2.0f, 2.0f, -2.0f, 2.0f, -2.0f, 3.0f, -3.0f, 3.0f, -3.0f, 3.0f, -3.0f, 3.0f, -3.0f, 4.0f, -4.0f, 4.0f, -4.0f, 4.0f, -4.0f, 4.0f, -4.0f, 5.0f, -5.0f, 5.0f, -5.0f, 5.0f, -5.0f, 5.0f, -5.0f}}},
  // int -> INT32 map
  {},
  // int -> QUANT8_ASYMM map
  {},
  // int -> QUANT16_SYMM map
  {},
  // int -> FLOAT16 map
  {},
},
//Output(s)
{ // See tools/test_generator/include/TestHarness.h:MixedTyped
  // int -> FLOAT32 map
  {{0, {0.011656231f, 0.636408647f, 0.011656231f, 0.636408647f, 0.011656231f, 0.636408647f, 0.011656231f, 0.636408647f, 0.031684921f, 0.234121657f, 0.031684921f, 0.234121657f, 0.031684921f, 0.234121657f, 0.031684921f, 0.234121657f, 0.086128544f, 0.086128544f, 0.086128544f, 0.086128544f, 0.086128544f, 0.086128544f, 0.086128544f, 0.086128544f, 0.234121657f, 0.031684921f, 0.234121657f, 0.031684921f, 0.234121657f, 0.031684921f, 0.234121657f, 0.031684921f, 0.636408647f, 0.011656231f, 0.636408647f, 0.011656231f, 0.636408647f, 0.011656231f, 0.636408647f, 0.011656231f}}},
  // int -> INT32 map
  {},
  // int -> QUANT8_ASYMM map
  {},
  // int -> QUANT16_SYMM map
  {},
  // int -> FLOAT16 map
  {},
}
},
}, // End of an example
};

std::vector<MixedTypedExample> examples_axis_dim4_axis1 = {
// Begin of an example
{
.operands = {
//Input(s)
{ // See tools/test_generator/include/TestHarness.h:MixedTyped
  // int -> FLOAT32 map
  {{0, {1.0f, -1.0f, 1.0f, -1.0f, 2.0f, -2.0f, 2.0f, -2.0f, 3.0f, -3.0f, 3.0f, -3.0f, 4.0f, -4.0f, 4.0f, -4.0f, 5.0f, -5.0f, 5.0f, -5.0f, 1.0f, -1.0f, 1.0f, -1.0f, 2.0f, -2.0f, 2.0f, -2.0f, 3.0f, -3.0f, 3.0f, -3.0f, 4.0f, -4.0f, 4.0f, -4.0f, 5.0f, -5.0f, 5.0f, -5.0f}}},
  // int -> INT32 map
  {},
  // int -> QUANT8_ASYMM map
  {},
  // int -> QUANT16_SYMM map
  {},
  // int -> FLOAT16 map
  {},
},
//Output(s)
{ // See tools/test_generator/include/TestHarness.h:MixedTyped
  // int -> FLOAT32 map
  {{0, {0.011656231f, 0.636408647f, 0.011656231f, 0.636408647f, 0.031684921f, 0.234121657f, 0.031684921f, 0.234121657f, 0.086128544f, 0.086128544f, 0.086128544f, 0.086128544f, 0.234121657f, 0.031684921f, 0.234121657f, 0.031684921f, 0.636408647f, 0.011656231f, 0.636408647f, 0.011656231f, 0.011656231f, 0.636408647f, 0.011656231f, 0.636408647f, 0.031684921f, 0.234121657f, 0.031684921f, 0.234121657f, 0.086128544f, 0.086128544f, 0.086128544f, 0.086128544f, 0.234121657f, 0.031684921f, 0.234121657f, 0.031684921f, 0.636408647f, 0.011656231f, 0.636408647f, 0.011656231f}}},
  // int -> INT32 map
  {},
  // int -> QUANT8_ASYMM map
  {},
  // int -> QUANT16_SYMM map
  {},
  // int -> FLOAT16 map
  {},
}
},
}, // End of an example
};

std::vector<MixedTypedExample> examples_axis_dim4_axis1_neg = {
// Begin of an example
{
.operands = {
//Input(s)
{ // See tools/test_generator/include/TestHarness.h:MixedTyped
  // int -> FLOAT32 map
  {{0, {1.0f, -1.0f, 1.0f, -1.0f, 2.0f, -2.0f, 2.0f, -2.0f, 3.0f, -3.0f, 3.0f, -3.0f, 4.0f, -4.0f, 4.0f, -4.0f, 5.0f, -5.0f, 5.0f, -5.0f, 1.0f, -1.0f, 1.0f, -1.0f, 2.0f, -2.0f, 2.0f, -2.0f, 3.0f, -3.0f, 3.0f, -3.0f, 4.0f, -4.0f, 4.0f, -4.0f, 5.0f, -5.0f, 5.0f, -5.0f}}},
  // int -> INT32 map
  {},
  // int -> QUANT8_ASYMM map
  {},
  // int -> QUANT16_SYMM map
  {},
  // int -> FLOAT16 map
  {},
},
//Output(s)
{ // See tools/test_generator/include/TestHarness.h:MixedTyped
  // int -> FLOAT32 map
  {{0, {0.011656231f, 0.636408647f, 0.011656231f, 0.636408647f, 0.031684921f, 0.234121657f, 0.031684921f, 0.234121657f, 0.086128544f, 0.086128544f, 0.086128544f, 0.086128544f, 0.234121657f, 0.031684921f, 0.234121657f, 0.031684921f, 0.636408647f, 0.011656231f, 0.636408647f, 0.011656231f, 0.011656231f, 0.636408647f, 0.011656231f, 0.636408647f, 0.031684921f, 0.234121657f, 0.031684921f, 0.234121657f, 0.086128544f, 0.086128544f, 0.086128544f, 0.086128544f, 0.234121657f, 0.031684921f, 0.234121657f, 0.031684921f, 0.636408647f, 0.011656231f, 0.636408647f, 0.011656231f}}},
  // int -> INT32 map
  {},
  // int -> QUANT8_ASYMM map
  {},
  // int -> QUANT16_SYMM map
  {},
  // int -> FLOAT16 map
  {},
}
},
}, // End of an example
};

std::vector<MixedTypedExample> examples_axis_dim4_axis2 = {
// Begin of an example
{
.operands = {
//Input(s)
{ // See tools/test_generator/include/TestHarness.h:MixedTyped
  // int -> FLOAT32 map
  {{0, {1.0f, -1.0f, 2.0f, -2.0f, 3.0f, -3.0f, 4.0f, -4.0f, 5.0f, -5.0f, 1.0f, -1.0f, 2.0f, -2.0f, 3.0f, -3.0f, 4.0f, -4.0f, 5.0f, -5.0f, 1.0f, -1.0f, 2.0f, -2.0f, 3.0f, -3.0f, 4.0f, -4.0f, 5.0f, -5.0f, 1.0f, -1.0f, 2.0f, -2.0f, 3.0f, -3.0f, 4.0f, -4.0f, 5.0f, -5.0f}}},
  // int -> INT32 map
  {},
  // int -> QUANT8_ASYMM map
  {},
  // int -> QUANT16_SYMM map
  {},
  // int -> FLOAT16 map
  {},
},
//Output(s)
{ // See tools/test_generator/include/TestHarness.h:MixedTyped
  // int -> FLOAT32 map
  {{0, {0.011656231f, 0.636408647f, 0.031684921f, 0.234121657f, 0.086128544f, 0.086128544f, 0.234121657f, 0.031684921f, 0.636408647f, 0.011656231f, 0.011656231f, 0.636408647f, 0.031684921f, 0.234121657f, 0.086128544f, 0.086128544f, 0.234121657f, 0.031684921f, 0.636408647f, 0.011656231f, 0.011656231f, 0.636408647f, 0.031684921f, 0.234121657f, 0.086128544f, 0.086128544f, 0.234121657f, 0.031684921f, 0.636408647f, 0.011656231f, 0.011656231f, 0.636408647f, 0.031684921f, 0.234121657f, 0.086128544f, 0.086128544f, 0.234121657f, 0.031684921f, 0.636408647f, 0.011656231f}}},
  // int -> INT32 map
  {},
  // int -> QUANT8_ASYMM map
  {},
  // int -> QUANT16_SYMM map
  {},
  // int -> FLOAT16 map
  {},
}
},
}, // End of an example
};

std::vector<MixedTypedExample> examples_axis_dim4_axis2_neg = {
// Begin of an example
{
.operands = {
//Input(s)
{ // See tools/test_generator/include/TestHarness.h:MixedTyped
  // int -> FLOAT32 map
  {{0, {1.0f, -1.0f, 2.0f, -2.0f, 3.0f, -3.0f, 4.0f, -4.0f, 5.0f, -5.0f, 1.0f, -1.0f, 2.0f, -2.0f, 3.0f, -3.0f, 4.0f, -4.0f, 5.0f, -5.0f, 1.0f, -1.0f, 2.0f, -2.0f, 3.0f, -3.0f, 4.0f, -4.0f, 5.0f, -5.0f, 1.0f, -1.0f, 2.0f, -2.0f, 3.0f, -3.0f, 4.0f, -4.0f, 5.0f, -5.0f}}},
  // int -> INT32 map
  {},
  // int -> QUANT8_ASYMM map
  {},
  // int -> QUANT16_SYMM map
  {},
  // int -> FLOAT16 map
  {},
},
//Output(s)
{ // See tools/test_generator/include/TestHarness.h:MixedTyped
  // int -> FLOAT32 map
  {{0, {0.011656231f, 0.636408647f, 0.031684921f, 0.234121657f, 0.086128544f, 0.086128544f, 0.234121657f, 0.031684921f, 0.636408647f, 0.011656231f, 0.011656231f, 0.636408647f, 0.031684921f, 0.234121657f, 0.086128544f, 0.086128544f, 0.234121657f, 0.031684921f, 0.636408647f, 0.011656231f, 0.011656231f, 0.636408647f, 0.031684921f, 0.234121657f, 0.086128544f, 0.086128544f, 0.234121657f, 0.031684921f, 0.636408647f, 0.011656231f, 0.011656231f, 0.636408647f, 0.031684921f, 0.234121657f, 0.086128544f, 0.086128544f, 0.234121657f, 0.031684921f, 0.636408647f, 0.011656231f}}},
  // int -> INT32 map
  {},
  // int -> QUANT8_ASYMM map
  {},
  // int -> QUANT16_SYMM map
  {},
  // int -> FLOAT16 map
  {},
}
},
}, // End of an example
};

std::vector<MixedTypedExample> examples_axis_dim4_axis3 = {
// Begin of an example
{
.operands = {
//Input(s)
{ // See tools/test_generator/include/TestHarness.h:MixedTyped
  // int -> FLOAT32 map
  {{0, {1.0f, 2.0f, 3.0f, 4.0f, 5.0f, -1.0f, -2.0f, -3.0f, -4.0f, -5.0f, 1.0f, 2.0f, 3.0f, 4.0f, 5.0f, -1.0f, -2.0f, -3.0f, -4.0f, -5.0f, 1.0f, 2.0f, 3.0f, 4.0f, 5.0f, -1.0f, -2.0f, -3.0f, -4.0f, -5.0f, 1.0f, 2.0f, 3.0f, 4.0f, 5.0f, -1.0f, -2.0f, -3.0f, -4.0f, -5.0f}}},
  // int -> INT32 map
  {},
  // int -> QUANT8_ASYMM map
  {},
  // int -> QUANT16_SYMM map
  {},
  // int -> FLOAT16 map
  {},
},
//Output(s)
{ // See tools/test_generator/include/TestHarness.h:MixedTyped
  // int -> FLOAT32 map
  {{0, {0.011656231f, 0.031684921f, 0.086128544f, 0.234121657f, 0.636408647f, 0.636408647f, 0.234121657f, 0.086128544f, 0.031684921f, 0.011656231f, 0.011656231f, 0.031684921f, 0.086128544f, 0.234121657f, 0.636408647f, 0.636408647f, 0.234121657f, 0.086128544f, 0.031684921f, 0.011656231f, 0.011656231f, 0.031684921f, 0.086128544f, 0.234121657f, 0.636408647f, 0.636408647f, 0.234121657f, 0.086128544f, 0.031684921f, 0.011656231f, 0.011656231f, 0.031684921f, 0.086128544f, 0.234121657f, 0.636408647f, 0.636408647f, 0.234121657f, 0.086128544f, 0.031684921f, 0.011656231f}}},
  // int -> INT32 map
  {},
  // int -> QUANT8_ASYMM map
  {},
  // int -> QUANT16_SYMM map
  {},
  // int -> FLOAT16 map
  {},
}
},
}, // End of an example
};

std::vector<MixedTypedExample> examples_axis_dim4_axis3_neg = {
// Begin of an example
{
.operands = {
//Input(s)
{ // See tools/test_generator/include/TestHarness.h:MixedTyped
  // int -> FLOAT32 map
  {{0, {1.0f, 2.0f, 3.0f, 4.0f, 5.0f, -1.0f, -2.0f, -3.0f, -4.0f, -5.0f, 1.0f, 2.0f, 3.0f, 4.0f, 5.0f, -1.0f, -2.0f, -3.0f, -4.0f, -5.0f, 1.0f, 2.0f, 3.0f, 4.0f, 5.0f, -1.0f, -2.0f, -3.0f, -4.0f, -5.0f, 1.0f, 2.0f, 3.0f, 4.0f, 5.0f, -1.0f, -2.0f, -3.0f, -4.0f, -5.0f}}},
  // int -> INT32 map
  {},
  // int -> QUANT8_ASYMM map
  {},
  // int -> QUANT16_SYMM map
  {},
  // int -> FLOAT16 map
  {},
},
//Output(s)
{ // See tools/test_generator/include/TestHarness.h:MixedTyped
  // int -> FLOAT32 map
  {{0, {0.011656231f, 0.031684921f, 0.086128544f, 0.234121657f, 0.636408647f, 0.636408647f, 0.234121657f, 0.086128544f, 0.031684921f, 0.011656231f, 0.011656231f, 0.031684921f, 0.086128544f, 0.234121657f, 0.636408647f, 0.636408647f, 0.234121657f, 0.086128544f, 0.031684921f, 0.011656231f, 0.011656231f, 0.031684921f, 0.086128544f, 0.234121657f, 0.636408647f, 0.636408647f, 0.234121657f, 0.086128544f, 0.031684921f, 0.011656231f, 0.011656231f, 0.031684921f, 0.086128544f, 0.234121657f, 0.636408647f, 0.636408647f, 0.234121657f, 0.086128544f, 0.031684921f, 0.011656231f}}},
  // int -> INT32 map
  {},
  // int -> QUANT8_ASYMM map
  {},
  // int -> QUANT16_SYMM map
  {},
  // int -> FLOAT16 map
  {},
}
},
}, // End of an example
};

std::vector<MixedTypedExample> examples_axis_dim3_axis0 = {
// Begin of an example
{
.operands = {
//Input(s)
{ // See tools/test_generator/include/TestHarness.h:MixedTyped
  // int -> FLOAT32 map
  {{0, {1.0f, -1.0f, 1.0f, -1.0f, 2.0f, -2.0f, 2.0f, -2.0f, 3.0f, -3.0f, 3.0f, -3.0f, 4.0f, -4.0f, 4.0f, -4.0f, 5.0f, -5.0f, 5.0f, -5.0f}}},
  // int -> INT32 map
  {},
  // int -> QUANT8_ASYMM map
  {},
  // int -> QUANT16_SYMM map
  {},
  // int -> FLOAT16 map
  {},
},
//Output(s)
{ // See tools/test_generator/include/TestHarness.h:MixedTyped
  // int -> FLOAT32 map
  {{0, {0.011656231f, 0.636408647f, 0.011656231f, 0.636408647f, 0.031684921f, 0.234121657f, 0.031684921f, 0.234121657f, 0.086128544f, 0.086128544f, 0.086128544f, 0.086128544f, 0.234121657f, 0.031684921f, 0.234121657f, 0.031684921f, 0.636408647f, 0.011656231f, 0.636408647f, 0.011656231f}}},
  // int -> INT32 map
  {},
  // int -> QUANT8_ASYMM map
  {},
  // int -> QUANT16_SYMM map
  {},
  // int -> FLOAT16 map
  {},
}
},
}, // End of an example
};

std::vector<MixedTypedExample> examples_axis_dim3_axis0_neg = {
// Begin of an example
{
.operands = {
//Input(s)
{ // See tools/test_generator/include/TestHarness.h:MixedTyped
  // int -> FLOAT32 map
  {{0, {1.0f, -1.0f, 1.0f, -1.0f, 2.0f, -2.0f, 2.0f, -2.0f, 3.0f, -3.0f, 3.0f, -3.0f, 4.0f, -4.0f, 4.0f, -4.0f, 5.0f, -5.0f, 5.0f, -5.0f}}},
  // int -> INT32 map
  {},
  // int -> QUANT8_ASYMM map
  {},
  // int -> QUANT16_SYMM map
  {},
  // int -> FLOAT16 map
  {},
},
//Output(s)
{ // See tools/test_generator/include/TestHarness.h:MixedTyped
  // int -> FLOAT32 map
  {{0, {0.011656231f, 0.636408647f, 0.011656231f, 0.636408647f, 0.031684921f, 0.234121657f, 0.031684921f, 0.234121657f, 0.086128544f, 0.086128544f, 0.086128544f, 0.086128544f, 0.234121657f, 0.031684921f, 0.234121657f, 0.031684921f, 0.636408647f, 0.011656231f, 0.636408647f, 0.011656231f}}},
  // int -> INT32 map
  {},
  // int -> QUANT8_ASYMM map
  {},
  // int -> QUANT16_SYMM map
  {},
  // int -> FLOAT16 map
  {},
}
},
}, // End of an example
};

std::vector<MixedTypedExample> examples_axis_dim3_axis1 = {
// Begin of an example
{
.operands = {
//Input(s)
{ // See tools/test_generator/include/TestHarness.h:MixedTyped
  // int -> FLOAT32 map
  {{0, {1.0f, -1.0f, 2.0f, -2.0f, 3.0f, -3.0f, 4.0f, -4.0f, 5.0f, -5.0f, 1.0f, -1.0f, 2.0f, -2.0f, 3.0f, -3.0f, 4.0f, -4.0f, 5.0f, -5.0f}}},
  // int -> INT32 map
  {},
  // int -> QUANT8_ASYMM map
  {},
  // int -> QUANT16_SYMM map
  {},
  // int -> FLOAT16 map
  {},
},
//Output(s)
{ // See tools/test_generator/include/TestHarness.h:MixedTyped
  // int -> FLOAT32 map
  {{0, {0.011656231f, 0.636408647f, 0.031684921f, 0.234121657f, 0.086128544f, 0.086128544f, 0.234121657f, 0.031684921f, 0.636408647f, 0.011656231f, 0.011656231f, 0.636408647f, 0.031684921f, 0.234121657f, 0.086128544f, 0.086128544f, 0.234121657f, 0.031684921f, 0.636408647f, 0.011656231f}}},
  // int -> INT32 map
  {},
  // int -> QUANT8_ASYMM map
  {},
  // int -> QUANT16_SYMM map
  {},
  // int -> FLOAT16 map
  {},
}
},
}, // End of an example
};

std::vector<MixedTypedExample> examples_axis_dim3_axis1_neg = {
// Begin of an example
{
.operands = {
//Input(s)
{ // See tools/test_generator/include/TestHarness.h:MixedTyped
  // int -> FLOAT32 map
  {{0, {1.0f, -1.0f, 2.0f, -2.0f, 3.0f, -3.0f, 4.0f, -4.0f, 5.0f, -5.0f, 1.0f, -1.0f, 2.0f, -2.0f, 3.0f, -3.0f, 4.0f, -4.0f, 5.0f, -5.0f}}},
  // int -> INT32 map
  {},
  // int -> QUANT8_ASYMM map
  {},
  // int -> QUANT16_SYMM map
  {},
  // int -> FLOAT16 map
  {},
},
//Output(s)
{ // See tools/test_generator/include/TestHarness.h:MixedTyped
  // int -> FLOAT32 map
  {{0, {0.011656231f, 0.636408647f, 0.031684921f, 0.234121657f, 0.086128544f, 0.086128544f, 0.234121657f, 0.031684921f, 0.636408647f, 0.011656231f, 0.011656231f, 0.636408647f, 0.031684921f, 0.234121657f, 0.086128544f, 0.086128544f, 0.234121657f, 0.031684921f, 0.636408647f, 0.011656231f}}},
  // int -> INT32 map
  {},
  // int -> QUANT8_ASYMM map
  {},
  // int -> QUANT16_SYMM map
  {},
  // int -> FLOAT16 map
  {},
}
},
}, // End of an example
};

std::vector<MixedTypedExample> examples_axis_dim3_axis2 = {
// Begin of an example
{
.operands = {
//Input(s)
{ // See tools/test_generator/include/TestHarness.h:MixedTyped
  // int -> FLOAT32 map
  {{0, {1.0f, 2.0f, 3.0f, 4.0f, 5.0f, -1.0f, -2.0f, -3.0f, -4.0f, -5.0f, 1.0f, 2.0f, 3.0f, 4.0f, 5.0f, -1.0f, -2.0f, -3.0f, -4.0f, -5.0f}}},
  // int -> INT32 map
  {},
  // int -> QUANT8_ASYMM map
  {},
  // int -> QUANT16_SYMM map
  {},
  // int -> FLOAT16 map
  {},
},
//Output(s)
{ // See tools/test_generator/include/TestHarness.h:MixedTyped
  // int -> FLOAT32 map
  {{0, {0.011656231f, 0.031684921f, 0.086128544f, 0.234121657f, 0.636408647f, 0.636408647f, 0.234121657f, 0.086128544f, 0.031684921f, 0.011656231f, 0.011656231f, 0.031684921f, 0.086128544f, 0.234121657f, 0.636408647f, 0.636408647f, 0.234121657f, 0.086128544f, 0.031684921f, 0.011656231f}}},
  // int -> INT32 map
  {},
  // int -> QUANT8_ASYMM map
  {},
  // int -> QUANT16_SYMM map
  {},
  // int -> FLOAT16 map
  {},
}
},
}, // End of an example
};

std::vector<MixedTypedExample> examples_axis_dim3_axis2_neg = {
// Begin of an example
{
.operands = {
//Input(s)
{ // See tools/test_generator/include/TestHarness.h:MixedTyped
  // int -> FLOAT32 map
  {{0, {1.0f, 2.0f, 3.0f, 4.0f, 5.0f, -1.0f, -2.0f, -3.0f, -4.0f, -5.0f, 1.0f, 2.0f, 3.0f, 4.0f, 5.0f, -1.0f, -2.0f, -3.0f, -4.0f, -5.0f}}},
  // int -> INT32 map
  {},
  // int -> QUANT8_ASYMM map
  {},
  // int -> QUANT16_SYMM map
  {},
  // int -> FLOAT16 map
  {},
},
//Output(s)
{ // See tools/test_generator/include/TestHarness.h:MixedTyped
  // int -> FLOAT32 map
  {{0, {0.011656231f, 0.031684921f, 0.086128544f, 0.234121657f, 0.636408647f, 0.636408647f, 0.234121657f, 0.086128544f, 0.031684921f, 0.011656231f, 0.011656231f, 0.031684921f, 0.086128544f, 0.234121657f, 0.636408647f, 0.636408647f, 0.234121657f, 0.086128544f, 0.031684921f, 0.011656231f}}},
  // int -> INT32 map
  {},
  // int -> QUANT8_ASYMM map
  {},
  // int -> QUANT16_SYMM map
  {},
  // int -> FLOAT16 map
  {},
}
},
}, // End of an example
};

std::vector<MixedTypedExample> examples_axis_dim2_axis0 = {
// Begin of an example
{
.operands = {
//Input(s)
{ // See tools/test_generator/include/TestHarness.h:MixedTyped
  // int -> FLOAT32 map
  {{0, {1.0f, -1.0f, 2.0f, -2.0f, 3.0f, -3.0f, 4.0f, -4.0f, 5.0f, -5.0f}}},
  // int -> INT32 map
  {},
  // int -> QUANT8_ASYMM map
  {},
  // int -> QUANT16_SYMM map
  {},
  // int -> FLOAT16 map
  {},
},
//Output(s)
{ // See tools/test_generator/include/TestHarness.h:MixedTyped
  // int -> FLOAT32 map
  {{0, {0.011656231f, 0.636408647f, 0.031684921f, 0.234121657f, 0.086128544f, 0.086128544f, 0.234121657f, 0.031684921f, 0.636408647f, 0.011656231f}}},
  // int -> INT32 map
  {},
  // int -> QUANT8_ASYMM map
  {},
  // int -> QUANT16_SYMM map
  {},
  // int -> FLOAT16 map
  {},
}
},
}, // End of an example
};

std::vector<MixedTypedExample> examples_axis_dim2_axis0_neg = {
// Begin of an example
{
.operands = {
//Input(s)
{ // See tools/test_generator/include/TestHarness.h:MixedTyped
  // int -> FLOAT32 map
  {{0, {1.0f, -1.0f, 2.0f, -2.0f, 3.0f, -3.0f, 4.0f, -4.0f, 5.0f, -5.0f}}},
  // int -> INT32 map
  {},
  // int -> QUANT8_ASYMM map
  {},
  // int -> QUANT16_SYMM map
  {},
  // int -> FLOAT16 map
  {},
},
//Output(s)
{ // See tools/test_generator/include/TestHarness.h:MixedTyped
  // int -> FLOAT32 map
  {{0, {0.011656231f, 0.636408647f, 0.031684921f, 0.234121657f, 0.086128544f, 0.086128544f, 0.234121657f, 0.031684921f, 0.636408647f, 0.011656231f}}},
  // int -> INT32 map
  {},
  // int -> QUANT8_ASYMM map
  {},
  // int -> QUANT16_SYMM map
  {},
  // int -> FLOAT16 map
  {},
}
},
}, // End of an example
};

std::vector<MixedTypedExample> examples_axis_dim2_axis1 = {
// Begin of an example
{
.operands = {
//Input(s)
{ // See tools/test_generator/include/TestHarness.h:MixedTyped
  // int -> FLOAT32 map
  {{0, {1.0f, 2.0f, 3.0f, 4.0f, 5.0f, -1.0f, -2.0f, -3.0f, -4.0f, -5.0f}}},
  // int -> INT32 map
  {},
  // int -> QUANT8_ASYMM map
  {},
  // int -> QUANT16_SYMM map
  {},
  // int -> FLOAT16 map
  {},
},
//Output(s)
{ // See tools/test_generator/include/TestHarness.h:MixedTyped
  // int -> FLOAT32 map
  {{0, {0.011656231f, 0.031684921f, 0.086128544f, 0.234121657f, 0.636408647f, 0.636408647f, 0.234121657f, 0.086128544f, 0.031684921f, 0.011656231f}}},
  // int -> INT32 map
  {},
  // int -> QUANT8_ASYMM map
  {},
  // int -> QUANT16_SYMM map
  {},
  // int -> FLOAT16 map
  {},
}
},
}, // End of an example
};

std::vector<MixedTypedExample> examples_axis_dim2_axis1_neg = {
// Begin of an example
{
.operands = {
//Input(s)
{ // See tools/test_generator/include/TestHarness.h:MixedTyped
  // int -> FLOAT32 map
  {{0, {1.0f, 2.0f, 3.0f, 4.0f, 5.0f, -1.0f, -2.0f, -3.0f, -4.0f, -5.0f}}},
  // int -> INT32 map
  {},
  // int -> QUANT8_ASYMM map
  {},
  // int -> QUANT16_SYMM map
  {},
  // int -> FLOAT16 map
  {},
},
//Output(s)
{ // See tools/test_generator/include/TestHarness.h:MixedTyped
  // int -> FLOAT32 map
  {{0, {0.011656231f, 0.031684921f, 0.086128544f, 0.234121657f, 0.636408647f, 0.636408647f, 0.234121657f, 0.086128544f, 0.031684921f, 0.011656231f}}},
  // int -> INT32 map
  {},
  // int -> QUANT8_ASYMM map
  {},
  // int -> QUANT16_SYMM map
  {},
  // int -> FLOAT16 map
  {},
}
},
}, // End of an example
};

std::vector<MixedTypedExample> examples_axis_dim1_axis0 = {
// Begin of an example
{
.operands = {
//Input(s)
{ // See tools/test_generator/include/TestHarness.h:MixedTyped
  // int -> FLOAT32 map
  {{0, {1.0f, 2.0f, 3.0f, 4.0f, 5.0f}}},
  // int -> INT32 map
  {},
  // int -> QUANT8_ASYMM map
  {},
  // int -> QUANT16_SYMM map
  {},
  // int -> FLOAT16 map
  {},
},
//Output(s)
{ // See tools/test_generator/include/TestHarness.h:MixedTyped
  // int -> FLOAT32 map
  {{0, {0.011656231f, 0.031684921f, 0.086128544f, 0.234121657f, 0.636408647f}}},
  // int -> INT32 map
  {},
  // int -> QUANT8_ASYMM map
  {},
  // int -> QUANT16_SYMM map
  {},
  // int -> FLOAT16 map
  {},
}
},
}, // End of an example
};

std::vector<MixedTypedExample> examples_axis_dim1_axis0_neg = {
// Begin of an example
{
.operands = {
//Input(s)
{ // See tools/test_generator/include/TestHarness.h:MixedTyped
  // int -> FLOAT32 map
  {{0, {1.0f, 2.0f, 3.0f, 4.0f, 5.0f}}},
  // int -> INT32 map
  {},
  // int -> QUANT8_ASYMM map
  {},
  // int -> QUANT16_SYMM map
  {},
  // int -> FLOAT16 map
  {},
},
//Output(s)
{ // See tools/test_generator/include/TestHarness.h:MixedTyped
  // int -> FLOAT32 map
  {{0, {0.011656231f, 0.031684921f, 0.086128544f, 0.234121657f, 0.636408647f}}},
  // int -> INT32 map
  {},
  // int -> QUANT8_ASYMM map
  {},
  // int -> QUANT16_SYMM map
  {},
  // int -> FLOAT16 map
  {},
}
},
}, // End of an example
};

std::vector<MixedTypedExample> examples_axis_relaxed_dim4_axis0 = {
// Begin of an example
{
.operands = {
//Input(s)
{ // See tools/test_generator/include/TestHarness.h:MixedTyped
  // int -> FLOAT32 map
  {{0, {1.0f, -1.0f, 1.0f, -1.0f, 1.0f, -1.0f, 1.0f, -1.0f, 2.0f, -2.0f, 2.0f, -2.0f, 2.0f, -2.0f, 2.0f, -2.0f, 3.0f, -3.0f, 3.0f, -3.0f, 3.0f, -3.0f, 3.0f, -3.0f, 4.0f, -4.0f, 4.0f, -4.0f, 4.0f, -4.0f, 4.0f, -4.0f, 5.0f, -5.0f, 5.0f, -5.0f, 5.0f, -5.0f, 5.0f, -5.0f}}},
  // int -> INT32 map
  {},
  // int -> QUANT8_ASYMM map
  {},
  // int -> QUANT16_SYMM map
  {},
  // int -> FLOAT16 map
  {},
},
//Output(s)
{ // See tools/test_generator/include/TestHarness.h:MixedTyped
  // int -> FLOAT32 map
  {{0, {0.011656231f, 0.636408647f, 0.011656231f, 0.636408647f, 0.011656231f, 0.636408647f, 0.011656231f, 0.636408647f, 0.031684921f, 0.234121657f, 0.031684921f, 0.234121657f, 0.031684921f, 0.234121657f, 0.031684921f, 0.234121657f, 0.086128544f, 0.086128544f, 0.086128544f, 0.086128544f, 0.086128544f, 0.086128544f, 0.086128544f, 0.086128544f, 0.234121657f, 0.031684921f, 0.234121657f, 0.031684921f, 0.234121657f, 0.031684921f, 0.234121657f, 0.031684921f, 0.636408647f, 0.011656231f, 0.636408647f, 0.011656231f, 0.636408647f, 0.011656231f, 0.636408647f, 0.011656231f}}},
  // int -> INT32 map
  {},
  // int -> QUANT8_ASYMM map
  {},
  // int -> QUANT16_SYMM map
  {},
  // int -> FLOAT16 map
  {},
}
},
}, // End of an example
};

std::vector<MixedTypedExample> examples_axis_relaxed_dim4_axis0_neg = {
// Begin of an example
{
.operands = {
//Input(s)
{ // See tools/test_generator/include/TestHarness.h:MixedTyped
  // int -> FLOAT32 map
  {{0, {1.0f, -1.0f, 1.0f, -1.0f, 1.0f, -1.0f, 1.0f, -1.0f, 2.0f, -2.0f, 2.0f, -2.0f, 2.0f, -2.0f, 2.0f, -2.0f, 3.0f, -3.0f, 3.0f, -3.0f, 3.0f, -3.0f, 3.0f, -3.0f, 4.0f, -4.0f, 4.0f, -4.0f, 4.0f, -4.0f, 4.0f, -4.0f, 5.0f, -5.0f, 5.0f, -5.0f, 5.0f, -5.0f, 5.0f, -5.0f}}},
  // int -> INT32 map
  {},
  // int -> QUANT8_ASYMM map
  {},
  // int -> QUANT16_SYMM map
  {},
  // int -> FLOAT16 map
  {},
},
//Output(s)
{ // See tools/test_generator/include/TestHarness.h:MixedTyped
  // int -> FLOAT32 map
  {{0, {0.011656231f, 0.636408647f, 0.011656231f, 0.636408647f, 0.011656231f, 0.636408647f, 0.011656231f, 0.636408647f, 0.031684921f, 0.234121657f, 0.031684921f, 0.234121657f, 0.031684921f, 0.234121657f, 0.031684921f, 0.234121657f, 0.086128544f, 0.086128544f, 0.086128544f, 0.086128544f, 0.086128544f, 0.086128544f, 0.086128544f, 0.086128544f, 0.234121657f, 0.031684921f, 0.234121657f, 0.031684921f, 0.234121657f, 0.031684921f, 0.234121657f, 0.031684921f, 0.636408647f, 0.011656231f, 0.636408647f, 0.011656231f, 0.636408647f, 0.011656231f, 0.636408647f, 0.011656231f}}},
  // int -> INT32 map
  {},
  // int -> QUANT8_ASYMM map
  {},
  // int -> QUANT16_SYMM map
  {},
  // int -> FLOAT16 map
  {},
}
},
}, // End of an example
};

std::vector<MixedTypedExample> examples_axis_relaxed_dim4_axis1 = {
// Begin of an example
{
.operands = {
//Input(s)
{ // See tools/test_generator/include/TestHarness.h:MixedTyped
  // int -> FLOAT32 map
  {{0, {1.0f, -1.0f, 1.0f, -1.0f, 2.0f, -2.0f, 2.0f, -2.0f, 3.0f, -3.0f, 3.0f, -3.0f, 4.0f, -4.0f, 4.0f, -4.0f, 5.0f, -5.0f, 5.0f, -5.0f, 1.0f, -1.0f, 1.0f, -1.0f, 2.0f, -2.0f, 2.0f, -2.0f, 3.0f, -3.0f, 3.0f, -3.0f, 4.0f, -4.0f, 4.0f, -4.0f, 5.0f, -5.0f, 5.0f, -5.0f}}},
  // int -> INT32 map
  {},
  // int -> QUANT8_ASYMM map
  {},
  // int -> QUANT16_SYMM map
  {},
  // int -> FLOAT16 map
  {},
},
//Output(s)
{ // See tools/test_generator/include/TestHarness.h:MixedTyped
  // int -> FLOAT32 map
  {{0, {0.011656231f, 0.636408647f, 0.011656231f, 0.636408647f, 0.031684921f, 0.234121657f, 0.031684921f, 0.234121657f, 0.086128544f, 0.086128544f, 0.086128544f, 0.086128544f, 0.234121657f, 0.031684921f, 0.234121657f, 0.031684921f, 0.636408647f, 0.011656231f, 0.636408647f, 0.011656231f, 0.011656231f, 0.636408647f, 0.011656231f, 0.636408647f, 0.031684921f, 0.234121657f, 0.031684921f, 0.234121657f, 0.086128544f, 0.086128544f, 0.086128544f, 0.086128544f, 0.234121657f, 0.031684921f, 0.234121657f, 0.031684921f, 0.636408647f, 0.011656231f, 0.636408647f, 0.011656231f}}},
  // int -> INT32 map
  {},
  // int -> QUANT8_ASYMM map
  {},
  // int -> QUANT16_SYMM map
  {},
  // int -> FLOAT16 map
  {},
}
},
}, // End of an example
};

std::vector<MixedTypedExample> examples_axis_relaxed_dim4_axis1_neg = {
// Begin of an example
{
.operands = {
//Input(s)
{ // See tools/test_generator/include/TestHarness.h:MixedTyped
  // int -> FLOAT32 map
  {{0, {1.0f, -1.0f, 1.0f, -1.0f, 2.0f, -2.0f, 2.0f, -2.0f, 3.0f, -3.0f, 3.0f, -3.0f, 4.0f, -4.0f, 4.0f, -4.0f, 5.0f, -5.0f, 5.0f, -5.0f, 1.0f, -1.0f, 1.0f, -1.0f, 2.0f, -2.0f, 2.0f, -2.0f, 3.0f, -3.0f, 3.0f, -3.0f, 4.0f, -4.0f, 4.0f, -4.0f, 5.0f, -5.0f, 5.0f, -5.0f}}},
  // int -> INT32 map
  {},
  // int -> QUANT8_ASYMM map
  {},
  // int -> QUANT16_SYMM map
  {},
  // int -> FLOAT16 map
  {},
},
//Output(s)
{ // See tools/test_generator/include/TestHarness.h:MixedTyped
  // int -> FLOAT32 map
  {{0, {0.011656231f, 0.636408647f, 0.011656231f, 0.636408647f, 0.031684921f, 0.234121657f, 0.031684921f, 0.234121657f, 0.086128544f, 0.086128544f, 0.086128544f, 0.086128544f, 0.234121657f, 0.031684921f, 0.234121657f, 0.031684921f, 0.636408647f, 0.011656231f, 0.636408647f, 0.011656231f, 0.011656231f, 0.636408647f, 0.011656231f, 0.636408647f, 0.031684921f, 0.234121657f, 0.031684921f, 0.234121657f, 0.086128544f, 0.086128544f, 0.086128544f, 0.086128544f, 0.234121657f, 0.031684921f, 0.234121657f, 0.031684921f, 0.636408647f, 0.011656231f, 0.636408647f, 0.011656231f}}},
  // int -> INT32 map
  {},
  // int -> QUANT8_ASYMM map
  {},
  // int -> QUANT16_SYMM map
  {},
  // int -> FLOAT16 map
  {},
}
},
}, // End of an example
};

std::vector<MixedTypedExample> examples_axis_relaxed_dim4_axis2 = {
// Begin of an example
{
.operands = {
//Input(s)
{ // See tools/test_generator/include/TestHarness.h:MixedTyped
  // int -> FLOAT32 map
  {{0, {1.0f, -1.0f, 2.0f, -2.0f, 3.0f, -3.0f, 4.0f, -4.0f, 5.0f, -5.0f, 1.0f, -1.0f, 2.0f, -2.0f, 3.0f, -3.0f, 4.0f, -4.0f, 5.0f, -5.0f, 1.0f, -1.0f, 2.0f, -2.0f, 3.0f, -3.0f, 4.0f, -4.0f, 5.0f, -5.0f, 1.0f, -1.0f, 2.0f, -2.0f, 3.0f, -3.0f, 4.0f, -4.0f, 5.0f, -5.0f}}},
  // int -> INT32 map
  {},
  // int -> QUANT8_ASYMM map
  {},
  // int -> QUANT16_SYMM map
  {},
  // int -> FLOAT16 map
  {},
},
//Output(s)
{ // See tools/test_generator/include/TestHarness.h:MixedTyped
  // int -> FLOAT32 map
  {{0, {0.011656231f, 0.636408647f, 0.031684921f, 0.234121657f, 0.086128544f, 0.086128544f, 0.234121657f, 0.031684921f, 0.636408647f, 0.011656231f, 0.011656231f, 0.636408647f, 0.031684921f, 0.234121657f, 0.086128544f, 0.086128544f, 0.234121657f, 0.031684921f, 0.636408647f, 0.011656231f, 0.011656231f, 0.636408647f, 0.031684921f, 0.234121657f, 0.086128544f, 0.086128544f, 0.234121657f, 0.031684921f, 0.636408647f, 0.011656231f, 0.011656231f, 0.636408647f, 0.031684921f, 0.234121657f, 0.086128544f, 0.086128544f, 0.234121657f, 0.031684921f, 0.636408647f, 0.011656231f}}},
  // int -> INT32 map
  {},
  // int -> QUANT8_ASYMM map
  {},
  // int -> QUANT16_SYMM map
  {},
  // int -> FLOAT16 map
  {},
}
},
}, // End of an example
};

std::vector<MixedTypedExample> examples_axis_relaxed_dim4_axis2_neg = {
// Begin of an example
{
.operands = {
//Input(s)
{ // See tools/test_generator/include/TestHarness.h:MixedTyped
  // int -> FLOAT32 map
  {{0, {1.0f, -1.0f, 2.0f, -2.0f, 3.0f, -3.0f, 4.0f, -4.0f, 5.0f, -5.0f, 1.0f, -1.0f, 2.0f, -2.0f, 3.0f, -3.0f, 4.0f, -4.0f, 5.0f, -5.0f, 1.0f, -1.0f, 2.0f, -2.0f, 3.0f, -3.0f, 4.0f, -4.0f, 5.0f, -5.0f, 1.0f, -1.0f, 2.0f, -2.0f, 3.0f, -3.0f, 4.0f, -4.0f, 5.0f, -5.0f}}},
  // int -> INT32 map
  {},
  // int -> QUANT8_ASYMM map
  {},
  // int -> QUANT16_SYMM map
  {},
  // int -> FLOAT16 map
  {},
},
//Output(s)
{ // See tools/test_generator/include/TestHarness.h:MixedTyped
  // int -> FLOAT32 map
  {{0, {0.011656231f, 0.636408647f, 0.031684921f, 0.234121657f, 0.086128544f, 0.086128544f, 0.234121657f, 0.031684921f, 0.636408647f, 0.011656231f, 0.011656231f, 0.636408647f, 0.031684921f, 0.234121657f, 0.086128544f, 0.086128544f, 0.234121657f, 0.031684921f, 0.636408647f, 0.011656231f, 0.011656231f, 0.636408647f, 0.031684921f, 0.234121657f, 0.086128544f, 0.086128544f, 0.234121657f, 0.031684921f, 0.636408647f, 0.011656231f, 0.011656231f, 0.636408647f, 0.031684921f, 0.234121657f, 0.086128544f, 0.086128544f, 0.234121657f, 0.031684921f, 0.636408647f, 0.011656231f}}},
  // int -> INT32 map
  {},
  // int -> QUANT8_ASYMM map
  {},
  // int -> QUANT16_SYMM map
  {},
  // int -> FLOAT16 map
  {},
}
},
}, // End of an example
};

std::vector<MixedTypedExample> examples_axis_relaxed_dim4_axis3 = {
// Begin of an example
{
.operands = {
//Input(s)
{ // See tools/test_generator/include/TestHarness.h:MixedTyped
  // int -> FLOAT32 map
  {{0, {1.0f, 2.0f, 3.0f, 4.0f, 5.0f, -1.0f, -2.0f, -3.0f, -4.0f, -5.0f, 1.0f, 2.0f, 3.0f, 4.0f, 5.0f, -1.0f, -2.0f, -3.0f, -4.0f, -5.0f, 1.0f, 2.0f, 3.0f, 4.0f, 5.0f, -1.0f, -2.0f, -3.0f, -4.0f, -5.0f, 1.0f, 2.0f, 3.0f, 4.0f, 5.0f, -1.0f, -2.0f, -3.0f, -4.0f, -5.0f}}},
  // int -> INT32 map
  {},
  // int -> QUANT8_ASYMM map
  {},
  // int -> QUANT16_SYMM map
  {},
  // int -> FLOAT16 map
  {},
},
//Output(s)
{ // See tools/test_generator/include/TestHarness.h:MixedTyped
  // int -> FLOAT32 map
  {{0, {0.011656231f, 0.031684921f, 0.086128544f, 0.234121657f, 0.636408647f, 0.636408647f, 0.234121657f, 0.086128544f, 0.031684921f, 0.011656231f, 0.011656231f, 0.031684921f, 0.086128544f, 0.234121657f, 0.636408647f, 0.636408647f, 0.234121657f, 0.086128544f, 0.031684921f, 0.011656231f, 0.011656231f, 0.031684921f, 0.086128544f, 0.234121657f, 0.636408647f, 0.636408647f, 0.234121657f, 0.086128544f, 0.031684921f, 0.011656231f, 0.011656231f, 0.031684921f, 0.086128544f, 0.234121657f, 0.636408647f, 0.636408647f, 0.234121657f, 0.086128544f, 0.031684921f, 0.011656231f}}},
  // int -> INT32 map
  {},
  // int -> QUANT8_ASYMM map
  {},
  // int -> QUANT16_SYMM map
  {},
  // int -> FLOAT16 map
  {},
}
},
}, // End of an example
};

std::vector<MixedTypedExample> examples_axis_relaxed_dim4_axis3_neg = {
// Begin of an example
{
.operands = {
//Input(s)
{ // See tools/test_generator/include/TestHarness.h:MixedTyped
  // int -> FLOAT32 map
  {{0, {1.0f, 2.0f, 3.0f, 4.0f, 5.0f, -1.0f, -2.0f, -3.0f, -4.0f, -5.0f, 1.0f, 2.0f, 3.0f, 4.0f, 5.0f, -1.0f, -2.0f, -3.0f, -4.0f, -5.0f, 1.0f, 2.0f, 3.0f, 4.0f, 5.0f, -1.0f, -2.0f, -3.0f, -4.0f, -5.0f, 1.0f, 2.0f, 3.0f, 4.0f, 5.0f, -1.0f, -2.0f, -3.0f, -4.0f, -5.0f}}},
  // int -> INT32 map
  {},
  // int -> QUANT8_ASYMM map
  {},
  // int -> QUANT16_SYMM map
  {},
  // int -> FLOAT16 map
  {},
},
//Output(s)
{ // See tools/test_generator/include/TestHarness.h:MixedTyped
  // int -> FLOAT32 map
  {{0, {0.011656231f, 0.031684921f, 0.086128544f, 0.234121657f, 0.636408647f, 0.636408647f, 0.234121657f, 0.086128544f, 0.031684921f, 0.011656231f, 0.011656231f, 0.031684921f, 0.086128544f, 0.234121657f, 0.636408647f, 0.636408647f, 0.234121657f, 0.086128544f, 0.031684921f, 0.011656231f, 0.011656231f, 0.031684921f, 0.086128544f, 0.234121657f, 0.636408647f, 0.636408647f, 0.234121657f, 0.086128544f, 0.031684921f, 0.011656231f, 0.011656231f, 0.031684921f, 0.086128544f, 0.234121657f, 0.636408647f, 0.636408647f, 0.234121657f, 0.086128544f, 0.031684921f, 0.011656231f}}},
  // int -> INT32 map
  {},
  // int -> QUANT8_ASYMM map
  {},
  // int -> QUANT16_SYMM map
  {},
  // int -> FLOAT16 map
  {},
}
},
}, // End of an example
};

std::vector<MixedTypedExample> examples_axis_relaxed_dim3_axis0 = {
// Begin of an example
{
.operands = {
//Input(s)
{ // See tools/test_generator/include/TestHarness.h:MixedTyped
  // int -> FLOAT32 map
  {{0, {1.0f, -1.0f, 1.0f, -1.0f, 2.0f, -2.0f, 2.0f, -2.0f, 3.0f, -3.0f, 3.0f, -3.0f, 4.0f, -4.0f, 4.0f, -4.0f, 5.0f, -5.0f, 5.0f, -5.0f}}},
  // int -> INT32 map
  {},
  // int -> QUANT8_ASYMM map
  {},
  // int -> QUANT16_SYMM map
  {},
  // int -> FLOAT16 map
  {},
},
//Output(s)
{ // See tools/test_generator/include/TestHarness.h:MixedTyped
  // int -> FLOAT32 map
  {{0, {0.011656231f, 0.636408647f, 0.011656231f, 0.636408647f, 0.031684921f, 0.234121657f, 0.031684921f, 0.234121657f, 0.086128544f, 0.086128544f, 0.086128544f, 0.086128544f, 0.234121657f, 0.031684921f, 0.234121657f, 0.031684921f, 0.636408647f, 0.011656231f, 0.636408647f, 0.011656231f}}},
  // int -> INT32 map
  {},
  // int -> QUANT8_ASYMM map
  {},
  // int -> QUANT16_SYMM map
  {},
  // int -> FLOAT16 map
  {},
}
},
}, // End of an example
};

std::vector<MixedTypedExample> examples_axis_relaxed_dim3_axis0_neg = {
// Begin of an example
{
.operands = {
//Input(s)
{ // See tools/test_generator/include/TestHarness.h:MixedTyped
  // int -> FLOAT32 map
  {{0, {1.0f, -1.0f, 1.0f, -1.0f, 2.0f, -2.0f, 2.0f, -2.0f, 3.0f, -3.0f, 3.0f, -3.0f, 4.0f, -4.0f, 4.0f, -4.0f, 5.0f, -5.0f, 5.0f, -5.0f}}},
  // int -> INT32 map
  {},
  // int -> QUANT8_ASYMM map
  {},
  // int -> QUANT16_SYMM map
  {},
  // int -> FLOAT16 map
  {},
},
//Output(s)
{ // See tools/test_generator/include/TestHarness.h:MixedTyped
  // int -> FLOAT32 map
  {{0, {0.011656231f, 0.636408647f, 0.011656231f, 0.636408647f, 0.031684921f, 0.234121657f, 0.031684921f, 0.234121657f, 0.086128544f, 0.086128544f, 0.086128544f, 0.086128544f, 0.234121657f, 0.031684921f, 0.234121657f, 0.031684921f, 0.636408647f, 0.011656231f, 0.636408647f, 0.011656231f}}},
  // int -> INT32 map
  {},
  // int -> QUANT8_ASYMM map
  {},
  // int -> QUANT16_SYMM map
  {},
  // int -> FLOAT16 map
  {},
}
},
}, // End of an example
};

std::vector<MixedTypedExample> examples_axis_relaxed_dim3_axis1 = {
// Begin of an example
{
.operands = {
//Input(s)
{ // See tools/test_generator/include/TestHarness.h:MixedTyped
  // int -> FLOAT32 map
  {{0, {1.0f, -1.0f, 2.0f, -2.0f, 3.0f, -3.0f, 4.0f, -4.0f, 5.0f, -5.0f, 1.0f, -1.0f, 2.0f, -2.0f, 3.0f, -3.0f, 4.0f, -4.0f, 5.0f, -5.0f}}},
  // int -> INT32 map
  {},
  // int -> QUANT8_ASYMM map
  {},
  // int -> QUANT16_SYMM map
  {},
  // int -> FLOAT16 map
  {},
},
//Output(s)
{ // See tools/test_generator/include/TestHarness.h:MixedTyped
  // int -> FLOAT32 map
  {{0, {0.011656231f, 0.636408647f, 0.031684921f, 0.234121657f, 0.086128544f, 0.086128544f, 0.234121657f, 0.031684921f, 0.636408647f, 0.011656231f, 0.011656231f, 0.636408647f, 0.031684921f, 0.234121657f, 0.086128544f, 0.086128544f, 0.234121657f, 0.031684921f, 0.636408647f, 0.011656231f}}},
  // int -> INT32 map
  {},
  // int -> QUANT8_ASYMM map
  {},
  // int -> QUANT16_SYMM map
  {},
  // int -> FLOAT16 map
  {},
}
},
}, // End of an example
};

std::vector<MixedTypedExample> examples_axis_relaxed_dim3_axis1_neg = {
// Begin of an example
{
.operands = {
//Input(s)
{ // See tools/test_generator/include/TestHarness.h:MixedTyped
  // int -> FLOAT32 map
  {{0, {1.0f, -1.0f, 2.0f, -2.0f, 3.0f, -3.0f, 4.0f, -4.0f, 5.0f, -5.0f, 1.0f, -1.0f, 2.0f, -2.0f, 3.0f, -3.0f, 4.0f, -4.0f, 5.0f, -5.0f}}},
  // int -> INT32 map
  {},
  // int -> QUANT8_ASYMM map
  {},
  // int -> QUANT16_SYMM map
  {},
  // int -> FLOAT16 map
  {},
},
//Output(s)
{ // See tools/test_generator/include/TestHarness.h:MixedTyped
  // int -> FLOAT32 map
  {{0, {0.011656231f, 0.636408647f, 0.031684921f, 0.234121657f, 0.086128544f, 0.086128544f, 0.234121657f, 0.031684921f, 0.636408647f, 0.011656231f, 0.011656231f, 0.636408647f, 0.031684921f, 0.234121657f, 0.086128544f, 0.086128544f, 0.234121657f, 0.031684921f, 0.636408647f, 0.011656231f}}},
  // int -> INT32 map
  {},
  // int -> QUANT8_ASYMM map
  {},
  // int -> QUANT16_SYMM map
  {},
  // int -> FLOAT16 map
  {},
}
},
}, // End of an example
};

std::vector<MixedTypedExample> examples_axis_relaxed_dim3_axis2 = {
// Begin of an example
{
.operands = {
//Input(s)
{ // See tools/test_generator/include/TestHarness.h:MixedTyped
  // int -> FLOAT32 map
  {{0, {1.0f, 2.0f, 3.0f, 4.0f, 5.0f, -1.0f, -2.0f, -3.0f, -4.0f, -5.0f, 1.0f, 2.0f, 3.0f, 4.0f, 5.0f, -1.0f, -2.0f, -3.0f, -4.0f, -5.0f}}},
  // int -> INT32 map
  {},
  // int -> QUANT8_ASYMM map
  {},
  // int -> QUANT16_SYMM map
  {},
  // int -> FLOAT16 map
  {},
},
//Output(s)
{ // See tools/test_generator/include/TestHarness.h:MixedTyped
  // int -> FLOAT32 map
  {{0, {0.011656231f, 0.031684921f, 0.086128544f, 0.234121657f, 0.636408647f, 0.636408647f, 0.234121657f, 0.086128544f, 0.031684921f, 0.011656231f, 0.011656231f, 0.031684921f, 0.086128544f, 0.234121657f, 0.636408647f, 0.636408647f, 0.234121657f, 0.086128544f, 0.031684921f, 0.011656231f}}},
  // int -> INT32 map
  {},
  // int -> QUANT8_ASYMM map
  {},
  // int -> QUANT16_SYMM map
  {},
  // int -> FLOAT16 map
  {},
}
},
}, // End of an example
};

std::vector<MixedTypedExample> examples_axis_relaxed_dim3_axis2_neg = {
// Begin of an example
{
.operands = {
//Input(s)
{ // See tools/test_generator/include/TestHarness.h:MixedTyped
  // int -> FLOAT32 map
  {{0, {1.0f, 2.0f, 3.0f, 4.0f, 5.0f, -1.0f, -2.0f, -3.0f, -4.0f, -5.0f, 1.0f, 2.0f, 3.0f, 4.0f, 5.0f, -1.0f, -2.0f, -3.0f, -4.0f, -5.0f}}},
  // int -> INT32 map
  {},
  // int -> QUANT8_ASYMM map
  {},
  // int -> QUANT16_SYMM map
  {},
  // int -> FLOAT16 map
  {},
},
//Output(s)
{ // See tools/test_generator/include/TestHarness.h:MixedTyped
  // int -> FLOAT32 map
  {{0, {0.011656231f, 0.031684921f, 0.086128544f, 0.234121657f, 0.636408647f, 0.636408647f, 0.234121657f, 0.086128544f, 0.031684921f, 0.011656231f, 0.011656231f, 0.031684921f, 0.086128544f, 0.234121657f, 0.636408647f, 0.636408647f, 0.234121657f, 0.086128544f, 0.031684921f, 0.011656231f}}},
  // int -> INT32 map
  {},
  // int -> QUANT8_ASYMM map
  {},
  // int -> QUANT16_SYMM map
  {},
  // int -> FLOAT16 map
  {},
}
},
}, // End of an example
};

std::vector<MixedTypedExample> examples_axis_relaxed_dim2_axis0 = {
// Begin of an example
{
.operands = {
//Input(s)
{ // See tools/test_generator/include/TestHarness.h:MixedTyped
  // int -> FLOAT32 map
  {{0, {1.0f, -1.0f, 2.0f, -2.0f, 3.0f, -3.0f, 4.0f, -4.0f, 5.0f, -5.0f}}},
  // int -> INT32 map
  {},
  // int -> QUANT8_ASYMM map
  {},
  // int -> QUANT16_SYMM map
  {},
  // int -> FLOAT16 map
  {},
},
//Output(s)
{ // See tools/test_generator/include/TestHarness.h:MixedTyped
  // int -> FLOAT32 map
  {{0, {0.011656231f, 0.636408647f, 0.031684921f, 0.234121657f, 0.086128544f, 0.086128544f, 0.234121657f, 0.031684921f, 0.636408647f, 0.011656231f}}},
  // int -> INT32 map
  {},
  // int -> QUANT8_ASYMM map
  {},
  // int -> QUANT16_SYMM map
  {},
  // int -> FLOAT16 map
  {},
}
},
}, // End of an example
};

std::vector<MixedTypedExample> examples_axis_relaxed_dim2_axis0_neg = {
// Begin of an example
{
.operands = {
//Input(s)
{ // See tools/test_generator/include/TestHarness.h:MixedTyped
  // int -> FLOAT32 map
  {{0, {1.0f, -1.0f, 2.0f, -2.0f, 3.0f, -3.0f, 4.0f, -4.0f, 5.0f, -5.0f}}},
  // int -> INT32 map
  {},
  // int -> QUANT8_ASYMM map
  {},
  // int -> QUANT16_SYMM map
  {},
  // int -> FLOAT16 map
  {},
},
//Output(s)
{ // See tools/test_generator/include/TestHarness.h:MixedTyped
  // int -> FLOAT32 map
  {{0, {0.011656231f, 0.636408647f, 0.031684921f, 0.234121657f, 0.086128544f, 0.086128544f, 0.234121657f, 0.031684921f, 0.636408647f, 0.011656231f}}},
  // int -> INT32 map
  {},
  // int -> QUANT8_ASYMM map
  {},
  // int -> QUANT16_SYMM map
  {},
  // int -> FLOAT16 map
  {},
}
},
}, // End of an example
};

std::vector<MixedTypedExample> examples_axis_relaxed_dim2_axis1 = {
// Begin of an example
{
.operands = {
//Input(s)
{ // See tools/test_generator/include/TestHarness.h:MixedTyped
  // int -> FLOAT32 map
  {{0, {1.0f, 2.0f, 3.0f, 4.0f, 5.0f, -1.0f, -2.0f, -3.0f, -4.0f, -5.0f}}},
  // int -> INT32 map
  {},
  // int -> QUANT8_ASYMM map
  {},
  // int -> QUANT16_SYMM map
  {},
  // int -> FLOAT16 map
  {},
},
//Output(s)
{ // See tools/test_generator/include/TestHarness.h:MixedTyped
  // int -> FLOAT32 map
  {{0, {0.011656231f, 0.031684921f, 0.086128544f, 0.234121657f, 0.636408647f, 0.636408647f, 0.234121657f, 0.086128544f, 0.031684921f, 0.011656231f}}},
  // int -> INT32 map
  {},
  // int -> QUANT8_ASYMM map
  {},
  // int -> QUANT16_SYMM map
  {},
  // int -> FLOAT16 map
  {},
}
},
}, // End of an example
};

std::vector<MixedTypedExample> examples_axis_relaxed_dim2_axis1_neg = {
// Begin of an example
{
.operands = {
//Input(s)
{ // See tools/test_generator/include/TestHarness.h:MixedTyped
  // int -> FLOAT32 map
  {{0, {1.0f, 2.0f, 3.0f, 4.0f, 5.0f, -1.0f, -2.0f, -3.0f, -4.0f, -5.0f}}},
  // int -> INT32 map
  {},
  // int -> QUANT8_ASYMM map
  {},
  // int -> QUANT16_SYMM map
  {},
  // int -> FLOAT16 map
  {},
},
//Output(s)
{ // See tools/test_generator/include/TestHarness.h:MixedTyped
  // int -> FLOAT32 map
  {{0, {0.011656231f, 0.031684921f, 0.086128544f, 0.234121657f, 0.636408647f, 0.636408647f, 0.234121657f, 0.086128544f, 0.031684921f, 0.011656231f}}},
  // int -> INT32 map
  {},
  // int -> QUANT8_ASYMM map
  {},
  // int -> QUANT16_SYMM map
  {},
  // int -> FLOAT16 map
  {},
}
},
}, // End of an example
};

std::vector<MixedTypedExample> examples_axis_relaxed_dim1_axis0 = {
// Begin of an example
{
.operands = {
//Input(s)
{ // See tools/test_generator/include/TestHarness.h:MixedTyped
  // int -> FLOAT32 map
  {{0, {1.0f, 2.0f, 3.0f, 4.0f, 5.0f}}},
  // int -> INT32 map
  {},
  // int -> QUANT8_ASYMM map
  {},
  // int -> QUANT16_SYMM map
  {},
  // int -> FLOAT16 map
  {},
},
//Output(s)
{ // See tools/test_generator/include/TestHarness.h:MixedTyped
  // int -> FLOAT32 map
  {{0, {0.011656231f, 0.031684921f, 0.086128544f, 0.234121657f, 0.636408647f}}},
  // int -> INT32 map
  {},
  // int -> QUANT8_ASYMM map
  {},
  // int -> QUANT16_SYMM map
  {},
  // int -> FLOAT16 map
  {},
}
},
}, // End of an example
};

std::vector<MixedTypedExample> examples_axis_relaxed_dim1_axis0_neg = {
// Begin of an example
{
.operands = {
//Input(s)
{ // See tools/test_generator/include/TestHarness.h:MixedTyped
  // int -> FLOAT32 map
  {{0, {1.0f, 2.0f, 3.0f, 4.0f, 5.0f}}},
  // int -> INT32 map
  {},
  // int -> QUANT8_ASYMM map
  {},
  // int -> QUANT16_SYMM map
  {},
  // int -> FLOAT16 map
  {},
},
//Output(s)
{ // See tools/test_generator/include/TestHarness.h:MixedTyped
  // int -> FLOAT32 map
  {{0, {0.011656231f, 0.031684921f, 0.086128544f, 0.234121657f, 0.636408647f}}},
  // int -> INT32 map
  {},
  // int -> QUANT8_ASYMM map
  {},
  // int -> QUANT16_SYMM map
  {},
  // int -> FLOAT16 map
  {},
}
},
}, // End of an example
};

std::vector<MixedTypedExample> examples_axis_float16_dim4_axis0 = {
// Begin of an example
{
.operands = {
//Input(s)
{ // See tools/test_generator/include/TestHarness.h:MixedTyped
  // int -> FLOAT32 map
  {},
  // int -> INT32 map
  {},
  // int -> QUANT8_ASYMM map
<<<<<<< HEAD
  {{0, {132, 124, 132, 124, 132, 124, 132, 124, 136, 120, 136, 120, 136, 120, 136, 120, 140, 116, 140, 116, 140, 116, 140, 116, 144, 112, 144, 112, 144, 112, 144, 112, 148, 108, 148, 108, 148, 108, 148, 108}}},
  // int -> QUANT16_SYMM map
=======
  {},
  // int -> QUANT16_ASYMM map
>>>>>>> b2c93be8
  {},
  // int -> FLOAT16 map
  {{0, {1.0f, -1.0f, 1.0f, -1.0f, 1.0f, -1.0f, 1.0f, -1.0f, 2.0f, -2.0f, 2.0f, -2.0f, 2.0f, -2.0f, 2.0f, -2.0f, 3.0f, -3.0f, 3.0f, -3.0f, 3.0f, -3.0f, 3.0f, -3.0f, 4.0f, -4.0f, 4.0f, -4.0f, 4.0f, -4.0f, 4.0f, -4.0f, 5.0f, -5.0f, 5.0f, -5.0f, 5.0f, -5.0f, 5.0f, -5.0f}}},
},
//Output(s)
{ // See tools/test_generator/include/TestHarness.h:MixedTyped
  // int -> FLOAT32 map
  {},
  // int -> INT32 map
  {},
  // int -> QUANT8_ASYMM map
<<<<<<< HEAD
  {{0, {3, 163, 3, 163, 3, 163, 3, 163, 8, 60, 8, 60, 8, 60, 8, 60, 22, 22, 22, 22, 22, 22, 22, 22, 60, 8, 60, 8, 60, 8, 60, 8, 163, 3, 163, 3, 163, 3, 163, 3}}},
  // int -> QUANT16_SYMM map
=======
  {},
  // int -> QUANT16_ASYMM map
>>>>>>> b2c93be8
  {},
  // int -> FLOAT16 map
  {{0, {0.011656231246888638f, 0.6364086270332336f, 0.011656231246888638f, 0.6364086270332336f, 0.011656231246888638f, 0.6364086270332336f, 0.011656231246888638f, 0.6364086270332336f, 0.03168492019176483f, 0.2341216504573822f, 0.03168492019176483f, 0.2341216504573822f, 0.03168492019176483f, 0.2341216504573822f, 0.03168492019176483f, 0.2341216504573822f, 0.08612854033708572f, 0.08612854033708572f, 0.08612854033708572f, 0.08612854033708572f, 0.08612854033708572f, 0.08612854033708572f, 0.08612854033708572f, 0.08612854033708572f, 0.2341216504573822f, 0.03168492019176483f, 0.2341216504573822f, 0.03168492019176483f, 0.2341216504573822f, 0.03168492019176483f, 0.2341216504573822f, 0.03168492019176483f, 0.6364086270332336f, 0.011656231246888638f, 0.6364086270332336f, 0.011656231246888638f, 0.6364086270332336f, 0.011656231246888638f, 0.6364086270332336f, 0.011656231246888638f}}},
}
},
}, // End of an example
};

std::vector<MixedTypedExample> examples_axis_float16_dim4_axis0_neg = {
// Begin of an example
{
.operands = {
//Input(s)
{ // See tools/test_generator/include/TestHarness.h:MixedTyped
  // int -> FLOAT32 map
  {},
  // int -> INT32 map
  {},
  // int -> QUANT8_ASYMM map
<<<<<<< HEAD
  {{0, {132, 124, 132, 124, 132, 124, 132, 124, 136, 120, 136, 120, 136, 120, 136, 120, 140, 116, 140, 116, 140, 116, 140, 116, 144, 112, 144, 112, 144, 112, 144, 112, 148, 108, 148, 108, 148, 108, 148, 108}}},
  // int -> QUANT16_SYMM map
=======
  {},
  // int -> QUANT16_ASYMM map
>>>>>>> b2c93be8
  {},
  // int -> FLOAT16 map
  {{0, {1.0f, -1.0f, 1.0f, -1.0f, 1.0f, -1.0f, 1.0f, -1.0f, 2.0f, -2.0f, 2.0f, -2.0f, 2.0f, -2.0f, 2.0f, -2.0f, 3.0f, -3.0f, 3.0f, -3.0f, 3.0f, -3.0f, 3.0f, -3.0f, 4.0f, -4.0f, 4.0f, -4.0f, 4.0f, -4.0f, 4.0f, -4.0f, 5.0f, -5.0f, 5.0f, -5.0f, 5.0f, -5.0f, 5.0f, -5.0f}}},
},
//Output(s)
{ // See tools/test_generator/include/TestHarness.h:MixedTyped
  // int -> FLOAT32 map
  {},
  // int -> INT32 map
  {},
  // int -> QUANT8_ASYMM map
<<<<<<< HEAD
  {{0, {3, 163, 3, 163, 3, 163, 3, 163, 8, 60, 8, 60, 8, 60, 8, 60, 22, 22, 22, 22, 22, 22, 22, 22, 60, 8, 60, 8, 60, 8, 60, 8, 163, 3, 163, 3, 163, 3, 163, 3}}},
  // int -> QUANT16_SYMM map
=======
  {},
  // int -> QUANT16_ASYMM map
>>>>>>> b2c93be8
  {},
  // int -> FLOAT16 map
  {{0, {0.011656231246888638f, 0.6364086270332336f, 0.011656231246888638f, 0.6364086270332336f, 0.011656231246888638f, 0.6364086270332336f, 0.011656231246888638f, 0.6364086270332336f, 0.03168492019176483f, 0.2341216504573822f, 0.03168492019176483f, 0.2341216504573822f, 0.03168492019176483f, 0.2341216504573822f, 0.03168492019176483f, 0.2341216504573822f, 0.08612854033708572f, 0.08612854033708572f, 0.08612854033708572f, 0.08612854033708572f, 0.08612854033708572f, 0.08612854033708572f, 0.08612854033708572f, 0.08612854033708572f, 0.2341216504573822f, 0.03168492019176483f, 0.2341216504573822f, 0.03168492019176483f, 0.2341216504573822f, 0.03168492019176483f, 0.2341216504573822f, 0.03168492019176483f, 0.6364086270332336f, 0.011656231246888638f, 0.6364086270332336f, 0.011656231246888638f, 0.6364086270332336f, 0.011656231246888638f, 0.6364086270332336f, 0.011656231246888638f}}},
}
},
}, // End of an example
};

std::vector<MixedTypedExample> examples_axis_float16_dim4_axis1 = {
// Begin of an example
{
.operands = {
//Input(s)
{ // See tools/test_generator/include/TestHarness.h:MixedTyped
  // int -> FLOAT32 map
  {},
  // int -> INT32 map
  {},
  // int -> QUANT8_ASYMM map
<<<<<<< HEAD
  {{0, {132, 124, 132, 124, 136, 120, 136, 120, 140, 116, 140, 116, 144, 112, 144, 112, 148, 108, 148, 108, 132, 124, 132, 124, 136, 120, 136, 120, 140, 116, 140, 116, 144, 112, 144, 112, 148, 108, 148, 108}}},
  // int -> QUANT16_SYMM map
=======
  {},
  // int -> QUANT16_ASYMM map
>>>>>>> b2c93be8
  {},
  // int -> FLOAT16 map
  {{0, {1.0f, -1.0f, 1.0f, -1.0f, 2.0f, -2.0f, 2.0f, -2.0f, 3.0f, -3.0f, 3.0f, -3.0f, 4.0f, -4.0f, 4.0f, -4.0f, 5.0f, -5.0f, 5.0f, -5.0f, 1.0f, -1.0f, 1.0f, -1.0f, 2.0f, -2.0f, 2.0f, -2.0f, 3.0f, -3.0f, 3.0f, -3.0f, 4.0f, -4.0f, 4.0f, -4.0f, 5.0f, -5.0f, 5.0f, -5.0f}}},
},
//Output(s)
{ // See tools/test_generator/include/TestHarness.h:MixedTyped
  // int -> FLOAT32 map
  {},
  // int -> INT32 map
  {},
  // int -> QUANT8_ASYMM map
<<<<<<< HEAD
  {{0, {3, 163, 3, 163, 8, 60, 8, 60, 22, 22, 22, 22, 60, 8, 60, 8, 163, 3, 163, 3, 3, 163, 3, 163, 8, 60, 8, 60, 22, 22, 22, 22, 60, 8, 60, 8, 163, 3, 163, 3}}},
  // int -> QUANT16_SYMM map
=======
  {},
  // int -> QUANT16_ASYMM map
>>>>>>> b2c93be8
  {},
  // int -> FLOAT16 map
  {{0, {0.011656231246888638f, 0.6364086270332336f, 0.011656231246888638f, 0.6364086270332336f, 0.03168492019176483f, 0.2341216504573822f, 0.03168492019176483f, 0.2341216504573822f, 0.08612854033708572f, 0.08612854033708572f, 0.08612854033708572f, 0.08612854033708572f, 0.2341216504573822f, 0.03168492019176483f, 0.2341216504573822f, 0.03168492019176483f, 0.6364086270332336f, 0.011656231246888638f, 0.6364086270332336f, 0.011656231246888638f, 0.011656231246888638f, 0.6364086270332336f, 0.011656231246888638f, 0.6364086270332336f, 0.03168492019176483f, 0.2341216504573822f, 0.03168492019176483f, 0.2341216504573822f, 0.08612854033708572f, 0.08612854033708572f, 0.08612854033708572f, 0.08612854033708572f, 0.2341216504573822f, 0.03168492019176483f, 0.2341216504573822f, 0.03168492019176483f, 0.6364086270332336f, 0.011656231246888638f, 0.6364086270332336f, 0.011656231246888638f}}},
}
},
}, // End of an example
};

std::vector<MixedTypedExample> examples_axis_float16_dim4_axis1_neg = {
// Begin of an example
{
.operands = {
//Input(s)
{ // See tools/test_generator/include/TestHarness.h:MixedTyped
  // int -> FLOAT32 map
  {},
  // int -> INT32 map
  {},
  // int -> QUANT8_ASYMM map
<<<<<<< HEAD
  {{0, {132, 124, 132, 124, 136, 120, 136, 120, 140, 116, 140, 116, 144, 112, 144, 112, 148, 108, 148, 108, 132, 124, 132, 124, 136, 120, 136, 120, 140, 116, 140, 116, 144, 112, 144, 112, 148, 108, 148, 108}}},
  // int -> QUANT16_SYMM map
=======
  {},
  // int -> QUANT16_ASYMM map
>>>>>>> b2c93be8
  {},
  // int -> FLOAT16 map
  {{0, {1.0f, -1.0f, 1.0f, -1.0f, 2.0f, -2.0f, 2.0f, -2.0f, 3.0f, -3.0f, 3.0f, -3.0f, 4.0f, -4.0f, 4.0f, -4.0f, 5.0f, -5.0f, 5.0f, -5.0f, 1.0f, -1.0f, 1.0f, -1.0f, 2.0f, -2.0f, 2.0f, -2.0f, 3.0f, -3.0f, 3.0f, -3.0f, 4.0f, -4.0f, 4.0f, -4.0f, 5.0f, -5.0f, 5.0f, -5.0f}}},
},
//Output(s)
{ // See tools/test_generator/include/TestHarness.h:MixedTyped
  // int -> FLOAT32 map
  {},
  // int -> INT32 map
  {},
  // int -> QUANT8_ASYMM map
<<<<<<< HEAD
  {{0, {3, 163, 3, 163, 8, 60, 8, 60, 22, 22, 22, 22, 60, 8, 60, 8, 163, 3, 163, 3, 3, 163, 3, 163, 8, 60, 8, 60, 22, 22, 22, 22, 60, 8, 60, 8, 163, 3, 163, 3}}},
  // int -> QUANT16_SYMM map
=======
  {},
  // int -> QUANT16_ASYMM map
>>>>>>> b2c93be8
  {},
  // int -> FLOAT16 map
  {{0, {0.011656231246888638f, 0.6364086270332336f, 0.011656231246888638f, 0.6364086270332336f, 0.03168492019176483f, 0.2341216504573822f, 0.03168492019176483f, 0.2341216504573822f, 0.08612854033708572f, 0.08612854033708572f, 0.08612854033708572f, 0.08612854033708572f, 0.2341216504573822f, 0.03168492019176483f, 0.2341216504573822f, 0.03168492019176483f, 0.6364086270332336f, 0.011656231246888638f, 0.6364086270332336f, 0.011656231246888638f, 0.011656231246888638f, 0.6364086270332336f, 0.011656231246888638f, 0.6364086270332336f, 0.03168492019176483f, 0.2341216504573822f, 0.03168492019176483f, 0.2341216504573822f, 0.08612854033708572f, 0.08612854033708572f, 0.08612854033708572f, 0.08612854033708572f, 0.2341216504573822f, 0.03168492019176483f, 0.2341216504573822f, 0.03168492019176483f, 0.6364086270332336f, 0.011656231246888638f, 0.6364086270332336f, 0.011656231246888638f}}},
}
},
}, // End of an example
};

std::vector<MixedTypedExample> examples_axis_float16_dim4_axis2 = {
// Begin of an example
{
.operands = {
//Input(s)
{ // See tools/test_generator/include/TestHarness.h:MixedTyped
  // int -> FLOAT32 map
  {},
  // int -> INT32 map
  {},
  // int -> QUANT8_ASYMM map
<<<<<<< HEAD
  {{0, {132, 124, 136, 120, 140, 116, 144, 112, 148, 108, 132, 124, 136, 120, 140, 116, 144, 112, 148, 108, 132, 124, 136, 120, 140, 116, 144, 112, 148, 108, 132, 124, 136, 120, 140, 116, 144, 112, 148, 108}}},
  // int -> QUANT16_SYMM map
=======
  {},
  // int -> QUANT16_ASYMM map
>>>>>>> b2c93be8
  {},
  // int -> FLOAT16 map
  {{0, {1.0f, -1.0f, 2.0f, -2.0f, 3.0f, -3.0f, 4.0f, -4.0f, 5.0f, -5.0f, 1.0f, -1.0f, 2.0f, -2.0f, 3.0f, -3.0f, 4.0f, -4.0f, 5.0f, -5.0f, 1.0f, -1.0f, 2.0f, -2.0f, 3.0f, -3.0f, 4.0f, -4.0f, 5.0f, -5.0f, 1.0f, -1.0f, 2.0f, -2.0f, 3.0f, -3.0f, 4.0f, -4.0f, 5.0f, -5.0f}}},
},
//Output(s)
{ // See tools/test_generator/include/TestHarness.h:MixedTyped
  // int -> FLOAT32 map
  {},
  // int -> INT32 map
  {},
  // int -> QUANT8_ASYMM map
<<<<<<< HEAD
  {{0, {3, 163, 8, 60, 22, 22, 60, 8, 163, 3, 3, 163, 8, 60, 22, 22, 60, 8, 163, 3, 3, 163, 8, 60, 22, 22, 60, 8, 163, 3, 3, 163, 8, 60, 22, 22, 60, 8, 163, 3}}},
  // int -> QUANT16_SYMM map
=======
  {},
  // int -> QUANT16_ASYMM map
>>>>>>> b2c93be8
  {},
  // int -> FLOAT16 map
  {{0, {0.011656231246888638f, 0.6364086270332336f, 0.03168492019176483f, 0.2341216504573822f, 0.08612854033708572f, 0.08612854033708572f, 0.2341216504573822f, 0.03168492019176483f, 0.6364086270332336f, 0.011656231246888638f, 0.011656231246888638f, 0.6364086270332336f, 0.03168492019176483f, 0.2341216504573822f, 0.08612854033708572f, 0.08612854033708572f, 0.2341216504573822f, 0.03168492019176483f, 0.6364086270332336f, 0.011656231246888638f, 0.011656231246888638f, 0.6364086270332336f, 0.03168492019176483f, 0.2341216504573822f, 0.08612854033708572f, 0.08612854033708572f, 0.2341216504573822f, 0.03168492019176483f, 0.6364086270332336f, 0.011656231246888638f, 0.011656231246888638f, 0.6364086270332336f, 0.03168492019176483f, 0.2341216504573822f, 0.08612854033708572f, 0.08612854033708572f, 0.2341216504573822f, 0.03168492019176483f, 0.6364086270332336f, 0.011656231246888638f}}},
}
},
}, // End of an example
};

std::vector<MixedTypedExample> examples_axis_float16_dim4_axis2_neg = {
// Begin of an example
{
.operands = {
//Input(s)
{ // See tools/test_generator/include/TestHarness.h:MixedTyped
  // int -> FLOAT32 map
  {},
  // int -> INT32 map
  {},
  // int -> QUANT8_ASYMM map
<<<<<<< HEAD
  {{0, {132, 124, 136, 120, 140, 116, 144, 112, 148, 108, 132, 124, 136, 120, 140, 116, 144, 112, 148, 108, 132, 124, 136, 120, 140, 116, 144, 112, 148, 108, 132, 124, 136, 120, 140, 116, 144, 112, 148, 108}}},
  // int -> QUANT16_SYMM map
=======
  {},
  // int -> QUANT16_ASYMM map
>>>>>>> b2c93be8
  {},
  // int -> FLOAT16 map
  {{0, {1.0f, -1.0f, 2.0f, -2.0f, 3.0f, -3.0f, 4.0f, -4.0f, 5.0f, -5.0f, 1.0f, -1.0f, 2.0f, -2.0f, 3.0f, -3.0f, 4.0f, -4.0f, 5.0f, -5.0f, 1.0f, -1.0f, 2.0f, -2.0f, 3.0f, -3.0f, 4.0f, -4.0f, 5.0f, -5.0f, 1.0f, -1.0f, 2.0f, -2.0f, 3.0f, -3.0f, 4.0f, -4.0f, 5.0f, -5.0f}}},
},
//Output(s)
{ // See tools/test_generator/include/TestHarness.h:MixedTyped
  // int -> FLOAT32 map
  {},
  // int -> INT32 map
  {},
  // int -> QUANT8_ASYMM map
<<<<<<< HEAD
  {{0, {3, 163, 8, 60, 22, 22, 60, 8, 163, 3, 3, 163, 8, 60, 22, 22, 60, 8, 163, 3, 3, 163, 8, 60, 22, 22, 60, 8, 163, 3, 3, 163, 8, 60, 22, 22, 60, 8, 163, 3}}},
  // int -> QUANT16_SYMM map
=======
  {},
  // int -> QUANT16_ASYMM map
>>>>>>> b2c93be8
  {},
  // int -> FLOAT16 map
  {{0, {0.011656231246888638f, 0.6364086270332336f, 0.03168492019176483f, 0.2341216504573822f, 0.08612854033708572f, 0.08612854033708572f, 0.2341216504573822f, 0.03168492019176483f, 0.6364086270332336f, 0.011656231246888638f, 0.011656231246888638f, 0.6364086270332336f, 0.03168492019176483f, 0.2341216504573822f, 0.08612854033708572f, 0.08612854033708572f, 0.2341216504573822f, 0.03168492019176483f, 0.6364086270332336f, 0.011656231246888638f, 0.011656231246888638f, 0.6364086270332336f, 0.03168492019176483f, 0.2341216504573822f, 0.08612854033708572f, 0.08612854033708572f, 0.2341216504573822f, 0.03168492019176483f, 0.6364086270332336f, 0.011656231246888638f, 0.011656231246888638f, 0.6364086270332336f, 0.03168492019176483f, 0.2341216504573822f, 0.08612854033708572f, 0.08612854033708572f, 0.2341216504573822f, 0.03168492019176483f, 0.6364086270332336f, 0.011656231246888638f}}},
}
},
}, // End of an example
};

std::vector<MixedTypedExample> examples_axis_float16_dim4_axis3 = {
// Begin of an example
{
.operands = {
//Input(s)
{ // See tools/test_generator/include/TestHarness.h:MixedTyped
  // int -> FLOAT32 map
  {},
  // int -> INT32 map
  {},
  // int -> QUANT8_ASYMM map
<<<<<<< HEAD
  {{0, {132, 136, 140, 144, 148, 124, 120, 116, 112, 108, 132, 136, 140, 144, 148, 124, 120, 116, 112, 108, 132, 136, 140, 144, 148, 124, 120, 116, 112, 108, 132, 136, 140, 144, 148, 124, 120, 116, 112, 108}}},
  // int -> QUANT16_SYMM map
=======
  {},
  // int -> QUANT16_ASYMM map
>>>>>>> b2c93be8
  {},
  // int -> FLOAT16 map
  {{0, {1.0f, 2.0f, 3.0f, 4.0f, 5.0f, -1.0f, -2.0f, -3.0f, -4.0f, -5.0f, 1.0f, 2.0f, 3.0f, 4.0f, 5.0f, -1.0f, -2.0f, -3.0f, -4.0f, -5.0f, 1.0f, 2.0f, 3.0f, 4.0f, 5.0f, -1.0f, -2.0f, -3.0f, -4.0f, -5.0f, 1.0f, 2.0f, 3.0f, 4.0f, 5.0f, -1.0f, -2.0f, -3.0f, -4.0f, -5.0f}}},
},
//Output(s)
{ // See tools/test_generator/include/TestHarness.h:MixedTyped
  // int -> FLOAT32 map
  {},
  // int -> INT32 map
  {},
  // int -> QUANT8_ASYMM map
<<<<<<< HEAD
  {{0, {3, 8, 22, 60, 163, 163, 60, 22, 8, 3, 3, 8, 22, 60, 163, 163, 60, 22, 8, 3, 3, 8, 22, 60, 163, 163, 60, 22, 8, 3, 3, 8, 22, 60, 163, 163, 60, 22, 8, 3}}},
  // int -> QUANT16_SYMM map
=======
  {},
  // int -> QUANT16_ASYMM map
>>>>>>> b2c93be8
  {},
  // int -> FLOAT16 map
  {{0, {0.011656231246888638f, 0.03168492019176483f, 0.08612854033708572f, 0.2341216504573822f, 0.6364086270332336f, 0.6364086270332336f, 0.2341216504573822f, 0.08612854033708572f, 0.03168492019176483f, 0.011656231246888638f, 0.011656231246888638f, 0.03168492019176483f, 0.08612854033708572f, 0.2341216504573822f, 0.6364086270332336f, 0.6364086270332336f, 0.2341216504573822f, 0.08612854033708572f, 0.03168492019176483f, 0.011656231246888638f, 0.011656231246888638f, 0.03168492019176483f, 0.08612854033708572f, 0.2341216504573822f, 0.6364086270332336f, 0.6364086270332336f, 0.2341216504573822f, 0.08612854033708572f, 0.03168492019176483f, 0.011656231246888638f, 0.011656231246888638f, 0.03168492019176483f, 0.08612854033708572f, 0.2341216504573822f, 0.6364086270332336f, 0.6364086270332336f, 0.2341216504573822f, 0.08612854033708572f, 0.03168492019176483f, 0.011656231246888638f}}},
}
},
}, // End of an example
};

std::vector<MixedTypedExample> examples_axis_float16_dim4_axis3_neg = {
// Begin of an example
{
.operands = {
//Input(s)
{ // See tools/test_generator/include/TestHarness.h:MixedTyped
  // int -> FLOAT32 map
  {},
  // int -> INT32 map
  {},
  // int -> QUANT8_ASYMM map
<<<<<<< HEAD
  {{0, {132, 136, 140, 144, 148, 124, 120, 116, 112, 108, 132, 136, 140, 144, 148, 124, 120, 116, 112, 108, 132, 136, 140, 144, 148, 124, 120, 116, 112, 108, 132, 136, 140, 144, 148, 124, 120, 116, 112, 108}}},
  // int -> QUANT16_SYMM map
=======
  {},
  // int -> QUANT16_ASYMM map
>>>>>>> b2c93be8
  {},
  // int -> FLOAT16 map
  {{0, {1.0f, 2.0f, 3.0f, 4.0f, 5.0f, -1.0f, -2.0f, -3.0f, -4.0f, -5.0f, 1.0f, 2.0f, 3.0f, 4.0f, 5.0f, -1.0f, -2.0f, -3.0f, -4.0f, -5.0f, 1.0f, 2.0f, 3.0f, 4.0f, 5.0f, -1.0f, -2.0f, -3.0f, -4.0f, -5.0f, 1.0f, 2.0f, 3.0f, 4.0f, 5.0f, -1.0f, -2.0f, -3.0f, -4.0f, -5.0f}}},
},
//Output(s)
{ // See tools/test_generator/include/TestHarness.h:MixedTyped
  // int -> FLOAT32 map
  {},
  // int -> INT32 map
  {},
  // int -> QUANT8_ASYMM map
<<<<<<< HEAD
  {{0, {3, 8, 22, 60, 163, 163, 60, 22, 8, 3, 3, 8, 22, 60, 163, 163, 60, 22, 8, 3, 3, 8, 22, 60, 163, 163, 60, 22, 8, 3, 3, 8, 22, 60, 163, 163, 60, 22, 8, 3}}},
  // int -> QUANT16_SYMM map
=======
  {},
  // int -> QUANT16_ASYMM map
>>>>>>> b2c93be8
  {},
  // int -> FLOAT16 map
  {{0, {0.011656231246888638f, 0.03168492019176483f, 0.08612854033708572f, 0.2341216504573822f, 0.6364086270332336f, 0.6364086270332336f, 0.2341216504573822f, 0.08612854033708572f, 0.03168492019176483f, 0.011656231246888638f, 0.011656231246888638f, 0.03168492019176483f, 0.08612854033708572f, 0.2341216504573822f, 0.6364086270332336f, 0.6364086270332336f, 0.2341216504573822f, 0.08612854033708572f, 0.03168492019176483f, 0.011656231246888638f, 0.011656231246888638f, 0.03168492019176483f, 0.08612854033708572f, 0.2341216504573822f, 0.6364086270332336f, 0.6364086270332336f, 0.2341216504573822f, 0.08612854033708572f, 0.03168492019176483f, 0.011656231246888638f, 0.011656231246888638f, 0.03168492019176483f, 0.08612854033708572f, 0.2341216504573822f, 0.6364086270332336f, 0.6364086270332336f, 0.2341216504573822f, 0.08612854033708572f, 0.03168492019176483f, 0.011656231246888638f}}},
}
},
}, // End of an example
};

std::vector<MixedTypedExample> examples_axis_float16_dim3_axis0 = {
// Begin of an example
{
.operands = {
//Input(s)
{ // See tools/test_generator/include/TestHarness.h:MixedTyped
  // int -> FLOAT32 map
  {},
  // int -> INT32 map
  {},
  // int -> QUANT8_ASYMM map
<<<<<<< HEAD
  {{0, {132, 124, 132, 124, 136, 120, 136, 120, 140, 116, 140, 116, 144, 112, 144, 112, 148, 108, 148, 108}}},
  // int -> QUANT16_SYMM map
=======
  {},
  // int -> QUANT16_ASYMM map
>>>>>>> b2c93be8
  {},
  // int -> FLOAT16 map
  {{0, {1.0f, -1.0f, 1.0f, -1.0f, 2.0f, -2.0f, 2.0f, -2.0f, 3.0f, -3.0f, 3.0f, -3.0f, 4.0f, -4.0f, 4.0f, -4.0f, 5.0f, -5.0f, 5.0f, -5.0f}}},
},
//Output(s)
{ // See tools/test_generator/include/TestHarness.h:MixedTyped
  // int -> FLOAT32 map
  {},
  // int -> INT32 map
  {},
  // int -> QUANT8_ASYMM map
<<<<<<< HEAD
  {{0, {3, 163, 3, 163, 8, 60, 8, 60, 22, 22, 22, 22, 60, 8, 60, 8, 163, 3, 163, 3}}},
  // int -> QUANT16_SYMM map
=======
  {},
  // int -> QUANT16_ASYMM map
>>>>>>> b2c93be8
  {},
  // int -> FLOAT16 map
  {{0, {0.011656231246888638f, 0.6364086270332336f, 0.011656231246888638f, 0.6364086270332336f, 0.03168492019176483f, 0.2341216504573822f, 0.03168492019176483f, 0.2341216504573822f, 0.08612854033708572f, 0.08612854033708572f, 0.08612854033708572f, 0.08612854033708572f, 0.2341216504573822f, 0.03168492019176483f, 0.2341216504573822f, 0.03168492019176483f, 0.6364086270332336f, 0.011656231246888638f, 0.6364086270332336f, 0.011656231246888638f}}},
}
},
}, // End of an example
};

std::vector<MixedTypedExample> examples_axis_float16_dim3_axis0_neg = {
// Begin of an example
{
.operands = {
//Input(s)
{ // See tools/test_generator/include/TestHarness.h:MixedTyped
  // int -> FLOAT32 map
  {},
  // int -> INT32 map
  {},
  // int -> QUANT8_ASYMM map
<<<<<<< HEAD
  {{0, {132, 124, 132, 124, 136, 120, 136, 120, 140, 116, 140, 116, 144, 112, 144, 112, 148, 108, 148, 108}}},
  // int -> QUANT16_SYMM map
=======
  {},
  // int -> QUANT16_ASYMM map
>>>>>>> b2c93be8
  {},
  // int -> FLOAT16 map
  {{0, {1.0f, -1.0f, 1.0f, -1.0f, 2.0f, -2.0f, 2.0f, -2.0f, 3.0f, -3.0f, 3.0f, -3.0f, 4.0f, -4.0f, 4.0f, -4.0f, 5.0f, -5.0f, 5.0f, -5.0f}}},
},
//Output(s)
{ // See tools/test_generator/include/TestHarness.h:MixedTyped
  // int -> FLOAT32 map
  {},
  // int -> INT32 map
  {},
  // int -> QUANT8_ASYMM map
<<<<<<< HEAD
  {{0, {3, 163, 3, 163, 8, 60, 8, 60, 22, 22, 22, 22, 60, 8, 60, 8, 163, 3, 163, 3}}},
  // int -> QUANT16_SYMM map
=======
  {},
  // int -> QUANT16_ASYMM map
>>>>>>> b2c93be8
  {},
  // int -> FLOAT16 map
  {{0, {0.011656231246888638f, 0.6364086270332336f, 0.011656231246888638f, 0.6364086270332336f, 0.03168492019176483f, 0.2341216504573822f, 0.03168492019176483f, 0.2341216504573822f, 0.08612854033708572f, 0.08612854033708572f, 0.08612854033708572f, 0.08612854033708572f, 0.2341216504573822f, 0.03168492019176483f, 0.2341216504573822f, 0.03168492019176483f, 0.6364086270332336f, 0.011656231246888638f, 0.6364086270332336f, 0.011656231246888638f}}},
}
},
}, // End of an example
};

std::vector<MixedTypedExample> examples_axis_float16_dim3_axis1 = {
// Begin of an example
{
.operands = {
//Input(s)
{ // See tools/test_generator/include/TestHarness.h:MixedTyped
  // int -> FLOAT32 map
  {},
  // int -> INT32 map
  {},
  // int -> QUANT8_ASYMM map
<<<<<<< HEAD
  {{0, {132, 124, 136, 120, 140, 116, 144, 112, 148, 108, 132, 124, 136, 120, 140, 116, 144, 112, 148, 108}}},
  // int -> QUANT16_SYMM map
=======
  {},
  // int -> QUANT16_ASYMM map
>>>>>>> b2c93be8
  {},
  // int -> FLOAT16 map
  {{0, {1.0f, -1.0f, 2.0f, -2.0f, 3.0f, -3.0f, 4.0f, -4.0f, 5.0f, -5.0f, 1.0f, -1.0f, 2.0f, -2.0f, 3.0f, -3.0f, 4.0f, -4.0f, 5.0f, -5.0f}}},
},
//Output(s)
{ // See tools/test_generator/include/TestHarness.h:MixedTyped
  // int -> FLOAT32 map
  {},
  // int -> INT32 map
  {},
  // int -> QUANT8_ASYMM map
<<<<<<< HEAD
  {{0, {3, 163, 8, 60, 22, 22, 60, 8, 163, 3, 3, 163, 8, 60, 22, 22, 60, 8, 163, 3}}},
  // int -> QUANT16_SYMM map
=======
  {},
  // int -> QUANT16_ASYMM map
>>>>>>> b2c93be8
  {},
  // int -> FLOAT16 map
  {{0, {0.011656231246888638f, 0.6364086270332336f, 0.03168492019176483f, 0.2341216504573822f, 0.08612854033708572f, 0.08612854033708572f, 0.2341216504573822f, 0.03168492019176483f, 0.6364086270332336f, 0.011656231246888638f, 0.011656231246888638f, 0.6364086270332336f, 0.03168492019176483f, 0.2341216504573822f, 0.08612854033708572f, 0.08612854033708572f, 0.2341216504573822f, 0.03168492019176483f, 0.6364086270332336f, 0.011656231246888638f}}},
}
},
}, // End of an example
};

std::vector<MixedTypedExample> examples_axis_float16_dim3_axis1_neg = {
// Begin of an example
{
.operands = {
//Input(s)
{ // See tools/test_generator/include/TestHarness.h:MixedTyped
  // int -> FLOAT32 map
  {},
  // int -> INT32 map
  {},
  // int -> QUANT8_ASYMM map
<<<<<<< HEAD
  {{0, {132, 124, 136, 120, 140, 116, 144, 112, 148, 108, 132, 124, 136, 120, 140, 116, 144, 112, 148, 108}}},
  // int -> QUANT16_SYMM map
=======
  {},
  // int -> QUANT16_ASYMM map
  {},
  // int -> FLOAT16 map
  {{0, {1.0f, -1.0f, 2.0f, -2.0f, 3.0f, -3.0f, 4.0f, -4.0f, 5.0f, -5.0f, 1.0f, -1.0f, 2.0f, -2.0f, 3.0f, -3.0f, 4.0f, -4.0f, 5.0f, -5.0f}}},
},
//Output(s)
{ // See tools/test_generator/include/TestHarness.h:MixedTyped
  // int -> FLOAT32 map
  {},
  // int -> INT32 map
  {},
  // int -> QUANT8_ASYMM map
  {},
  // int -> QUANT16_ASYMM map
>>>>>>> b2c93be8
  {},
  // int -> FLOAT16 map
  {{0, {0.011656231246888638f, 0.6364086270332336f, 0.03168492019176483f, 0.2341216504573822f, 0.08612854033708572f, 0.08612854033708572f, 0.2341216504573822f, 0.03168492019176483f, 0.6364086270332336f, 0.011656231246888638f, 0.011656231246888638f, 0.6364086270332336f, 0.03168492019176483f, 0.2341216504573822f, 0.08612854033708572f, 0.08612854033708572f, 0.2341216504573822f, 0.03168492019176483f, 0.6364086270332336f, 0.011656231246888638f}}},
}
},
}, // End of an example
};

std::vector<MixedTypedExample> examples_axis_float16_dim3_axis2 = {
// Begin of an example
{
.operands = {
//Input(s)
{ // See tools/test_generator/include/TestHarness.h:MixedTyped
  // int -> FLOAT32 map
  {},
  // int -> INT32 map
  {},
  // int -> QUANT8_ASYMM map
  {},
  // int -> QUANT16_ASYMM map
  {},
  // int -> FLOAT16 map
  {{0, {1.0f, 2.0f, 3.0f, 4.0f, 5.0f, -1.0f, -2.0f, -3.0f, -4.0f, -5.0f, 1.0f, 2.0f, 3.0f, 4.0f, 5.0f, -1.0f, -2.0f, -3.0f, -4.0f, -5.0f}}},
},
//Output(s)
{ // See tools/test_generator/include/TestHarness.h:MixedTyped
  // int -> FLOAT32 map
  {},
  // int -> INT32 map
  {},
  // int -> QUANT8_ASYMM map
<<<<<<< HEAD
  {{0, {3, 163, 8, 60, 22, 22, 60, 8, 163, 3, 3, 163, 8, 60, 22, 22, 60, 8, 163, 3}}},
  // int -> QUANT16_SYMM map
=======
  {},
  // int -> QUANT16_ASYMM map
  {},
  // int -> FLOAT16 map
  {{0, {0.011656231246888638f, 0.03168492019176483f, 0.08612854033708572f, 0.2341216504573822f, 0.6364086270332336f, 0.6364086270332336f, 0.2341216504573822f, 0.08612854033708572f, 0.03168492019176483f, 0.011656231246888638f, 0.011656231246888638f, 0.03168492019176483f, 0.08612854033708572f, 0.2341216504573822f, 0.6364086270332336f, 0.6364086270332336f, 0.2341216504573822f, 0.08612854033708572f, 0.03168492019176483f, 0.011656231246888638f}}},
}
},
}, // End of an example
};

std::vector<MixedTypedExample> examples_axis_float16_dim3_axis2_neg = {
// Begin of an example
{
.operands = {
//Input(s)
{ // See tools/test_generator/include/TestHarness.h:MixedTyped
  // int -> FLOAT32 map
  {},
  // int -> INT32 map
  {},
  // int -> QUANT8_ASYMM map
  {},
  // int -> QUANT16_ASYMM map
>>>>>>> b2c93be8
  {},
  // int -> FLOAT16 map
  {{0, {1.0f, 2.0f, 3.0f, 4.0f, 5.0f, -1.0f, -2.0f, -3.0f, -4.0f, -5.0f, 1.0f, 2.0f, 3.0f, 4.0f, 5.0f, -1.0f, -2.0f, -3.0f, -4.0f, -5.0f}}},
},
//Output(s)
{ // See tools/test_generator/include/TestHarness.h:MixedTyped
  // int -> FLOAT32 map
  {},
  // int -> INT32 map
  {},
  // int -> QUANT8_ASYMM map
  {},
  // int -> QUANT16_ASYMM map
  {},
  // int -> FLOAT16 map
  {{0, {0.011656231246888638f, 0.03168492019176483f, 0.08612854033708572f, 0.2341216504573822f, 0.6364086270332336f, 0.6364086270332336f, 0.2341216504573822f, 0.08612854033708572f, 0.03168492019176483f, 0.011656231246888638f, 0.011656231246888638f, 0.03168492019176483f, 0.08612854033708572f, 0.2341216504573822f, 0.6364086270332336f, 0.6364086270332336f, 0.2341216504573822f, 0.08612854033708572f, 0.03168492019176483f, 0.011656231246888638f}}},
}
},
}, // End of an example
};

std::vector<MixedTypedExample> examples_axis_float16_dim2_axis0 = {
// Begin of an example
{
.operands = {
//Input(s)
{ // See tools/test_generator/include/TestHarness.h:MixedTyped
  // int -> FLOAT32 map
  {},
  // int -> INT32 map
  {},
  // int -> QUANT8_ASYMM map
<<<<<<< HEAD
  {{0, {132, 136, 140, 144, 148, 124, 120, 116, 112, 108, 132, 136, 140, 144, 148, 124, 120, 116, 112, 108}}},
  // int -> QUANT16_SYMM map
=======
  {},
  // int -> QUANT16_ASYMM map
  {},
  // int -> FLOAT16 map
  {{0, {1.0f, -1.0f, 2.0f, -2.0f, 3.0f, -3.0f, 4.0f, -4.0f, 5.0f, -5.0f}}},
},
//Output(s)
{ // See tools/test_generator/include/TestHarness.h:MixedTyped
  // int -> FLOAT32 map
  {},
  // int -> INT32 map
  {},
  // int -> QUANT8_ASYMM map
  {},
  // int -> QUANT16_ASYMM map
>>>>>>> b2c93be8
  {},
  // int -> FLOAT16 map
  {{0, {0.011656231246888638f, 0.6364086270332336f, 0.03168492019176483f, 0.2341216504573822f, 0.08612854033708572f, 0.08612854033708572f, 0.2341216504573822f, 0.03168492019176483f, 0.6364086270332336f, 0.011656231246888638f}}},
}
},
}, // End of an example
};

std::vector<MixedTypedExample> examples_axis_float16_dim2_axis0_neg = {
// Begin of an example
{
.operands = {
//Input(s)
{ // See tools/test_generator/include/TestHarness.h:MixedTyped
  // int -> FLOAT32 map
  {},
  // int -> INT32 map
  {},
  // int -> QUANT8_ASYMM map
  {},
  // int -> QUANT16_ASYMM map
  {},
  // int -> FLOAT16 map
  {{0, {1.0f, -1.0f, 2.0f, -2.0f, 3.0f, -3.0f, 4.0f, -4.0f, 5.0f, -5.0f}}},
},
//Output(s)
{ // See tools/test_generator/include/TestHarness.h:MixedTyped
  // int -> FLOAT32 map
  {},
  // int -> INT32 map
  {},
  // int -> QUANT8_ASYMM map
<<<<<<< HEAD
  {{0, {3, 8, 22, 60, 163, 163, 60, 22, 8, 3, 3, 8, 22, 60, 163, 163, 60, 22, 8, 3}}},
  // int -> QUANT16_SYMM map
=======
  {},
  // int -> QUANT16_ASYMM map
  {},
  // int -> FLOAT16 map
  {{0, {0.011656231246888638f, 0.6364086270332336f, 0.03168492019176483f, 0.2341216504573822f, 0.08612854033708572f, 0.08612854033708572f, 0.2341216504573822f, 0.03168492019176483f, 0.6364086270332336f, 0.011656231246888638f}}},
}
},
}, // End of an example
};

std::vector<MixedTypedExample> examples_axis_float16_dim2_axis1 = {
// Begin of an example
{
.operands = {
//Input(s)
{ // See tools/test_generator/include/TestHarness.h:MixedTyped
  // int -> FLOAT32 map
  {},
  // int -> INT32 map
  {},
  // int -> QUANT8_ASYMM map
  {},
  // int -> QUANT16_ASYMM map
>>>>>>> b2c93be8
  {},
  // int -> FLOAT16 map
  {{0, {1.0f, 2.0f, 3.0f, 4.0f, 5.0f, -1.0f, -2.0f, -3.0f, -4.0f, -5.0f}}},
},
//Output(s)
{ // See tools/test_generator/include/TestHarness.h:MixedTyped
  // int -> FLOAT32 map
  {},
  // int -> INT32 map
  {},
  // int -> QUANT8_ASYMM map
  {},
  // int -> QUANT16_ASYMM map
  {},
  // int -> FLOAT16 map
  {{0, {0.011656231246888638f, 0.03168492019176483f, 0.08612854033708572f, 0.2341216504573822f, 0.6364086270332336f, 0.6364086270332336f, 0.2341216504573822f, 0.08612854033708572f, 0.03168492019176483f, 0.011656231246888638f}}},
}
},
}, // End of an example
};

std::vector<MixedTypedExample> examples_axis_float16_dim2_axis1_neg = {
// Begin of an example
{
.operands = {
//Input(s)
{ // See tools/test_generator/include/TestHarness.h:MixedTyped
  // int -> FLOAT32 map
  {},
  // int -> INT32 map
  {},
  // int -> QUANT8_ASYMM map
<<<<<<< HEAD
  {{0, {132, 136, 140, 144, 148, 124, 120, 116, 112, 108, 132, 136, 140, 144, 148, 124, 120, 116, 112, 108}}},
  // int -> QUANT16_SYMM map
=======
  {},
  // int -> QUANT16_ASYMM map
  {},
  // int -> FLOAT16 map
  {{0, {1.0f, 2.0f, 3.0f, 4.0f, 5.0f, -1.0f, -2.0f, -3.0f, -4.0f, -5.0f}}},
},
//Output(s)
{ // See tools/test_generator/include/TestHarness.h:MixedTyped
  // int -> FLOAT32 map
  {},
  // int -> INT32 map
  {},
  // int -> QUANT8_ASYMM map
  {},
  // int -> QUANT16_ASYMM map
>>>>>>> b2c93be8
  {},
  // int -> FLOAT16 map
  {{0, {0.011656231246888638f, 0.03168492019176483f, 0.08612854033708572f, 0.2341216504573822f, 0.6364086270332336f, 0.6364086270332336f, 0.2341216504573822f, 0.08612854033708572f, 0.03168492019176483f, 0.011656231246888638f}}},
}
},
}, // End of an example
};

std::vector<MixedTypedExample> examples_axis_float16_dim1_axis0 = {
// Begin of an example
{
.operands = {
//Input(s)
{ // See tools/test_generator/include/TestHarness.h:MixedTyped
  // int -> FLOAT32 map
  {},
  // int -> INT32 map
  {},
  // int -> QUANT8_ASYMM map
  {},
  // int -> QUANT16_ASYMM map
  {},
  // int -> FLOAT16 map
  {{0, {1.0f, 2.0f, 3.0f, 4.0f, 5.0f}}},
},
//Output(s)
{ // See tools/test_generator/include/TestHarness.h:MixedTyped
  // int -> FLOAT32 map
  {},
  // int -> INT32 map
  {},
  // int -> QUANT8_ASYMM map
<<<<<<< HEAD
  {{0, {3, 8, 22, 60, 163, 163, 60, 22, 8, 3, 3, 8, 22, 60, 163, 163, 60, 22, 8, 3}}},
  // int -> QUANT16_SYMM map
=======
  {},
  // int -> QUANT16_ASYMM map
  {},
  // int -> FLOAT16 map
  {{0, {0.011656231246888638f, 0.03168492019176483f, 0.08612854033708572f, 0.2341216504573822f, 0.6364086270332336f}}},
}
},
}, // End of an example
};

std::vector<MixedTypedExample> examples_axis_float16_dim1_axis0_neg = {
// Begin of an example
{
.operands = {
//Input(s)
{ // See tools/test_generator/include/TestHarness.h:MixedTyped
  // int -> FLOAT32 map
  {},
  // int -> INT32 map
  {},
  // int -> QUANT8_ASYMM map
  {},
  // int -> QUANT16_ASYMM map
>>>>>>> b2c93be8
  {},
  // int -> FLOAT16 map
  {{0, {1.0f, 2.0f, 3.0f, 4.0f, 5.0f}}},
},
//Output(s)
{ // See tools/test_generator/include/TestHarness.h:MixedTyped
  // int -> FLOAT32 map
  {},
  // int -> INT32 map
  {},
  // int -> QUANT8_ASYMM map
  {},
  // int -> QUANT16_ASYMM map
  {},
  // int -> FLOAT16 map
  {{0, {0.011656231246888638f, 0.03168492019176483f, 0.08612854033708572f, 0.2341216504573822f, 0.6364086270332336f}}},
}
},
}, // End of an example
};

std::vector<MixedTypedExample> examples_axis_quant8_dim4_axis0 = {
// Begin of an example
{
.operands = {
//Input(s)
{ // See tools/test_generator/include/TestHarness.h:MixedTyped
  // int -> FLOAT32 map
  {},
  // int -> INT32 map
  {},
  // int -> QUANT8_ASYMM map
<<<<<<< HEAD
  {{0, {132, 124, 136, 120, 140, 116, 144, 112, 148, 108}}},
  // int -> QUANT16_SYMM map
=======
  {{0, {132, 124, 132, 124, 132, 124, 132, 124, 136, 120, 136, 120, 136, 120, 136, 120, 140, 116, 140, 116, 140, 116, 140, 116, 144, 112, 144, 112, 144, 112, 144, 112, 148, 108, 148, 108, 148, 108, 148, 108}}},
  // int -> QUANT16_ASYMM map
  {},
  // int -> FLOAT16 map
  {},
},
//Output(s)
{ // See tools/test_generator/include/TestHarness.h:MixedTyped
  // int -> FLOAT32 map
  {},
  // int -> INT32 map
  {},
  // int -> QUANT8_ASYMM map
  {{0, {3, 163, 3, 163, 3, 163, 3, 163, 8, 60, 8, 60, 8, 60, 8, 60, 22, 22, 22, 22, 22, 22, 22, 22, 60, 8, 60, 8, 60, 8, 60, 8, 163, 3, 163, 3, 163, 3, 163, 3}}},
  // int -> QUANT16_ASYMM map
  {},
  // int -> FLOAT16 map
  {},
}
},
}, // End of an example
};

std::vector<MixedTypedExample> examples_axis_quant8_dim4_axis0_neg = {
// Begin of an example
{
.operands = {
//Input(s)
{ // See tools/test_generator/include/TestHarness.h:MixedTyped
  // int -> FLOAT32 map
  {},
  // int -> INT32 map
  {},
  // int -> QUANT8_ASYMM map
  {{0, {132, 124, 132, 124, 132, 124, 132, 124, 136, 120, 136, 120, 136, 120, 136, 120, 140, 116, 140, 116, 140, 116, 140, 116, 144, 112, 144, 112, 144, 112, 144, 112, 148, 108, 148, 108, 148, 108, 148, 108}}},
  // int -> QUANT16_ASYMM map
  {},
  // int -> FLOAT16 map
  {},
},
//Output(s)
{ // See tools/test_generator/include/TestHarness.h:MixedTyped
  // int -> FLOAT32 map
  {},
  // int -> INT32 map
  {},
  // int -> QUANT8_ASYMM map
  {{0, {3, 163, 3, 163, 3, 163, 3, 163, 8, 60, 8, 60, 8, 60, 8, 60, 22, 22, 22, 22, 22, 22, 22, 22, 60, 8, 60, 8, 60, 8, 60, 8, 163, 3, 163, 3, 163, 3, 163, 3}}},
  // int -> QUANT16_ASYMM map
  {},
  // int -> FLOAT16 map
  {},
}
},
}, // End of an example
};

std::vector<MixedTypedExample> examples_axis_quant8_dim4_axis1 = {
// Begin of an example
{
.operands = {
//Input(s)
{ // See tools/test_generator/include/TestHarness.h:MixedTyped
  // int -> FLOAT32 map
  {},
  // int -> INT32 map
  {},
  // int -> QUANT8_ASYMM map
  {{0, {132, 124, 132, 124, 136, 120, 136, 120, 140, 116, 140, 116, 144, 112, 144, 112, 148, 108, 148, 108, 132, 124, 132, 124, 136, 120, 136, 120, 140, 116, 140, 116, 144, 112, 144, 112, 148, 108, 148, 108}}},
  // int -> QUANT16_ASYMM map
  {},
  // int -> FLOAT16 map
  {},
},
//Output(s)
{ // See tools/test_generator/include/TestHarness.h:MixedTyped
  // int -> FLOAT32 map
  {},
  // int -> INT32 map
  {},
  // int -> QUANT8_ASYMM map
  {{0, {3, 163, 3, 163, 8, 60, 8, 60, 22, 22, 22, 22, 60, 8, 60, 8, 163, 3, 163, 3, 3, 163, 3, 163, 8, 60, 8, 60, 22, 22, 22, 22, 60, 8, 60, 8, 163, 3, 163, 3}}},
  // int -> QUANT16_ASYMM map
  {},
  // int -> FLOAT16 map
  {},
}
},
}, // End of an example
};

std::vector<MixedTypedExample> examples_axis_quant8_dim4_axis1_neg = {
// Begin of an example
{
.operands = {
//Input(s)
{ // See tools/test_generator/include/TestHarness.h:MixedTyped
  // int -> FLOAT32 map
  {},
  // int -> INT32 map
  {},
  // int -> QUANT8_ASYMM map
  {{0, {132, 124, 132, 124, 136, 120, 136, 120, 140, 116, 140, 116, 144, 112, 144, 112, 148, 108, 148, 108, 132, 124, 132, 124, 136, 120, 136, 120, 140, 116, 140, 116, 144, 112, 144, 112, 148, 108, 148, 108}}},
  // int -> QUANT16_ASYMM map
  {},
  // int -> FLOAT16 map
  {},
},
//Output(s)
{ // See tools/test_generator/include/TestHarness.h:MixedTyped
  // int -> FLOAT32 map
  {},
  // int -> INT32 map
  {},
  // int -> QUANT8_ASYMM map
  {{0, {3, 163, 3, 163, 8, 60, 8, 60, 22, 22, 22, 22, 60, 8, 60, 8, 163, 3, 163, 3, 3, 163, 3, 163, 8, 60, 8, 60, 22, 22, 22, 22, 60, 8, 60, 8, 163, 3, 163, 3}}},
  // int -> QUANT16_ASYMM map
  {},
  // int -> FLOAT16 map
  {},
}
},
}, // End of an example
};

std::vector<MixedTypedExample> examples_axis_quant8_dim4_axis2 = {
// Begin of an example
{
.operands = {
//Input(s)
{ // See tools/test_generator/include/TestHarness.h:MixedTyped
  // int -> FLOAT32 map
  {},
  // int -> INT32 map
  {},
  // int -> QUANT8_ASYMM map
  {{0, {132, 124, 136, 120, 140, 116, 144, 112, 148, 108, 132, 124, 136, 120, 140, 116, 144, 112, 148, 108, 132, 124, 136, 120, 140, 116, 144, 112, 148, 108, 132, 124, 136, 120, 140, 116, 144, 112, 148, 108}}},
  // int -> QUANT16_ASYMM map
  {},
  // int -> FLOAT16 map
  {},
},
//Output(s)
{ // See tools/test_generator/include/TestHarness.h:MixedTyped
  // int -> FLOAT32 map
  {},
  // int -> INT32 map
  {},
  // int -> QUANT8_ASYMM map
  {{0, {3, 163, 8, 60, 22, 22, 60, 8, 163, 3, 3, 163, 8, 60, 22, 22, 60, 8, 163, 3, 3, 163, 8, 60, 22, 22, 60, 8, 163, 3, 3, 163, 8, 60, 22, 22, 60, 8, 163, 3}}},
  // int -> QUANT16_ASYMM map
  {},
  // int -> FLOAT16 map
  {},
}
},
}, // End of an example
};

std::vector<MixedTypedExample> examples_axis_quant8_dim4_axis2_neg = {
// Begin of an example
{
.operands = {
//Input(s)
{ // See tools/test_generator/include/TestHarness.h:MixedTyped
  // int -> FLOAT32 map
  {},
  // int -> INT32 map
  {},
  // int -> QUANT8_ASYMM map
  {{0, {132, 124, 136, 120, 140, 116, 144, 112, 148, 108, 132, 124, 136, 120, 140, 116, 144, 112, 148, 108, 132, 124, 136, 120, 140, 116, 144, 112, 148, 108, 132, 124, 136, 120, 140, 116, 144, 112, 148, 108}}},
  // int -> QUANT16_ASYMM map
  {},
  // int -> FLOAT16 map
  {},
},
//Output(s)
{ // See tools/test_generator/include/TestHarness.h:MixedTyped
  // int -> FLOAT32 map
  {},
  // int -> INT32 map
  {},
  // int -> QUANT8_ASYMM map
  {{0, {3, 163, 8, 60, 22, 22, 60, 8, 163, 3, 3, 163, 8, 60, 22, 22, 60, 8, 163, 3, 3, 163, 8, 60, 22, 22, 60, 8, 163, 3, 3, 163, 8, 60, 22, 22, 60, 8, 163, 3}}},
  // int -> QUANT16_ASYMM map
  {},
  // int -> FLOAT16 map
  {},
}
},
}, // End of an example
};

std::vector<MixedTypedExample> examples_axis_quant8_dim4_axis3 = {
// Begin of an example
{
.operands = {
//Input(s)
{ // See tools/test_generator/include/TestHarness.h:MixedTyped
  // int -> FLOAT32 map
  {},
  // int -> INT32 map
  {},
  // int -> QUANT8_ASYMM map
  {{0, {132, 136, 140, 144, 148, 124, 120, 116, 112, 108, 132, 136, 140, 144, 148, 124, 120, 116, 112, 108, 132, 136, 140, 144, 148, 124, 120, 116, 112, 108, 132, 136, 140, 144, 148, 124, 120, 116, 112, 108}}},
  // int -> QUANT16_ASYMM map
  {},
  // int -> FLOAT16 map
  {},
},
//Output(s)
{ // See tools/test_generator/include/TestHarness.h:MixedTyped
  // int -> FLOAT32 map
  {},
  // int -> INT32 map
  {},
  // int -> QUANT8_ASYMM map
  {{0, {3, 8, 22, 60, 163, 163, 60, 22, 8, 3, 3, 8, 22, 60, 163, 163, 60, 22, 8, 3, 3, 8, 22, 60, 163, 163, 60, 22, 8, 3, 3, 8, 22, 60, 163, 163, 60, 22, 8, 3}}},
  // int -> QUANT16_ASYMM map
  {},
  // int -> FLOAT16 map
  {},
}
},
}, // End of an example
};

std::vector<MixedTypedExample> examples_axis_quant8_dim4_axis3_neg = {
// Begin of an example
{
.operands = {
//Input(s)
{ // See tools/test_generator/include/TestHarness.h:MixedTyped
  // int -> FLOAT32 map
  {},
  // int -> INT32 map
  {},
  // int -> QUANT8_ASYMM map
  {{0, {132, 136, 140, 144, 148, 124, 120, 116, 112, 108, 132, 136, 140, 144, 148, 124, 120, 116, 112, 108, 132, 136, 140, 144, 148, 124, 120, 116, 112, 108, 132, 136, 140, 144, 148, 124, 120, 116, 112, 108}}},
  // int -> QUANT16_ASYMM map
  {},
  // int -> FLOAT16 map
  {},
},
//Output(s)
{ // See tools/test_generator/include/TestHarness.h:MixedTyped
  // int -> FLOAT32 map
  {},
  // int -> INT32 map
  {},
  // int -> QUANT8_ASYMM map
  {{0, {3, 8, 22, 60, 163, 163, 60, 22, 8, 3, 3, 8, 22, 60, 163, 163, 60, 22, 8, 3, 3, 8, 22, 60, 163, 163, 60, 22, 8, 3, 3, 8, 22, 60, 163, 163, 60, 22, 8, 3}}},
  // int -> QUANT16_ASYMM map
  {},
  // int -> FLOAT16 map
  {},
}
},
}, // End of an example
};

std::vector<MixedTypedExample> examples_axis_quant8_dim3_axis0 = {
// Begin of an example
{
.operands = {
//Input(s)
{ // See tools/test_generator/include/TestHarness.h:MixedTyped
  // int -> FLOAT32 map
  {},
  // int -> INT32 map
  {},
  // int -> QUANT8_ASYMM map
  {{0, {132, 124, 132, 124, 136, 120, 136, 120, 140, 116, 140, 116, 144, 112, 144, 112, 148, 108, 148, 108}}},
  // int -> QUANT16_ASYMM map
  {},
  // int -> FLOAT16 map
  {},
},
//Output(s)
{ // See tools/test_generator/include/TestHarness.h:MixedTyped
  // int -> FLOAT32 map
  {},
  // int -> INT32 map
  {},
  // int -> QUANT8_ASYMM map
  {{0, {3, 163, 3, 163, 8, 60, 8, 60, 22, 22, 22, 22, 60, 8, 60, 8, 163, 3, 163, 3}}},
  // int -> QUANT16_ASYMM map
  {},
  // int -> FLOAT16 map
  {},
}
},
}, // End of an example
};

std::vector<MixedTypedExample> examples_axis_quant8_dim3_axis0_neg = {
// Begin of an example
{
.operands = {
//Input(s)
{ // See tools/test_generator/include/TestHarness.h:MixedTyped
  // int -> FLOAT32 map
  {},
  // int -> INT32 map
  {},
  // int -> QUANT8_ASYMM map
  {{0, {132, 124, 132, 124, 136, 120, 136, 120, 140, 116, 140, 116, 144, 112, 144, 112, 148, 108, 148, 108}}},
  // int -> QUANT16_ASYMM map
  {},
  // int -> FLOAT16 map
  {},
},
//Output(s)
{ // See tools/test_generator/include/TestHarness.h:MixedTyped
  // int -> FLOAT32 map
  {},
  // int -> INT32 map
  {},
  // int -> QUANT8_ASYMM map
  {{0, {3, 163, 3, 163, 8, 60, 8, 60, 22, 22, 22, 22, 60, 8, 60, 8, 163, 3, 163, 3}}},
  // int -> QUANT16_ASYMM map
  {},
  // int -> FLOAT16 map
  {},
}
},
}, // End of an example
};

std::vector<MixedTypedExample> examples_axis_quant8_dim3_axis1 = {
// Begin of an example
{
.operands = {
//Input(s)
{ // See tools/test_generator/include/TestHarness.h:MixedTyped
  // int -> FLOAT32 map
  {},
  // int -> INT32 map
  {},
  // int -> QUANT8_ASYMM map
  {{0, {132, 124, 136, 120, 140, 116, 144, 112, 148, 108, 132, 124, 136, 120, 140, 116, 144, 112, 148, 108}}},
  // int -> QUANT16_ASYMM map
  {},
  // int -> FLOAT16 map
  {},
},
//Output(s)
{ // See tools/test_generator/include/TestHarness.h:MixedTyped
  // int -> FLOAT32 map
  {},
  // int -> INT32 map
  {},
  // int -> QUANT8_ASYMM map
  {{0, {3, 163, 8, 60, 22, 22, 60, 8, 163, 3, 3, 163, 8, 60, 22, 22, 60, 8, 163, 3}}},
  // int -> QUANT16_ASYMM map
  {},
  // int -> FLOAT16 map
  {},
}
},
}, // End of an example
};

std::vector<MixedTypedExample> examples_axis_quant8_dim3_axis1_neg = {
// Begin of an example
{
.operands = {
//Input(s)
{ // See tools/test_generator/include/TestHarness.h:MixedTyped
  // int -> FLOAT32 map
  {},
  // int -> INT32 map
  {},
  // int -> QUANT8_ASYMM map
  {{0, {132, 124, 136, 120, 140, 116, 144, 112, 148, 108, 132, 124, 136, 120, 140, 116, 144, 112, 148, 108}}},
  // int -> QUANT16_ASYMM map
  {},
  // int -> FLOAT16 map
  {},
},
//Output(s)
{ // See tools/test_generator/include/TestHarness.h:MixedTyped
  // int -> FLOAT32 map
  {},
  // int -> INT32 map
  {},
  // int -> QUANT8_ASYMM map
  {{0, {3, 163, 8, 60, 22, 22, 60, 8, 163, 3, 3, 163, 8, 60, 22, 22, 60, 8, 163, 3}}},
  // int -> QUANT16_ASYMM map
  {},
  // int -> FLOAT16 map
  {},
}
},
}, // End of an example
};

std::vector<MixedTypedExample> examples_axis_quant8_dim3_axis2 = {
// Begin of an example
{
.operands = {
//Input(s)
{ // See tools/test_generator/include/TestHarness.h:MixedTyped
  // int -> FLOAT32 map
  {},
  // int -> INT32 map
  {},
  // int -> QUANT8_ASYMM map
  {{0, {132, 136, 140, 144, 148, 124, 120, 116, 112, 108, 132, 136, 140, 144, 148, 124, 120, 116, 112, 108}}},
  // int -> QUANT16_ASYMM map
  {},
  // int -> FLOAT16 map
  {},
},
//Output(s)
{ // See tools/test_generator/include/TestHarness.h:MixedTyped
  // int -> FLOAT32 map
  {},
  // int -> INT32 map
  {},
  // int -> QUANT8_ASYMM map
  {{0, {3, 8, 22, 60, 163, 163, 60, 22, 8, 3, 3, 8, 22, 60, 163, 163, 60, 22, 8, 3}}},
  // int -> QUANT16_ASYMM map
  {},
  // int -> FLOAT16 map
  {},
}
},
}, // End of an example
};

std::vector<MixedTypedExample> examples_axis_quant8_dim3_axis2_neg = {
// Begin of an example
{
.operands = {
//Input(s)
{ // See tools/test_generator/include/TestHarness.h:MixedTyped
  // int -> FLOAT32 map
  {},
  // int -> INT32 map
  {},
  // int -> QUANT8_ASYMM map
  {{0, {132, 136, 140, 144, 148, 124, 120, 116, 112, 108, 132, 136, 140, 144, 148, 124, 120, 116, 112, 108}}},
  // int -> QUANT16_ASYMM map
  {},
  // int -> FLOAT16 map
  {},
},
//Output(s)
{ // See tools/test_generator/include/TestHarness.h:MixedTyped
  // int -> FLOAT32 map
  {},
  // int -> INT32 map
  {},
  // int -> QUANT8_ASYMM map
  {{0, {3, 8, 22, 60, 163, 163, 60, 22, 8, 3, 3, 8, 22, 60, 163, 163, 60, 22, 8, 3}}},
  // int -> QUANT16_ASYMM map
  {},
  // int -> FLOAT16 map
  {},
}
},
}, // End of an example
};

std::vector<MixedTypedExample> examples_axis_quant8_dim2_axis0 = {
// Begin of an example
{
.operands = {
//Input(s)
{ // See tools/test_generator/include/TestHarness.h:MixedTyped
  // int -> FLOAT32 map
  {},
  // int -> INT32 map
  {},
  // int -> QUANT8_ASYMM map
  {{0, {132, 124, 136, 120, 140, 116, 144, 112, 148, 108}}},
  // int -> QUANT16_ASYMM map
  {},
  // int -> FLOAT16 map
  {},
},
//Output(s)
{ // See tools/test_generator/include/TestHarness.h:MixedTyped
  // int -> FLOAT32 map
  {},
  // int -> INT32 map
  {},
  // int -> QUANT8_ASYMM map
  {{0, {3, 163, 8, 60, 22, 22, 60, 8, 163, 3}}},
  // int -> QUANT16_ASYMM map
  {},
  // int -> FLOAT16 map
  {},
}
},
}, // End of an example
};

std::vector<MixedTypedExample> examples_axis_quant8_dim2_axis0_neg = {
// Begin of an example
{
.operands = {
//Input(s)
{ // See tools/test_generator/include/TestHarness.h:MixedTyped
  // int -> FLOAT32 map
  {},
  // int -> INT32 map
  {},
  // int -> QUANT8_ASYMM map
  {{0, {132, 124, 136, 120, 140, 116, 144, 112, 148, 108}}},
  // int -> QUANT16_ASYMM map
  {},
  // int -> FLOAT16 map
  {},
},
//Output(s)
{ // See tools/test_generator/include/TestHarness.h:MixedTyped
  // int -> FLOAT32 map
  {},
  // int -> INT32 map
  {},
  // int -> QUANT8_ASYMM map
  {{0, {3, 163, 8, 60, 22, 22, 60, 8, 163, 3}}},
  // int -> QUANT16_ASYMM map
  {},
  // int -> FLOAT16 map
  {},
}
},
}, // End of an example
};

std::vector<MixedTypedExample> examples_axis_quant8_dim2_axis1 = {
// Begin of an example
{
.operands = {
//Input(s)
{ // See tools/test_generator/include/TestHarness.h:MixedTyped
  // int -> FLOAT32 map
  {},
  // int -> INT32 map
  {},
  // int -> QUANT8_ASYMM map
  {{0, {132, 136, 140, 144, 148, 124, 120, 116, 112, 108}}},
  // int -> QUANT16_ASYMM map
  {},
  // int -> FLOAT16 map
  {},
},
//Output(s)
{ // See tools/test_generator/include/TestHarness.h:MixedTyped
  // int -> FLOAT32 map
  {},
  // int -> INT32 map
  {},
  // int -> QUANT8_ASYMM map
  {{0, {3, 8, 22, 60, 163, 163, 60, 22, 8, 3}}},
  // int -> QUANT16_ASYMM map
  {},
  // int -> FLOAT16 map
  {},
}
},
}, // End of an example
};

std::vector<MixedTypedExample> examples_axis_quant8_dim2_axis1_neg = {
// Begin of an example
{
.operands = {
//Input(s)
{ // See tools/test_generator/include/TestHarness.h:MixedTyped
  // int -> FLOAT32 map
  {},
  // int -> INT32 map
  {},
  // int -> QUANT8_ASYMM map
  {{0, {132, 136, 140, 144, 148, 124, 120, 116, 112, 108}}},
  // int -> QUANT16_ASYMM map
  {},
  // int -> FLOAT16 map
  {},
},
//Output(s)
{ // See tools/test_generator/include/TestHarness.h:MixedTyped
  // int -> FLOAT32 map
  {},
  // int -> INT32 map
  {},
  // int -> QUANT8_ASYMM map
  {{0, {3, 8, 22, 60, 163, 163, 60, 22, 8, 3}}},
  // int -> QUANT16_ASYMM map
  {},
  // int -> FLOAT16 map
  {},
}
},
}, // End of an example
};

std::vector<MixedTypedExample> examples_axis_quant8_dim1_axis0 = {
// Begin of an example
{
.operands = {
//Input(s)
{ // See tools/test_generator/include/TestHarness.h:MixedTyped
  // int -> FLOAT32 map
  {},
  // int -> INT32 map
  {},
  // int -> QUANT8_ASYMM map
  {{0, {132, 136, 140, 144, 148}}},
  // int -> QUANT16_ASYMM map
  {},
  // int -> FLOAT16 map
  {},
},
//Output(s)
{ // See tools/test_generator/include/TestHarness.h:MixedTyped
  // int -> FLOAT32 map
  {},
  // int -> INT32 map
  {},
  // int -> QUANT8_ASYMM map
  {{0, {3, 8, 22, 60, 163}}},
  // int -> QUANT16_ASYMM map
  {},
  // int -> FLOAT16 map
  {},
}
},
}, // End of an example
};

std::vector<MixedTypedExample> examples_axis_quant8_dim1_axis0_neg = {
// Begin of an example
{
.operands = {
//Input(s)
{ // See tools/test_generator/include/TestHarness.h:MixedTyped
  // int -> FLOAT32 map
  {},
  // int -> INT32 map
  {},
  // int -> QUANT8_ASYMM map
  {{0, {132, 136, 140, 144, 148}}},
  // int -> QUANT16_ASYMM map
  {},
  // int -> FLOAT16 map
  {},
},
//Output(s)
{ // See tools/test_generator/include/TestHarness.h:MixedTyped
  // int -> FLOAT32 map
  {},
  // int -> INT32 map
  {},
  // int -> QUANT8_ASYMM map
  {{0, {3, 8, 22, 60, 163}}},
  // int -> QUANT16_ASYMM map
  {},
  // int -> FLOAT16 map
  {},
}
},
}, // End of an example
};

std::vector<MixedTypedExample> examples_axis_dim4_axis0_2 = {
// Begin of an example
{
.operands = {
//Input(s)
{ // See tools/test_generator/include/TestHarness.h:MixedTyped
  // int -> FLOAT32 map
  {{0, {1.0f, -1.0f, 1.0f, -1.0f, 1.0f, -1.0f, 1.0f, -1.0f, 2.0f, -2.0f, 2.0f, -2.0f, 2.0f, -2.0f, 2.0f, -2.0f, 3.0f, -3.0f, 3.0f, -3.0f, 3.0f, -3.0f, 3.0f, -3.0f, 4.0f, -4.0f, 4.0f, -4.0f, 4.0f, -4.0f, 4.0f, -4.0f, 5.0f, -5.0f, 5.0f, -5.0f, 5.0f, -5.0f, 5.0f, -5.0f}}},
  // int -> INT32 map
  {},
  // int -> QUANT8_ASYMM map
  {},
  // int -> QUANT16_ASYMM map
  {},
  // int -> FLOAT16 map
  {},
},
//Output(s)
{ // See tools/test_generator/include/TestHarness.h:MixedTyped
  // int -> FLOAT32 map
  {{0, {0.2f, 0.2f, 0.2f, 0.2f, 0.2f, 0.2f, 0.2f, 0.2f, 0.2f, 0.2f, 0.2f, 0.2f, 0.2f, 0.2f, 0.2f, 0.2f, 0.2f, 0.2f, 0.2f, 0.2f, 0.2f, 0.2f, 0.2f, 0.2f, 0.2f, 0.2f, 0.2f, 0.2f, 0.2f, 0.2f, 0.2f, 0.2f, 0.2f, 0.2f, 0.2f, 0.2f, 0.2f, 0.2f, 0.2f, 0.2f}}},
  // int -> INT32 map
  {},
  // int -> QUANT8_ASYMM map
  {},
  // int -> QUANT16_ASYMM map
  {},
  // int -> FLOAT16 map
  {},
}
},
}, // End of an example
};

std::vector<MixedTypedExample> examples_axis_dim4_axis0_neg_2 = {
// Begin of an example
{
.operands = {
//Input(s)
{ // See tools/test_generator/include/TestHarness.h:MixedTyped
  // int -> FLOAT32 map
  {{0, {1.0f, -1.0f, 1.0f, -1.0f, 1.0f, -1.0f, 1.0f, -1.0f, 2.0f, -2.0f, 2.0f, -2.0f, 2.0f, -2.0f, 2.0f, -2.0f, 3.0f, -3.0f, 3.0f, -3.0f, 3.0f, -3.0f, 3.0f, -3.0f, 4.0f, -4.0f, 4.0f, -4.0f, 4.0f, -4.0f, 4.0f, -4.0f, 5.0f, -5.0f, 5.0f, -5.0f, 5.0f, -5.0f, 5.0f, -5.0f}}},
  // int -> INT32 map
  {},
  // int -> QUANT8_ASYMM map
  {},
  // int -> QUANT16_ASYMM map
  {},
  // int -> FLOAT16 map
  {},
},
//Output(s)
{ // See tools/test_generator/include/TestHarness.h:MixedTyped
  // int -> FLOAT32 map
  {{0, {0.2f, 0.2f, 0.2f, 0.2f, 0.2f, 0.2f, 0.2f, 0.2f, 0.2f, 0.2f, 0.2f, 0.2f, 0.2f, 0.2f, 0.2f, 0.2f, 0.2f, 0.2f, 0.2f, 0.2f, 0.2f, 0.2f, 0.2f, 0.2f, 0.2f, 0.2f, 0.2f, 0.2f, 0.2f, 0.2f, 0.2f, 0.2f, 0.2f, 0.2f, 0.2f, 0.2f, 0.2f, 0.2f, 0.2f, 0.2f}}},
  // int -> INT32 map
  {},
  // int -> QUANT8_ASYMM map
  {},
  // int -> QUANT16_ASYMM map
  {},
  // int -> FLOAT16 map
  {},
}
},
}, // End of an example
};

std::vector<MixedTypedExample> examples_axis_dim4_axis1_2 = {
// Begin of an example
{
.operands = {
//Input(s)
{ // See tools/test_generator/include/TestHarness.h:MixedTyped
  // int -> FLOAT32 map
  {{0, {1.0f, -1.0f, 1.0f, -1.0f, 2.0f, -2.0f, 2.0f, -2.0f, 3.0f, -3.0f, 3.0f, -3.0f, 4.0f, -4.0f, 4.0f, -4.0f, 5.0f, -5.0f, 5.0f, -5.0f, 1.0f, -1.0f, 1.0f, -1.0f, 2.0f, -2.0f, 2.0f, -2.0f, 3.0f, -3.0f, 3.0f, -3.0f, 4.0f, -4.0f, 4.0f, -4.0f, 5.0f, -5.0f, 5.0f, -5.0f}}},
  // int -> INT32 map
  {},
  // int -> QUANT8_ASYMM map
  {},
  // int -> QUANT16_ASYMM map
  {},
  // int -> FLOAT16 map
  {},
},
//Output(s)
{ // See tools/test_generator/include/TestHarness.h:MixedTyped
  // int -> FLOAT32 map
  {{0, {0.2f, 0.2f, 0.2f, 0.2f, 0.2f, 0.2f, 0.2f, 0.2f, 0.2f, 0.2f, 0.2f, 0.2f, 0.2f, 0.2f, 0.2f, 0.2f, 0.2f, 0.2f, 0.2f, 0.2f, 0.2f, 0.2f, 0.2f, 0.2f, 0.2f, 0.2f, 0.2f, 0.2f, 0.2f, 0.2f, 0.2f, 0.2f, 0.2f, 0.2f, 0.2f, 0.2f, 0.2f, 0.2f, 0.2f, 0.2f}}},
  // int -> INT32 map
  {},
  // int -> QUANT8_ASYMM map
  {},
  // int -> QUANT16_ASYMM map
  {},
  // int -> FLOAT16 map
  {},
}
},
}, // End of an example
};

std::vector<MixedTypedExample> examples_axis_dim4_axis1_neg_2 = {
// Begin of an example
{
.operands = {
//Input(s)
{ // See tools/test_generator/include/TestHarness.h:MixedTyped
  // int -> FLOAT32 map
  {{0, {1.0f, -1.0f, 1.0f, -1.0f, 2.0f, -2.0f, 2.0f, -2.0f, 3.0f, -3.0f, 3.0f, -3.0f, 4.0f, -4.0f, 4.0f, -4.0f, 5.0f, -5.0f, 5.0f, -5.0f, 1.0f, -1.0f, 1.0f, -1.0f, 2.0f, -2.0f, 2.0f, -2.0f, 3.0f, -3.0f, 3.0f, -3.0f, 4.0f, -4.0f, 4.0f, -4.0f, 5.0f, -5.0f, 5.0f, -5.0f}}},
  // int -> INT32 map
  {},
  // int -> QUANT8_ASYMM map
  {},
  // int -> QUANT16_ASYMM map
  {},
  // int -> FLOAT16 map
  {},
},
//Output(s)
{ // See tools/test_generator/include/TestHarness.h:MixedTyped
  // int -> FLOAT32 map
  {{0, {0.2f, 0.2f, 0.2f, 0.2f, 0.2f, 0.2f, 0.2f, 0.2f, 0.2f, 0.2f, 0.2f, 0.2f, 0.2f, 0.2f, 0.2f, 0.2f, 0.2f, 0.2f, 0.2f, 0.2f, 0.2f, 0.2f, 0.2f, 0.2f, 0.2f, 0.2f, 0.2f, 0.2f, 0.2f, 0.2f, 0.2f, 0.2f, 0.2f, 0.2f, 0.2f, 0.2f, 0.2f, 0.2f, 0.2f, 0.2f}}},
  // int -> INT32 map
  {},
  // int -> QUANT8_ASYMM map
  {},
  // int -> QUANT16_ASYMM map
  {},
  // int -> FLOAT16 map
  {},
}
},
}, // End of an example
};

std::vector<MixedTypedExample> examples_axis_dim4_axis2_2 = {
// Begin of an example
{
.operands = {
//Input(s)
{ // See tools/test_generator/include/TestHarness.h:MixedTyped
  // int -> FLOAT32 map
  {{0, {1.0f, -1.0f, 2.0f, -2.0f, 3.0f, -3.0f, 4.0f, -4.0f, 5.0f, -5.0f, 1.0f, -1.0f, 2.0f, -2.0f, 3.0f, -3.0f, 4.0f, -4.0f, 5.0f, -5.0f, 1.0f, -1.0f, 2.0f, -2.0f, 3.0f, -3.0f, 4.0f, -4.0f, 5.0f, -5.0f, 1.0f, -1.0f, 2.0f, -2.0f, 3.0f, -3.0f, 4.0f, -4.0f, 5.0f, -5.0f}}},
  // int -> INT32 map
  {},
  // int -> QUANT8_ASYMM map
  {},
  // int -> QUANT16_ASYMM map
  {},
  // int -> FLOAT16 map
  {},
},
//Output(s)
{ // See tools/test_generator/include/TestHarness.h:MixedTyped
  // int -> FLOAT32 map
  {{0, {0.2f, 0.2f, 0.2f, 0.2f, 0.2f, 0.2f, 0.2f, 0.2f, 0.2f, 0.2f, 0.2f, 0.2f, 0.2f, 0.2f, 0.2f, 0.2f, 0.2f, 0.2f, 0.2f, 0.2f, 0.2f, 0.2f, 0.2f, 0.2f, 0.2f, 0.2f, 0.2f, 0.2f, 0.2f, 0.2f, 0.2f, 0.2f, 0.2f, 0.2f, 0.2f, 0.2f, 0.2f, 0.2f, 0.2f, 0.2f}}},
  // int -> INT32 map
  {},
  // int -> QUANT8_ASYMM map
  {},
  // int -> QUANT16_ASYMM map
  {},
  // int -> FLOAT16 map
  {},
}
},
}, // End of an example
};

std::vector<MixedTypedExample> examples_axis_dim4_axis2_neg_2 = {
// Begin of an example
{
.operands = {
//Input(s)
{ // See tools/test_generator/include/TestHarness.h:MixedTyped
  // int -> FLOAT32 map
  {{0, {1.0f, -1.0f, 2.0f, -2.0f, 3.0f, -3.0f, 4.0f, -4.0f, 5.0f, -5.0f, 1.0f, -1.0f, 2.0f, -2.0f, 3.0f, -3.0f, 4.0f, -4.0f, 5.0f, -5.0f, 1.0f, -1.0f, 2.0f, -2.0f, 3.0f, -3.0f, 4.0f, -4.0f, 5.0f, -5.0f, 1.0f, -1.0f, 2.0f, -2.0f, 3.0f, -3.0f, 4.0f, -4.0f, 5.0f, -5.0f}}},
  // int -> INT32 map
  {},
  // int -> QUANT8_ASYMM map
  {},
  // int -> QUANT16_ASYMM map
  {},
  // int -> FLOAT16 map
  {},
},
//Output(s)
{ // See tools/test_generator/include/TestHarness.h:MixedTyped
  // int -> FLOAT32 map
  {{0, {0.2f, 0.2f, 0.2f, 0.2f, 0.2f, 0.2f, 0.2f, 0.2f, 0.2f, 0.2f, 0.2f, 0.2f, 0.2f, 0.2f, 0.2f, 0.2f, 0.2f, 0.2f, 0.2f, 0.2f, 0.2f, 0.2f, 0.2f, 0.2f, 0.2f, 0.2f, 0.2f, 0.2f, 0.2f, 0.2f, 0.2f, 0.2f, 0.2f, 0.2f, 0.2f, 0.2f, 0.2f, 0.2f, 0.2f, 0.2f}}},
  // int -> INT32 map
  {},
  // int -> QUANT8_ASYMM map
  {},
  // int -> QUANT16_ASYMM map
  {},
  // int -> FLOAT16 map
  {},
}
},
}, // End of an example
};

std::vector<MixedTypedExample> examples_axis_dim4_axis3_2 = {
// Begin of an example
{
.operands = {
//Input(s)
{ // See tools/test_generator/include/TestHarness.h:MixedTyped
  // int -> FLOAT32 map
  {{0, {1.0f, 2.0f, 3.0f, 4.0f, 5.0f, -1.0f, -2.0f, -3.0f, -4.0f, -5.0f, 1.0f, 2.0f, 3.0f, 4.0f, 5.0f, -1.0f, -2.0f, -3.0f, -4.0f, -5.0f, 1.0f, 2.0f, 3.0f, 4.0f, 5.0f, -1.0f, -2.0f, -3.0f, -4.0f, -5.0f, 1.0f, 2.0f, 3.0f, 4.0f, 5.0f, -1.0f, -2.0f, -3.0f, -4.0f, -5.0f}}},
  // int -> INT32 map
  {},
  // int -> QUANT8_ASYMM map
  {},
  // int -> QUANT16_ASYMM map
  {},
  // int -> FLOAT16 map
  {},
},
//Output(s)
{ // See tools/test_generator/include/TestHarness.h:MixedTyped
  // int -> FLOAT32 map
  {{0, {0.2f, 0.2f, 0.2f, 0.2f, 0.2f, 0.2f, 0.2f, 0.2f, 0.2f, 0.2f, 0.2f, 0.2f, 0.2f, 0.2f, 0.2f, 0.2f, 0.2f, 0.2f, 0.2f, 0.2f, 0.2f, 0.2f, 0.2f, 0.2f, 0.2f, 0.2f, 0.2f, 0.2f, 0.2f, 0.2f, 0.2f, 0.2f, 0.2f, 0.2f, 0.2f, 0.2f, 0.2f, 0.2f, 0.2f, 0.2f}}},
  // int -> INT32 map
  {},
  // int -> QUANT8_ASYMM map
  {},
  // int -> QUANT16_ASYMM map
  {},
  // int -> FLOAT16 map
  {},
}
},
}, // End of an example
};

std::vector<MixedTypedExample> examples_axis_dim4_axis3_neg_2 = {
// Begin of an example
{
.operands = {
//Input(s)
{ // See tools/test_generator/include/TestHarness.h:MixedTyped
  // int -> FLOAT32 map
  {{0, {1.0f, 2.0f, 3.0f, 4.0f, 5.0f, -1.0f, -2.0f, -3.0f, -4.0f, -5.0f, 1.0f, 2.0f, 3.0f, 4.0f, 5.0f, -1.0f, -2.0f, -3.0f, -4.0f, -5.0f, 1.0f, 2.0f, 3.0f, 4.0f, 5.0f, -1.0f, -2.0f, -3.0f, -4.0f, -5.0f, 1.0f, 2.0f, 3.0f, 4.0f, 5.0f, -1.0f, -2.0f, -3.0f, -4.0f, -5.0f}}},
  // int -> INT32 map
  {},
  // int -> QUANT8_ASYMM map
  {},
  // int -> QUANT16_ASYMM map
  {},
  // int -> FLOAT16 map
  {},
},
//Output(s)
{ // See tools/test_generator/include/TestHarness.h:MixedTyped
  // int -> FLOAT32 map
  {{0, {0.2f, 0.2f, 0.2f, 0.2f, 0.2f, 0.2f, 0.2f, 0.2f, 0.2f, 0.2f, 0.2f, 0.2f, 0.2f, 0.2f, 0.2f, 0.2f, 0.2f, 0.2f, 0.2f, 0.2f, 0.2f, 0.2f, 0.2f, 0.2f, 0.2f, 0.2f, 0.2f, 0.2f, 0.2f, 0.2f, 0.2f, 0.2f, 0.2f, 0.2f, 0.2f, 0.2f, 0.2f, 0.2f, 0.2f, 0.2f}}},
  // int -> INT32 map
  {},
  // int -> QUANT8_ASYMM map
  {},
  // int -> QUANT16_ASYMM map
  {},
  // int -> FLOAT16 map
  {},
}
},
}, // End of an example
};

std::vector<MixedTypedExample> examples_axis_dim3_axis0_2 = {
// Begin of an example
{
.operands = {
//Input(s)
{ // See tools/test_generator/include/TestHarness.h:MixedTyped
  // int -> FLOAT32 map
  {{0, {1.0f, -1.0f, 1.0f, -1.0f, 2.0f, -2.0f, 2.0f, -2.0f, 3.0f, -3.0f, 3.0f, -3.0f, 4.0f, -4.0f, 4.0f, -4.0f, 5.0f, -5.0f, 5.0f, -5.0f}}},
  // int -> INT32 map
  {},
  // int -> QUANT8_ASYMM map
  {},
  // int -> QUANT16_ASYMM map
  {},
  // int -> FLOAT16 map
  {},
},
//Output(s)
{ // See tools/test_generator/include/TestHarness.h:MixedTyped
  // int -> FLOAT32 map
  {{0, {0.2f, 0.2f, 0.2f, 0.2f, 0.2f, 0.2f, 0.2f, 0.2f, 0.2f, 0.2f, 0.2f, 0.2f, 0.2f, 0.2f, 0.2f, 0.2f, 0.2f, 0.2f, 0.2f, 0.2f}}},
  // int -> INT32 map
  {},
  // int -> QUANT8_ASYMM map
  {},
  // int -> QUANT16_ASYMM map
  {},
  // int -> FLOAT16 map
  {},
}
},
}, // End of an example
};

std::vector<MixedTypedExample> examples_axis_dim3_axis0_neg_2 = {
// Begin of an example
{
.operands = {
//Input(s)
{ // See tools/test_generator/include/TestHarness.h:MixedTyped
  // int -> FLOAT32 map
  {{0, {1.0f, -1.0f, 1.0f, -1.0f, 2.0f, -2.0f, 2.0f, -2.0f, 3.0f, -3.0f, 3.0f, -3.0f, 4.0f, -4.0f, 4.0f, -4.0f, 5.0f, -5.0f, 5.0f, -5.0f}}},
  // int -> INT32 map
  {},
  // int -> QUANT8_ASYMM map
  {},
  // int -> QUANT16_ASYMM map
  {},
  // int -> FLOAT16 map
  {},
},
//Output(s)
{ // See tools/test_generator/include/TestHarness.h:MixedTyped
  // int -> FLOAT32 map
  {{0, {0.2f, 0.2f, 0.2f, 0.2f, 0.2f, 0.2f, 0.2f, 0.2f, 0.2f, 0.2f, 0.2f, 0.2f, 0.2f, 0.2f, 0.2f, 0.2f, 0.2f, 0.2f, 0.2f, 0.2f}}},
  // int -> INT32 map
  {},
  // int -> QUANT8_ASYMM map
  {},
  // int -> QUANT16_ASYMM map
  {},
  // int -> FLOAT16 map
  {},
}
},
}, // End of an example
};

std::vector<MixedTypedExample> examples_axis_dim3_axis1_2 = {
// Begin of an example
{
.operands = {
//Input(s)
{ // See tools/test_generator/include/TestHarness.h:MixedTyped
  // int -> FLOAT32 map
  {{0, {1.0f, -1.0f, 2.0f, -2.0f, 3.0f, -3.0f, 4.0f, -4.0f, 5.0f, -5.0f, 1.0f, -1.0f, 2.0f, -2.0f, 3.0f, -3.0f, 4.0f, -4.0f, 5.0f, -5.0f}}},
  // int -> INT32 map
  {},
  // int -> QUANT8_ASYMM map
  {},
  // int -> QUANT16_ASYMM map
  {},
  // int -> FLOAT16 map
  {},
},
//Output(s)
{ // See tools/test_generator/include/TestHarness.h:MixedTyped
  // int -> FLOAT32 map
  {{0, {0.2f, 0.2f, 0.2f, 0.2f, 0.2f, 0.2f, 0.2f, 0.2f, 0.2f, 0.2f, 0.2f, 0.2f, 0.2f, 0.2f, 0.2f, 0.2f, 0.2f, 0.2f, 0.2f, 0.2f}}},
  // int -> INT32 map
  {},
  // int -> QUANT8_ASYMM map
  {},
  // int -> QUANT16_ASYMM map
  {},
  // int -> FLOAT16 map
  {},
}
},
}, // End of an example
};

std::vector<MixedTypedExample> examples_axis_dim3_axis1_neg_2 = {
// Begin of an example
{
.operands = {
//Input(s)
{ // See tools/test_generator/include/TestHarness.h:MixedTyped
  // int -> FLOAT32 map
  {{0, {1.0f, -1.0f, 2.0f, -2.0f, 3.0f, -3.0f, 4.0f, -4.0f, 5.0f, -5.0f, 1.0f, -1.0f, 2.0f, -2.0f, 3.0f, -3.0f, 4.0f, -4.0f, 5.0f, -5.0f}}},
  // int -> INT32 map
  {},
  // int -> QUANT8_ASYMM map
  {},
  // int -> QUANT16_ASYMM map
  {},
  // int -> FLOAT16 map
  {},
},
//Output(s)
{ // See tools/test_generator/include/TestHarness.h:MixedTyped
  // int -> FLOAT32 map
  {{0, {0.2f, 0.2f, 0.2f, 0.2f, 0.2f, 0.2f, 0.2f, 0.2f, 0.2f, 0.2f, 0.2f, 0.2f, 0.2f, 0.2f, 0.2f, 0.2f, 0.2f, 0.2f, 0.2f, 0.2f}}},
  // int -> INT32 map
  {},
  // int -> QUANT8_ASYMM map
  {},
  // int -> QUANT16_ASYMM map
  {},
  // int -> FLOAT16 map
  {},
}
},
}, // End of an example
};

std::vector<MixedTypedExample> examples_axis_dim3_axis2_2 = {
// Begin of an example
{
.operands = {
//Input(s)
{ // See tools/test_generator/include/TestHarness.h:MixedTyped
  // int -> FLOAT32 map
  {{0, {1.0f, 2.0f, 3.0f, 4.0f, 5.0f, -1.0f, -2.0f, -3.0f, -4.0f, -5.0f, 1.0f, 2.0f, 3.0f, 4.0f, 5.0f, -1.0f, -2.0f, -3.0f, -4.0f, -5.0f}}},
  // int -> INT32 map
  {},
  // int -> QUANT8_ASYMM map
  {},
  // int -> QUANT16_ASYMM map
  {},
  // int -> FLOAT16 map
  {},
},
//Output(s)
{ // See tools/test_generator/include/TestHarness.h:MixedTyped
  // int -> FLOAT32 map
  {{0, {0.2f, 0.2f, 0.2f, 0.2f, 0.2f, 0.2f, 0.2f, 0.2f, 0.2f, 0.2f, 0.2f, 0.2f, 0.2f, 0.2f, 0.2f, 0.2f, 0.2f, 0.2f, 0.2f, 0.2f}}},
  // int -> INT32 map
  {},
  // int -> QUANT8_ASYMM map
  {},
  // int -> QUANT16_ASYMM map
  {},
  // int -> FLOAT16 map
  {},
}
},
}, // End of an example
};

std::vector<MixedTypedExample> examples_axis_dim3_axis2_neg_2 = {
// Begin of an example
{
.operands = {
//Input(s)
{ // See tools/test_generator/include/TestHarness.h:MixedTyped
  // int -> FLOAT32 map
  {{0, {1.0f, 2.0f, 3.0f, 4.0f, 5.0f, -1.0f, -2.0f, -3.0f, -4.0f, -5.0f, 1.0f, 2.0f, 3.0f, 4.0f, 5.0f, -1.0f, -2.0f, -3.0f, -4.0f, -5.0f}}},
  // int -> INT32 map
  {},
  // int -> QUANT8_ASYMM map
  {},
  // int -> QUANT16_ASYMM map
  {},
  // int -> FLOAT16 map
  {},
},
//Output(s)
{ // See tools/test_generator/include/TestHarness.h:MixedTyped
  // int -> FLOAT32 map
  {{0, {0.2f, 0.2f, 0.2f, 0.2f, 0.2f, 0.2f, 0.2f, 0.2f, 0.2f, 0.2f, 0.2f, 0.2f, 0.2f, 0.2f, 0.2f, 0.2f, 0.2f, 0.2f, 0.2f, 0.2f}}},
  // int -> INT32 map
  {},
  // int -> QUANT8_ASYMM map
  {},
  // int -> QUANT16_ASYMM map
  {},
  // int -> FLOAT16 map
  {},
}
},
}, // End of an example
};

std::vector<MixedTypedExample> examples_axis_dim2_axis0_2 = {
// Begin of an example
{
.operands = {
//Input(s)
{ // See tools/test_generator/include/TestHarness.h:MixedTyped
  // int -> FLOAT32 map
  {{0, {1.0f, -1.0f, 2.0f, -2.0f, 3.0f, -3.0f, 4.0f, -4.0f, 5.0f, -5.0f}}},
  // int -> INT32 map
  {},
  // int -> QUANT8_ASYMM map
  {},
  // int -> QUANT16_ASYMM map
>>>>>>> b2c93be8
  {},
  // int -> FLOAT16 map
  {},
},
//Output(s)
{ // See tools/test_generator/include/TestHarness.h:MixedTyped
  // int -> FLOAT32 map
  {{0, {0.2f, 0.2f, 0.2f, 0.2f, 0.2f, 0.2f, 0.2f, 0.2f, 0.2f, 0.2f}}},
  // int -> INT32 map
  {},
  // int -> QUANT8_ASYMM map
<<<<<<< HEAD
  {{0, {3, 163, 8, 60, 22, 22, 60, 8, 163, 3}}},
  // int -> QUANT16_SYMM map
=======
  {},
  // int -> QUANT16_ASYMM map
>>>>>>> b2c93be8
  {},
  // int -> FLOAT16 map
  {},
}
},
}, // End of an example
};

std::vector<MixedTypedExample> examples_axis_dim2_axis0_neg_2 = {
// Begin of an example
{
.operands = {
//Input(s)
{ // See tools/test_generator/include/TestHarness.h:MixedTyped
  // int -> FLOAT32 map
  {{0, {1.0f, -1.0f, 2.0f, -2.0f, 3.0f, -3.0f, 4.0f, -4.0f, 5.0f, -5.0f}}},
  // int -> INT32 map
  {},
  // int -> QUANT8_ASYMM map
<<<<<<< HEAD
  {{0, {132, 124, 136, 120, 140, 116, 144, 112, 148, 108}}},
  // int -> QUANT16_SYMM map
=======
  {},
  // int -> QUANT16_ASYMM map
>>>>>>> b2c93be8
  {},
  // int -> FLOAT16 map
  {},
},
//Output(s)
{ // See tools/test_generator/include/TestHarness.h:MixedTyped
  // int -> FLOAT32 map
  {{0, {0.2f, 0.2f, 0.2f, 0.2f, 0.2f, 0.2f, 0.2f, 0.2f, 0.2f, 0.2f}}},
  // int -> INT32 map
  {},
  // int -> QUANT8_ASYMM map
<<<<<<< HEAD
  {{0, {3, 163, 8, 60, 22, 22, 60, 8, 163, 3}}},
  // int -> QUANT16_SYMM map
=======
  {},
  // int -> QUANT16_ASYMM map
>>>>>>> b2c93be8
  {},
  // int -> FLOAT16 map
  {},
}
},
}, // End of an example
};

std::vector<MixedTypedExample> examples_axis_dim2_axis1_2 = {
// Begin of an example
{
.operands = {
//Input(s)
{ // See tools/test_generator/include/TestHarness.h:MixedTyped
  // int -> FLOAT32 map
  {{0, {1.0f, 2.0f, 3.0f, 4.0f, 5.0f, -1.0f, -2.0f, -3.0f, -4.0f, -5.0f}}},
  // int -> INT32 map
  {},
  // int -> QUANT8_ASYMM map
<<<<<<< HEAD
  {{0, {132, 136, 140, 144, 148, 124, 120, 116, 112, 108}}},
  // int -> QUANT16_SYMM map
=======
  {},
  // int -> QUANT16_ASYMM map
>>>>>>> b2c93be8
  {},
  // int -> FLOAT16 map
  {},
},
//Output(s)
{ // See tools/test_generator/include/TestHarness.h:MixedTyped
  // int -> FLOAT32 map
  {{0, {0.2f, 0.2f, 0.2f, 0.2f, 0.2f, 0.2f, 0.2f, 0.2f, 0.2f, 0.2f}}},
  // int -> INT32 map
  {},
  // int -> QUANT8_ASYMM map
<<<<<<< HEAD
  {{0, {3, 8, 22, 60, 163, 163, 60, 22, 8, 3}}},
  // int -> QUANT16_SYMM map
=======
  {},
  // int -> QUANT16_ASYMM map
>>>>>>> b2c93be8
  {},
  // int -> FLOAT16 map
  {},
}
},
}, // End of an example
};

std::vector<MixedTypedExample> examples_axis_dim2_axis1_neg_2 = {
// Begin of an example
{
.operands = {
//Input(s)
{ // See tools/test_generator/include/TestHarness.h:MixedTyped
  // int -> FLOAT32 map
  {{0, {1.0f, 2.0f, 3.0f, 4.0f, 5.0f, -1.0f, -2.0f, -3.0f, -4.0f, -5.0f}}},
  // int -> INT32 map
  {},
  // int -> QUANT8_ASYMM map
<<<<<<< HEAD
  {{0, {132, 136, 140, 144, 148, 124, 120, 116, 112, 108}}},
  // int -> QUANT16_SYMM map
=======
  {},
  // int -> QUANT16_ASYMM map
>>>>>>> b2c93be8
  {},
  // int -> FLOAT16 map
  {},
},
//Output(s)
{ // See tools/test_generator/include/TestHarness.h:MixedTyped
  // int -> FLOAT32 map
  {{0, {0.2f, 0.2f, 0.2f, 0.2f, 0.2f, 0.2f, 0.2f, 0.2f, 0.2f, 0.2f}}},
  // int -> INT32 map
  {},
  // int -> QUANT8_ASYMM map
<<<<<<< HEAD
  {{0, {3, 8, 22, 60, 163, 163, 60, 22, 8, 3}}},
  // int -> QUANT16_SYMM map
=======
  {},
  // int -> QUANT16_ASYMM map
>>>>>>> b2c93be8
  {},
  // int -> FLOAT16 map
  {},
}
},
}, // End of an example
};

std::vector<MixedTypedExample> examples_axis_dim1_axis0_2 = {
// Begin of an example
{
.operands = {
//Input(s)
{ // See tools/test_generator/include/TestHarness.h:MixedTyped
  // int -> FLOAT32 map
  {{0, {1.0f, 2.0f, 3.0f, 4.0f, 5.0f}}},
  // int -> INT32 map
  {},
  // int -> QUANT8_ASYMM map
<<<<<<< HEAD
  {{0, {132, 136, 140, 144, 148}}},
  // int -> QUANT16_SYMM map
=======
  {},
  // int -> QUANT16_ASYMM map
>>>>>>> b2c93be8
  {},
  // int -> FLOAT16 map
  {},
},
//Output(s)
{ // See tools/test_generator/include/TestHarness.h:MixedTyped
  // int -> FLOAT32 map
  {{0, {0.2f, 0.2f, 0.2f, 0.2f, 0.2f}}},
  // int -> INT32 map
  {},
  // int -> QUANT8_ASYMM map
<<<<<<< HEAD
  {{0, {3, 8, 22, 60, 163}}},
  // int -> QUANT16_SYMM map
=======
  {},
  // int -> QUANT16_ASYMM map
>>>>>>> b2c93be8
  {},
  // int -> FLOAT16 map
  {},
}
},
}, // End of an example
};

std::vector<MixedTypedExample> examples_axis_dim1_axis0_neg_2 = {
// Begin of an example
{
.operands = {
//Input(s)
{ // See tools/test_generator/include/TestHarness.h:MixedTyped
  // int -> FLOAT32 map
  {{0, {1.0f, 2.0f, 3.0f, 4.0f, 5.0f}}},
  // int -> INT32 map
  {},
  // int -> QUANT8_ASYMM map
<<<<<<< HEAD
  {{0, {132, 136, 140, 144, 148}}},
  // int -> QUANT16_SYMM map
=======
  {},
  // int -> QUANT16_ASYMM map
>>>>>>> b2c93be8
  {},
  // int -> FLOAT16 map
  {},
},
//Output(s)
{ // See tools/test_generator/include/TestHarness.h:MixedTyped
  // int -> FLOAT32 map
  {{0, {0.2f, 0.2f, 0.2f, 0.2f, 0.2f}}},
  // int -> INT32 map
  {},
  // int -> QUANT8_ASYMM map
<<<<<<< HEAD
  {{0, {3, 8, 22, 60, 163}}},
  // int -> QUANT16_SYMM map
=======
  {},
  // int -> QUANT16_ASYMM map
>>>>>>> b2c93be8
  {},
  // int -> FLOAT16 map
  {},
}
},
}, // End of an example
};

std::vector<MixedTypedExample> examples_axis_relaxed_dim4_axis0_2 = {
// Begin of an example
{
.operands = {
//Input(s)
{ // See tools/test_generator/include/TestHarness.h:MixedTyped
  // int -> FLOAT32 map
  {{0, {1.0f, -1.0f, 1.0f, -1.0f, 1.0f, -1.0f, 1.0f, -1.0f, 2.0f, -2.0f, 2.0f, -2.0f, 2.0f, -2.0f, 2.0f, -2.0f, 3.0f, -3.0f, 3.0f, -3.0f, 3.0f, -3.0f, 3.0f, -3.0f, 4.0f, -4.0f, 4.0f, -4.0f, 4.0f, -4.0f, 4.0f, -4.0f, 5.0f, -5.0f, 5.0f, -5.0f, 5.0f, -5.0f, 5.0f, -5.0f}}},
  // int -> INT32 map
  {},
  // int -> QUANT8_ASYMM map
  {},
  // int -> QUANT16_SYMM map
  {},
  // int -> FLOAT16 map
  {},
},
//Output(s)
{ // See tools/test_generator/include/TestHarness.h:MixedTyped
  // int -> FLOAT32 map
  {{0, {0.2f, 0.2f, 0.2f, 0.2f, 0.2f, 0.2f, 0.2f, 0.2f, 0.2f, 0.2f, 0.2f, 0.2f, 0.2f, 0.2f, 0.2f, 0.2f, 0.2f, 0.2f, 0.2f, 0.2f, 0.2f, 0.2f, 0.2f, 0.2f, 0.2f, 0.2f, 0.2f, 0.2f, 0.2f, 0.2f, 0.2f, 0.2f, 0.2f, 0.2f, 0.2f, 0.2f, 0.2f, 0.2f, 0.2f, 0.2f}}},
  // int -> INT32 map
  {},
  // int -> QUANT8_ASYMM map
  {},
  // int -> QUANT16_SYMM map
  {},
  // int -> FLOAT16 map
  {},
}
},
}, // End of an example
};

std::vector<MixedTypedExample> examples_axis_relaxed_dim4_axis0_neg_2 = {
// Begin of an example
{
.operands = {
//Input(s)
{ // See tools/test_generator/include/TestHarness.h:MixedTyped
  // int -> FLOAT32 map
  {{0, {1.0f, -1.0f, 1.0f, -1.0f, 1.0f, -1.0f, 1.0f, -1.0f, 2.0f, -2.0f, 2.0f, -2.0f, 2.0f, -2.0f, 2.0f, -2.0f, 3.0f, -3.0f, 3.0f, -3.0f, 3.0f, -3.0f, 3.0f, -3.0f, 4.0f, -4.0f, 4.0f, -4.0f, 4.0f, -4.0f, 4.0f, -4.0f, 5.0f, -5.0f, 5.0f, -5.0f, 5.0f, -5.0f, 5.0f, -5.0f}}},
  // int -> INT32 map
  {},
  // int -> QUANT8_ASYMM map
  {},
  // int -> QUANT16_SYMM map
  {},
  // int -> FLOAT16 map
  {},
},
//Output(s)
{ // See tools/test_generator/include/TestHarness.h:MixedTyped
  // int -> FLOAT32 map
  {{0, {0.2f, 0.2f, 0.2f, 0.2f, 0.2f, 0.2f, 0.2f, 0.2f, 0.2f, 0.2f, 0.2f, 0.2f, 0.2f, 0.2f, 0.2f, 0.2f, 0.2f, 0.2f, 0.2f, 0.2f, 0.2f, 0.2f, 0.2f, 0.2f, 0.2f, 0.2f, 0.2f, 0.2f, 0.2f, 0.2f, 0.2f, 0.2f, 0.2f, 0.2f, 0.2f, 0.2f, 0.2f, 0.2f, 0.2f, 0.2f}}},
  // int -> INT32 map
  {},
  // int -> QUANT8_ASYMM map
  {},
  // int -> QUANT16_SYMM map
  {},
  // int -> FLOAT16 map
  {},
}
},
}, // End of an example
};

std::vector<MixedTypedExample> examples_axis_relaxed_dim4_axis1_2 = {
// Begin of an example
{
.operands = {
//Input(s)
{ // See tools/test_generator/include/TestHarness.h:MixedTyped
  // int -> FLOAT32 map
  {{0, {1.0f, -1.0f, 1.0f, -1.0f, 2.0f, -2.0f, 2.0f, -2.0f, 3.0f, -3.0f, 3.0f, -3.0f, 4.0f, -4.0f, 4.0f, -4.0f, 5.0f, -5.0f, 5.0f, -5.0f, 1.0f, -1.0f, 1.0f, -1.0f, 2.0f, -2.0f, 2.0f, -2.0f, 3.0f, -3.0f, 3.0f, -3.0f, 4.0f, -4.0f, 4.0f, -4.0f, 5.0f, -5.0f, 5.0f, -5.0f}}},
  // int -> INT32 map
  {},
  // int -> QUANT8_ASYMM map
  {},
  // int -> QUANT16_SYMM map
  {},
  // int -> FLOAT16 map
  {},
},
//Output(s)
{ // See tools/test_generator/include/TestHarness.h:MixedTyped
  // int -> FLOAT32 map
  {{0, {0.2f, 0.2f, 0.2f, 0.2f, 0.2f, 0.2f, 0.2f, 0.2f, 0.2f, 0.2f, 0.2f, 0.2f, 0.2f, 0.2f, 0.2f, 0.2f, 0.2f, 0.2f, 0.2f, 0.2f, 0.2f, 0.2f, 0.2f, 0.2f, 0.2f, 0.2f, 0.2f, 0.2f, 0.2f, 0.2f, 0.2f, 0.2f, 0.2f, 0.2f, 0.2f, 0.2f, 0.2f, 0.2f, 0.2f, 0.2f}}},
  // int -> INT32 map
  {},
  // int -> QUANT8_ASYMM map
  {},
  // int -> QUANT16_SYMM map
  {},
  // int -> FLOAT16 map
  {},
}
},
}, // End of an example
};

std::vector<MixedTypedExample> examples_axis_relaxed_dim4_axis1_neg_2 = {
// Begin of an example
{
.operands = {
//Input(s)
{ // See tools/test_generator/include/TestHarness.h:MixedTyped
  // int -> FLOAT32 map
  {{0, {1.0f, -1.0f, 1.0f, -1.0f, 2.0f, -2.0f, 2.0f, -2.0f, 3.0f, -3.0f, 3.0f, -3.0f, 4.0f, -4.0f, 4.0f, -4.0f, 5.0f, -5.0f, 5.0f, -5.0f, 1.0f, -1.0f, 1.0f, -1.0f, 2.0f, -2.0f, 2.0f, -2.0f, 3.0f, -3.0f, 3.0f, -3.0f, 4.0f, -4.0f, 4.0f, -4.0f, 5.0f, -5.0f, 5.0f, -5.0f}}},
  // int -> INT32 map
  {},
  // int -> QUANT8_ASYMM map
  {},
  // int -> QUANT16_SYMM map
  {},
  // int -> FLOAT16 map
  {},
},
//Output(s)
{ // See tools/test_generator/include/TestHarness.h:MixedTyped
  // int -> FLOAT32 map
  {{0, {0.2f, 0.2f, 0.2f, 0.2f, 0.2f, 0.2f, 0.2f, 0.2f, 0.2f, 0.2f, 0.2f, 0.2f, 0.2f, 0.2f, 0.2f, 0.2f, 0.2f, 0.2f, 0.2f, 0.2f, 0.2f, 0.2f, 0.2f, 0.2f, 0.2f, 0.2f, 0.2f, 0.2f, 0.2f, 0.2f, 0.2f, 0.2f, 0.2f, 0.2f, 0.2f, 0.2f, 0.2f, 0.2f, 0.2f, 0.2f}}},
  // int -> INT32 map
  {},
  // int -> QUANT8_ASYMM map
  {},
  // int -> QUANT16_SYMM map
  {},
  // int -> FLOAT16 map
  {},
}
},
}, // End of an example
};

std::vector<MixedTypedExample> examples_axis_relaxed_dim4_axis2_2 = {
// Begin of an example
{
.operands = {
//Input(s)
{ // See tools/test_generator/include/TestHarness.h:MixedTyped
  // int -> FLOAT32 map
  {{0, {1.0f, -1.0f, 2.0f, -2.0f, 3.0f, -3.0f, 4.0f, -4.0f, 5.0f, -5.0f, 1.0f, -1.0f, 2.0f, -2.0f, 3.0f, -3.0f, 4.0f, -4.0f, 5.0f, -5.0f, 1.0f, -1.0f, 2.0f, -2.0f, 3.0f, -3.0f, 4.0f, -4.0f, 5.0f, -5.0f, 1.0f, -1.0f, 2.0f, -2.0f, 3.0f, -3.0f, 4.0f, -4.0f, 5.0f, -5.0f}}},
  // int -> INT32 map
  {},
  // int -> QUANT8_ASYMM map
  {},
  // int -> QUANT16_SYMM map
  {},
  // int -> FLOAT16 map
  {},
},
//Output(s)
{ // See tools/test_generator/include/TestHarness.h:MixedTyped
  // int -> FLOAT32 map
  {{0, {0.2f, 0.2f, 0.2f, 0.2f, 0.2f, 0.2f, 0.2f, 0.2f, 0.2f, 0.2f, 0.2f, 0.2f, 0.2f, 0.2f, 0.2f, 0.2f, 0.2f, 0.2f, 0.2f, 0.2f, 0.2f, 0.2f, 0.2f, 0.2f, 0.2f, 0.2f, 0.2f, 0.2f, 0.2f, 0.2f, 0.2f, 0.2f, 0.2f, 0.2f, 0.2f, 0.2f, 0.2f, 0.2f, 0.2f, 0.2f}}},
  // int -> INT32 map
  {},
  // int -> QUANT8_ASYMM map
  {},
  // int -> QUANT16_SYMM map
  {},
  // int -> FLOAT16 map
  {},
}
},
}, // End of an example
};

std::vector<MixedTypedExample> examples_axis_relaxed_dim4_axis2_neg_2 = {
// Begin of an example
{
.operands = {
//Input(s)
{ // See tools/test_generator/include/TestHarness.h:MixedTyped
  // int -> FLOAT32 map
  {{0, {1.0f, -1.0f, 2.0f, -2.0f, 3.0f, -3.0f, 4.0f, -4.0f, 5.0f, -5.0f, 1.0f, -1.0f, 2.0f, -2.0f, 3.0f, -3.0f, 4.0f, -4.0f, 5.0f, -5.0f, 1.0f, -1.0f, 2.0f, -2.0f, 3.0f, -3.0f, 4.0f, -4.0f, 5.0f, -5.0f, 1.0f, -1.0f, 2.0f, -2.0f, 3.0f, -3.0f, 4.0f, -4.0f, 5.0f, -5.0f}}},
  // int -> INT32 map
  {},
  // int -> QUANT8_ASYMM map
  {},
  // int -> QUANT16_SYMM map
  {},
  // int -> FLOAT16 map
  {},
},
//Output(s)
{ // See tools/test_generator/include/TestHarness.h:MixedTyped
  // int -> FLOAT32 map
  {{0, {0.2f, 0.2f, 0.2f, 0.2f, 0.2f, 0.2f, 0.2f, 0.2f, 0.2f, 0.2f, 0.2f, 0.2f, 0.2f, 0.2f, 0.2f, 0.2f, 0.2f, 0.2f, 0.2f, 0.2f, 0.2f, 0.2f, 0.2f, 0.2f, 0.2f, 0.2f, 0.2f, 0.2f, 0.2f, 0.2f, 0.2f, 0.2f, 0.2f, 0.2f, 0.2f, 0.2f, 0.2f, 0.2f, 0.2f, 0.2f}}},
  // int -> INT32 map
  {},
  // int -> QUANT8_ASYMM map
  {},
  // int -> QUANT16_SYMM map
  {},
  // int -> FLOAT16 map
  {},
}
},
}, // End of an example
};

std::vector<MixedTypedExample> examples_axis_relaxed_dim4_axis3_2 = {
// Begin of an example
{
.operands = {
//Input(s)
{ // See tools/test_generator/include/TestHarness.h:MixedTyped
  // int -> FLOAT32 map
  {{0, {1.0f, 2.0f, 3.0f, 4.0f, 5.0f, -1.0f, -2.0f, -3.0f, -4.0f, -5.0f, 1.0f, 2.0f, 3.0f, 4.0f, 5.0f, -1.0f, -2.0f, -3.0f, -4.0f, -5.0f, 1.0f, 2.0f, 3.0f, 4.0f, 5.0f, -1.0f, -2.0f, -3.0f, -4.0f, -5.0f, 1.0f, 2.0f, 3.0f, 4.0f, 5.0f, -1.0f, -2.0f, -3.0f, -4.0f, -5.0f}}},
  // int -> INT32 map
  {},
  // int -> QUANT8_ASYMM map
  {},
  // int -> QUANT16_SYMM map
  {},
  // int -> FLOAT16 map
  {},
},
//Output(s)
{ // See tools/test_generator/include/TestHarness.h:MixedTyped
  // int -> FLOAT32 map
  {{0, {0.2f, 0.2f, 0.2f, 0.2f, 0.2f, 0.2f, 0.2f, 0.2f, 0.2f, 0.2f, 0.2f, 0.2f, 0.2f, 0.2f, 0.2f, 0.2f, 0.2f, 0.2f, 0.2f, 0.2f, 0.2f, 0.2f, 0.2f, 0.2f, 0.2f, 0.2f, 0.2f, 0.2f, 0.2f, 0.2f, 0.2f, 0.2f, 0.2f, 0.2f, 0.2f, 0.2f, 0.2f, 0.2f, 0.2f, 0.2f}}},
  // int -> INT32 map
  {},
  // int -> QUANT8_ASYMM map
  {},
  // int -> QUANT16_SYMM map
  {},
  // int -> FLOAT16 map
  {},
}
},
}, // End of an example
};

std::vector<MixedTypedExample> examples_axis_relaxed_dim4_axis3_neg_2 = {
// Begin of an example
{
.operands = {
//Input(s)
{ // See tools/test_generator/include/TestHarness.h:MixedTyped
  // int -> FLOAT32 map
  {{0, {1.0f, 2.0f, 3.0f, 4.0f, 5.0f, -1.0f, -2.0f, -3.0f, -4.0f, -5.0f, 1.0f, 2.0f, 3.0f, 4.0f, 5.0f, -1.0f, -2.0f, -3.0f, -4.0f, -5.0f, 1.0f, 2.0f, 3.0f, 4.0f, 5.0f, -1.0f, -2.0f, -3.0f, -4.0f, -5.0f, 1.0f, 2.0f, 3.0f, 4.0f, 5.0f, -1.0f, -2.0f, -3.0f, -4.0f, -5.0f}}},
  // int -> INT32 map
  {},
  // int -> QUANT8_ASYMM map
  {},
  // int -> QUANT16_SYMM map
  {},
  // int -> FLOAT16 map
  {},
},
//Output(s)
{ // See tools/test_generator/include/TestHarness.h:MixedTyped
  // int -> FLOAT32 map
  {{0, {0.2f, 0.2f, 0.2f, 0.2f, 0.2f, 0.2f, 0.2f, 0.2f, 0.2f, 0.2f, 0.2f, 0.2f, 0.2f, 0.2f, 0.2f, 0.2f, 0.2f, 0.2f, 0.2f, 0.2f, 0.2f, 0.2f, 0.2f, 0.2f, 0.2f, 0.2f, 0.2f, 0.2f, 0.2f, 0.2f, 0.2f, 0.2f, 0.2f, 0.2f, 0.2f, 0.2f, 0.2f, 0.2f, 0.2f, 0.2f}}},
  // int -> INT32 map
  {},
  // int -> QUANT8_ASYMM map
  {},
  // int -> QUANT16_SYMM map
  {},
  // int -> FLOAT16 map
  {},
}
},
}, // End of an example
};

std::vector<MixedTypedExample> examples_axis_relaxed_dim3_axis0_2 = {
// Begin of an example
{
.operands = {
//Input(s)
{ // See tools/test_generator/include/TestHarness.h:MixedTyped
  // int -> FLOAT32 map
  {{0, {1.0f, -1.0f, 1.0f, -1.0f, 2.0f, -2.0f, 2.0f, -2.0f, 3.0f, -3.0f, 3.0f, -3.0f, 4.0f, -4.0f, 4.0f, -4.0f, 5.0f, -5.0f, 5.0f, -5.0f}}},
  // int -> INT32 map
  {},
  // int -> QUANT8_ASYMM map
  {},
  // int -> QUANT16_SYMM map
  {},
  // int -> FLOAT16 map
  {},
},
//Output(s)
{ // See tools/test_generator/include/TestHarness.h:MixedTyped
  // int -> FLOAT32 map
  {{0, {0.2f, 0.2f, 0.2f, 0.2f, 0.2f, 0.2f, 0.2f, 0.2f, 0.2f, 0.2f, 0.2f, 0.2f, 0.2f, 0.2f, 0.2f, 0.2f, 0.2f, 0.2f, 0.2f, 0.2f}}},
  // int -> INT32 map
  {},
  // int -> QUANT8_ASYMM map
  {},
  // int -> QUANT16_SYMM map
  {},
  // int -> FLOAT16 map
  {},
}
},
}, // End of an example
};

std::vector<MixedTypedExample> examples_axis_relaxed_dim3_axis0_neg_2 = {
// Begin of an example
{
.operands = {
//Input(s)
{ // See tools/test_generator/include/TestHarness.h:MixedTyped
  // int -> FLOAT32 map
  {{0, {1.0f, -1.0f, 1.0f, -1.0f, 2.0f, -2.0f, 2.0f, -2.0f, 3.0f, -3.0f, 3.0f, -3.0f, 4.0f, -4.0f, 4.0f, -4.0f, 5.0f, -5.0f, 5.0f, -5.0f}}},
  // int -> INT32 map
  {},
  // int -> QUANT8_ASYMM map
  {},
  // int -> QUANT16_SYMM map
  {},
  // int -> FLOAT16 map
  {},
},
//Output(s)
{ // See tools/test_generator/include/TestHarness.h:MixedTyped
  // int -> FLOAT32 map
  {{0, {0.2f, 0.2f, 0.2f, 0.2f, 0.2f, 0.2f, 0.2f, 0.2f, 0.2f, 0.2f, 0.2f, 0.2f, 0.2f, 0.2f, 0.2f, 0.2f, 0.2f, 0.2f, 0.2f, 0.2f}}},
  // int -> INT32 map
  {},
  // int -> QUANT8_ASYMM map
  {},
  // int -> QUANT16_SYMM map
  {},
  // int -> FLOAT16 map
  {},
}
},
}, // End of an example
};

std::vector<MixedTypedExample> examples_axis_relaxed_dim3_axis1_2 = {
// Begin of an example
{
.operands = {
//Input(s)
{ // See tools/test_generator/include/TestHarness.h:MixedTyped
  // int -> FLOAT32 map
  {{0, {1.0f, -1.0f, 2.0f, -2.0f, 3.0f, -3.0f, 4.0f, -4.0f, 5.0f, -5.0f, 1.0f, -1.0f, 2.0f, -2.0f, 3.0f, -3.0f, 4.0f, -4.0f, 5.0f, -5.0f}}},
  // int -> INT32 map
  {},
  // int -> QUANT8_ASYMM map
  {},
  // int -> QUANT16_SYMM map
  {},
  // int -> FLOAT16 map
  {},
},
//Output(s)
{ // See tools/test_generator/include/TestHarness.h:MixedTyped
  // int -> FLOAT32 map
  {{0, {0.2f, 0.2f, 0.2f, 0.2f, 0.2f, 0.2f, 0.2f, 0.2f, 0.2f, 0.2f, 0.2f, 0.2f, 0.2f, 0.2f, 0.2f, 0.2f, 0.2f, 0.2f, 0.2f, 0.2f}}},
  // int -> INT32 map
  {},
  // int -> QUANT8_ASYMM map
  {},
  // int -> QUANT16_SYMM map
  {},
  // int -> FLOAT16 map
  {},
}
},
}, // End of an example
};

std::vector<MixedTypedExample> examples_axis_relaxed_dim3_axis1_neg_2 = {
// Begin of an example
{
.operands = {
//Input(s)
{ // See tools/test_generator/include/TestHarness.h:MixedTyped
  // int -> FLOAT32 map
  {{0, {1.0f, -1.0f, 2.0f, -2.0f, 3.0f, -3.0f, 4.0f, -4.0f, 5.0f, -5.0f, 1.0f, -1.0f, 2.0f, -2.0f, 3.0f, -3.0f, 4.0f, -4.0f, 5.0f, -5.0f}}},
  // int -> INT32 map
  {},
  // int -> QUANT8_ASYMM map
  {},
  // int -> QUANT16_SYMM map
  {},
  // int -> FLOAT16 map
  {},
},
//Output(s)
{ // See tools/test_generator/include/TestHarness.h:MixedTyped
  // int -> FLOAT32 map
  {{0, {0.2f, 0.2f, 0.2f, 0.2f, 0.2f, 0.2f, 0.2f, 0.2f, 0.2f, 0.2f, 0.2f, 0.2f, 0.2f, 0.2f, 0.2f, 0.2f, 0.2f, 0.2f, 0.2f, 0.2f}}},
  // int -> INT32 map
  {},
  // int -> QUANT8_ASYMM map
  {},
  // int -> QUANT16_SYMM map
  {},
  // int -> FLOAT16 map
  {},
}
},
}, // End of an example
};

std::vector<MixedTypedExample> examples_axis_relaxed_dim3_axis2_2 = {
// Begin of an example
{
.operands = {
//Input(s)
{ // See tools/test_generator/include/TestHarness.h:MixedTyped
  // int -> FLOAT32 map
  {{0, {1.0f, 2.0f, 3.0f, 4.0f, 5.0f, -1.0f, -2.0f, -3.0f, -4.0f, -5.0f, 1.0f, 2.0f, 3.0f, 4.0f, 5.0f, -1.0f, -2.0f, -3.0f, -4.0f, -5.0f}}},
  // int -> INT32 map
  {},
  // int -> QUANT8_ASYMM map
  {},
  // int -> QUANT16_SYMM map
  {},
  // int -> FLOAT16 map
  {},
},
//Output(s)
{ // See tools/test_generator/include/TestHarness.h:MixedTyped
  // int -> FLOAT32 map
  {{0, {0.2f, 0.2f, 0.2f, 0.2f, 0.2f, 0.2f, 0.2f, 0.2f, 0.2f, 0.2f, 0.2f, 0.2f, 0.2f, 0.2f, 0.2f, 0.2f, 0.2f, 0.2f, 0.2f, 0.2f}}},
  // int -> INT32 map
  {},
  // int -> QUANT8_ASYMM map
  {},
  // int -> QUANT16_SYMM map
  {},
  // int -> FLOAT16 map
  {},
}
},
}, // End of an example
};

std::vector<MixedTypedExample> examples_axis_relaxed_dim3_axis2_neg_2 = {
// Begin of an example
{
.operands = {
//Input(s)
{ // See tools/test_generator/include/TestHarness.h:MixedTyped
  // int -> FLOAT32 map
  {{0, {1.0f, 2.0f, 3.0f, 4.0f, 5.0f, -1.0f, -2.0f, -3.0f, -4.0f, -5.0f, 1.0f, 2.0f, 3.0f, 4.0f, 5.0f, -1.0f, -2.0f, -3.0f, -4.0f, -5.0f}}},
  // int -> INT32 map
  {},
  // int -> QUANT8_ASYMM map
  {},
  // int -> QUANT16_SYMM map
  {},
  // int -> FLOAT16 map
  {},
},
//Output(s)
{ // See tools/test_generator/include/TestHarness.h:MixedTyped
  // int -> FLOAT32 map
  {{0, {0.2f, 0.2f, 0.2f, 0.2f, 0.2f, 0.2f, 0.2f, 0.2f, 0.2f, 0.2f, 0.2f, 0.2f, 0.2f, 0.2f, 0.2f, 0.2f, 0.2f, 0.2f, 0.2f, 0.2f}}},
  // int -> INT32 map
  {},
  // int -> QUANT8_ASYMM map
  {},
  // int -> QUANT16_SYMM map
  {},
  // int -> FLOAT16 map
  {},
}
},
}, // End of an example
};

std::vector<MixedTypedExample> examples_axis_relaxed_dim2_axis0_2 = {
// Begin of an example
{
.operands = {
//Input(s)
{ // See tools/test_generator/include/TestHarness.h:MixedTyped
  // int -> FLOAT32 map
  {{0, {1.0f, -1.0f, 2.0f, -2.0f, 3.0f, -3.0f, 4.0f, -4.0f, 5.0f, -5.0f}}},
  // int -> INT32 map
  {},
  // int -> QUANT8_ASYMM map
  {},
  // int -> QUANT16_SYMM map
  {},
  // int -> FLOAT16 map
  {},
},
//Output(s)
{ // See tools/test_generator/include/TestHarness.h:MixedTyped
  // int -> FLOAT32 map
  {{0, {0.2f, 0.2f, 0.2f, 0.2f, 0.2f, 0.2f, 0.2f, 0.2f, 0.2f, 0.2f}}},
  // int -> INT32 map
  {},
  // int -> QUANT8_ASYMM map
  {},
  // int -> QUANT16_SYMM map
  {},
  // int -> FLOAT16 map
  {},
}
},
}, // End of an example
};

std::vector<MixedTypedExample> examples_axis_relaxed_dim2_axis0_neg_2 = {
// Begin of an example
{
.operands = {
//Input(s)
{ // See tools/test_generator/include/TestHarness.h:MixedTyped
  // int -> FLOAT32 map
  {{0, {1.0f, -1.0f, 2.0f, -2.0f, 3.0f, -3.0f, 4.0f, -4.0f, 5.0f, -5.0f}}},
  // int -> INT32 map
  {},
  // int -> QUANT8_ASYMM map
  {},
  // int -> QUANT16_SYMM map
  {},
  // int -> FLOAT16 map
  {},
},
//Output(s)
{ // See tools/test_generator/include/TestHarness.h:MixedTyped
  // int -> FLOAT32 map
  {{0, {0.2f, 0.2f, 0.2f, 0.2f, 0.2f, 0.2f, 0.2f, 0.2f, 0.2f, 0.2f}}},
  // int -> INT32 map
  {},
  // int -> QUANT8_ASYMM map
  {},
  // int -> QUANT16_SYMM map
  {},
  // int -> FLOAT16 map
  {},
}
},
}, // End of an example
};

std::vector<MixedTypedExample> examples_axis_relaxed_dim2_axis1_2 = {
// Begin of an example
{
.operands = {
//Input(s)
{ // See tools/test_generator/include/TestHarness.h:MixedTyped
  // int -> FLOAT32 map
  {{0, {1.0f, 2.0f, 3.0f, 4.0f, 5.0f, -1.0f, -2.0f, -3.0f, -4.0f, -5.0f}}},
  // int -> INT32 map
  {},
  // int -> QUANT8_ASYMM map
  {},
  // int -> QUANT16_SYMM map
  {},
  // int -> FLOAT16 map
  {},
},
//Output(s)
{ // See tools/test_generator/include/TestHarness.h:MixedTyped
  // int -> FLOAT32 map
  {{0, {0.2f, 0.2f, 0.2f, 0.2f, 0.2f, 0.2f, 0.2f, 0.2f, 0.2f, 0.2f}}},
  // int -> INT32 map
  {},
  // int -> QUANT8_ASYMM map
  {},
  // int -> QUANT16_SYMM map
  {},
  // int -> FLOAT16 map
  {},
}
},
}, // End of an example
};

std::vector<MixedTypedExample> examples_axis_relaxed_dim2_axis1_neg_2 = {
// Begin of an example
{
.operands = {
//Input(s)
{ // See tools/test_generator/include/TestHarness.h:MixedTyped
  // int -> FLOAT32 map
  {{0, {1.0f, 2.0f, 3.0f, 4.0f, 5.0f, -1.0f, -2.0f, -3.0f, -4.0f, -5.0f}}},
  // int -> INT32 map
  {},
  // int -> QUANT8_ASYMM map
  {},
  // int -> QUANT16_SYMM map
  {},
  // int -> FLOAT16 map
  {},
},
//Output(s)
{ // See tools/test_generator/include/TestHarness.h:MixedTyped
  // int -> FLOAT32 map
  {{0, {0.2f, 0.2f, 0.2f, 0.2f, 0.2f, 0.2f, 0.2f, 0.2f, 0.2f, 0.2f}}},
  // int -> INT32 map
  {},
  // int -> QUANT8_ASYMM map
  {},
  // int -> QUANT16_SYMM map
  {},
  // int -> FLOAT16 map
  {},
}
},
}, // End of an example
};

std::vector<MixedTypedExample> examples_axis_relaxed_dim1_axis0_2 = {
// Begin of an example
{
.operands = {
//Input(s)
{ // See tools/test_generator/include/TestHarness.h:MixedTyped
  // int -> FLOAT32 map
  {{0, {1.0f, 2.0f, 3.0f, 4.0f, 5.0f}}},
  // int -> INT32 map
  {},
  // int -> QUANT8_ASYMM map
  {},
  // int -> QUANT16_SYMM map
  {},
  // int -> FLOAT16 map
  {},
},
//Output(s)
{ // See tools/test_generator/include/TestHarness.h:MixedTyped
  // int -> FLOAT32 map
  {{0, {0.2f, 0.2f, 0.2f, 0.2f, 0.2f}}},
  // int -> INT32 map
  {},
  // int -> QUANT8_ASYMM map
  {},
  // int -> QUANT16_SYMM map
  {},
  // int -> FLOAT16 map
  {},
}
},
}, // End of an example
};

std::vector<MixedTypedExample> examples_axis_relaxed_dim1_axis0_neg_2 = {
// Begin of an example
{
.operands = {
//Input(s)
{ // See tools/test_generator/include/TestHarness.h:MixedTyped
  // int -> FLOAT32 map
  {{0, {1.0f, 2.0f, 3.0f, 4.0f, 5.0f}}},
  // int -> INT32 map
  {},
  // int -> QUANT8_ASYMM map
  {},
  // int -> QUANT16_SYMM map
  {},
  // int -> FLOAT16 map
  {},
},
//Output(s)
{ // See tools/test_generator/include/TestHarness.h:MixedTyped
  // int -> FLOAT32 map
  {{0, {0.2f, 0.2f, 0.2f, 0.2f, 0.2f}}},
  // int -> INT32 map
  {},
  // int -> QUANT8_ASYMM map
  {},
  // int -> QUANT16_SYMM map
  {},
  // int -> FLOAT16 map
  {},
}
},
}, // End of an example
};

std::vector<MixedTypedExample> examples_axis_float16_dim4_axis0_2 = {
// Begin of an example
{
.operands = {
//Input(s)
{ // See tools/test_generator/include/TestHarness.h:MixedTyped
  // int -> FLOAT32 map
  {},
  // int -> INT32 map
  {},
  // int -> QUANT8_ASYMM map
  {},
  // int -> QUANT16_SYMM map
  {},
  // int -> FLOAT16 map
  {{0, {1.0f, -1.0f, 1.0f, -1.0f, 1.0f, -1.0f, 1.0f, -1.0f, 2.0f, -2.0f, 2.0f, -2.0f, 2.0f, -2.0f, 2.0f, -2.0f, 3.0f, -3.0f, 3.0f, -3.0f, 3.0f, -3.0f, 3.0f, -3.0f, 4.0f, -4.0f, 4.0f, -4.0f, 4.0f, -4.0f, 4.0f, -4.0f, 5.0f, -5.0f, 5.0f, -5.0f, 5.0f, -5.0f, 5.0f, -5.0f}}},
},
//Output(s)
{ // See tools/test_generator/include/TestHarness.h:MixedTyped
  // int -> FLOAT32 map
  {},
  // int -> INT32 map
  {},
  // int -> QUANT8_ASYMM map
  {},
  // int -> QUANT16_SYMM map
  {},
  // int -> FLOAT16 map
  {{0, {0.20000000298023224f, 0.20000000298023224f, 0.20000000298023224f, 0.20000000298023224f, 0.20000000298023224f, 0.20000000298023224f, 0.20000000298023224f, 0.20000000298023224f, 0.20000000298023224f, 0.20000000298023224f, 0.20000000298023224f, 0.20000000298023224f, 0.20000000298023224f, 0.20000000298023224f, 0.20000000298023224f, 0.20000000298023224f, 0.20000000298023224f, 0.20000000298023224f, 0.20000000298023224f, 0.20000000298023224f, 0.20000000298023224f, 0.20000000298023224f, 0.20000000298023224f, 0.20000000298023224f, 0.20000000298023224f, 0.20000000298023224f, 0.20000000298023224f, 0.20000000298023224f, 0.20000000298023224f, 0.20000000298023224f, 0.20000000298023224f, 0.20000000298023224f, 0.20000000298023224f, 0.20000000298023224f, 0.20000000298023224f, 0.20000000298023224f, 0.20000000298023224f, 0.20000000298023224f, 0.20000000298023224f, 0.20000000298023224f}}},
}
},
}, // End of an example
};

std::vector<MixedTypedExample> examples_axis_float16_dim4_axis0_neg_2 = {
// Begin of an example
{
.operands = {
//Input(s)
{ // See tools/test_generator/include/TestHarness.h:MixedTyped
  // int -> FLOAT32 map
  {},
  // int -> INT32 map
  {},
  // int -> QUANT8_ASYMM map
  {},
  // int -> QUANT16_SYMM map
  {},
  // int -> FLOAT16 map
  {{0, {1.0f, -1.0f, 1.0f, -1.0f, 1.0f, -1.0f, 1.0f, -1.0f, 2.0f, -2.0f, 2.0f, -2.0f, 2.0f, -2.0f, 2.0f, -2.0f, 3.0f, -3.0f, 3.0f, -3.0f, 3.0f, -3.0f, 3.0f, -3.0f, 4.0f, -4.0f, 4.0f, -4.0f, 4.0f, -4.0f, 4.0f, -4.0f, 5.0f, -5.0f, 5.0f, -5.0f, 5.0f, -5.0f, 5.0f, -5.0f}}},
},
//Output(s)
{ // See tools/test_generator/include/TestHarness.h:MixedTyped
  // int -> FLOAT32 map
  {},
  // int -> INT32 map
  {},
  // int -> QUANT8_ASYMM map
  {},
  // int -> QUANT16_SYMM map
  {},
  // int -> FLOAT16 map
  {{0, {0.20000000298023224f, 0.20000000298023224f, 0.20000000298023224f, 0.20000000298023224f, 0.20000000298023224f, 0.20000000298023224f, 0.20000000298023224f, 0.20000000298023224f, 0.20000000298023224f, 0.20000000298023224f, 0.20000000298023224f, 0.20000000298023224f, 0.20000000298023224f, 0.20000000298023224f, 0.20000000298023224f, 0.20000000298023224f, 0.20000000298023224f, 0.20000000298023224f, 0.20000000298023224f, 0.20000000298023224f, 0.20000000298023224f, 0.20000000298023224f, 0.20000000298023224f, 0.20000000298023224f, 0.20000000298023224f, 0.20000000298023224f, 0.20000000298023224f, 0.20000000298023224f, 0.20000000298023224f, 0.20000000298023224f, 0.20000000298023224f, 0.20000000298023224f, 0.20000000298023224f, 0.20000000298023224f, 0.20000000298023224f, 0.20000000298023224f, 0.20000000298023224f, 0.20000000298023224f, 0.20000000298023224f, 0.20000000298023224f}}},
}
},
}, // End of an example
};

std::vector<MixedTypedExample> examples_axis_float16_dim4_axis1_2 = {
// Begin of an example
{
.operands = {
//Input(s)
{ // See tools/test_generator/include/TestHarness.h:MixedTyped
  // int -> FLOAT32 map
  {},
  // int -> INT32 map
  {},
  // int -> QUANT8_ASYMM map
  {},
  // int -> QUANT16_SYMM map
  {},
  // int -> FLOAT16 map
  {{0, {1.0f, -1.0f, 1.0f, -1.0f, 2.0f, -2.0f, 2.0f, -2.0f, 3.0f, -3.0f, 3.0f, -3.0f, 4.0f, -4.0f, 4.0f, -4.0f, 5.0f, -5.0f, 5.0f, -5.0f, 1.0f, -1.0f, 1.0f, -1.0f, 2.0f, -2.0f, 2.0f, -2.0f, 3.0f, -3.0f, 3.0f, -3.0f, 4.0f, -4.0f, 4.0f, -4.0f, 5.0f, -5.0f, 5.0f, -5.0f}}},
},
//Output(s)
{ // See tools/test_generator/include/TestHarness.h:MixedTyped
  // int -> FLOAT32 map
  {},
  // int -> INT32 map
  {},
  // int -> QUANT8_ASYMM map
  {},
  // int -> QUANT16_SYMM map
  {},
  // int -> FLOAT16 map
  {{0, {0.20000000298023224f, 0.20000000298023224f, 0.20000000298023224f, 0.20000000298023224f, 0.20000000298023224f, 0.20000000298023224f, 0.20000000298023224f, 0.20000000298023224f, 0.20000000298023224f, 0.20000000298023224f, 0.20000000298023224f, 0.20000000298023224f, 0.20000000298023224f, 0.20000000298023224f, 0.20000000298023224f, 0.20000000298023224f, 0.20000000298023224f, 0.20000000298023224f, 0.20000000298023224f, 0.20000000298023224f, 0.20000000298023224f, 0.20000000298023224f, 0.20000000298023224f, 0.20000000298023224f, 0.20000000298023224f, 0.20000000298023224f, 0.20000000298023224f, 0.20000000298023224f, 0.20000000298023224f, 0.20000000298023224f, 0.20000000298023224f, 0.20000000298023224f, 0.20000000298023224f, 0.20000000298023224f, 0.20000000298023224f, 0.20000000298023224f, 0.20000000298023224f, 0.20000000298023224f, 0.20000000298023224f, 0.20000000298023224f}}},
}
},
}, // End of an example
};

std::vector<MixedTypedExample> examples_axis_float16_dim4_axis1_neg_2 = {
// Begin of an example
{
.operands = {
//Input(s)
{ // See tools/test_generator/include/TestHarness.h:MixedTyped
  // int -> FLOAT32 map
  {},
  // int -> INT32 map
  {},
  // int -> QUANT8_ASYMM map
  {},
  // int -> QUANT16_SYMM map
  {},
  // int -> FLOAT16 map
  {{0, {1.0f, -1.0f, 1.0f, -1.0f, 2.0f, -2.0f, 2.0f, -2.0f, 3.0f, -3.0f, 3.0f, -3.0f, 4.0f, -4.0f, 4.0f, -4.0f, 5.0f, -5.0f, 5.0f, -5.0f, 1.0f, -1.0f, 1.0f, -1.0f, 2.0f, -2.0f, 2.0f, -2.0f, 3.0f, -3.0f, 3.0f, -3.0f, 4.0f, -4.0f, 4.0f, -4.0f, 5.0f, -5.0f, 5.0f, -5.0f}}},
},
//Output(s)
{ // See tools/test_generator/include/TestHarness.h:MixedTyped
  // int -> FLOAT32 map
  {},
  // int -> INT32 map
  {},
  // int -> QUANT8_ASYMM map
  {},
  // int -> QUANT16_SYMM map
  {},
  // int -> FLOAT16 map
  {{0, {0.20000000298023224f, 0.20000000298023224f, 0.20000000298023224f, 0.20000000298023224f, 0.20000000298023224f, 0.20000000298023224f, 0.20000000298023224f, 0.20000000298023224f, 0.20000000298023224f, 0.20000000298023224f, 0.20000000298023224f, 0.20000000298023224f, 0.20000000298023224f, 0.20000000298023224f, 0.20000000298023224f, 0.20000000298023224f, 0.20000000298023224f, 0.20000000298023224f, 0.20000000298023224f, 0.20000000298023224f, 0.20000000298023224f, 0.20000000298023224f, 0.20000000298023224f, 0.20000000298023224f, 0.20000000298023224f, 0.20000000298023224f, 0.20000000298023224f, 0.20000000298023224f, 0.20000000298023224f, 0.20000000298023224f, 0.20000000298023224f, 0.20000000298023224f, 0.20000000298023224f, 0.20000000298023224f, 0.20000000298023224f, 0.20000000298023224f, 0.20000000298023224f, 0.20000000298023224f, 0.20000000298023224f, 0.20000000298023224f}}},
}
},
}, // End of an example
};

std::vector<MixedTypedExample> examples_axis_float16_dim4_axis2_2 = {
// Begin of an example
{
.operands = {
//Input(s)
{ // See tools/test_generator/include/TestHarness.h:MixedTyped
  // int -> FLOAT32 map
  {},
  // int -> INT32 map
  {},
  // int -> QUANT8_ASYMM map
  {},
  // int -> QUANT16_SYMM map
  {},
  // int -> FLOAT16 map
  {{0, {1.0f, -1.0f, 2.0f, -2.0f, 3.0f, -3.0f, 4.0f, -4.0f, 5.0f, -5.0f, 1.0f, -1.0f, 2.0f, -2.0f, 3.0f, -3.0f, 4.0f, -4.0f, 5.0f, -5.0f, 1.0f, -1.0f, 2.0f, -2.0f, 3.0f, -3.0f, 4.0f, -4.0f, 5.0f, -5.0f, 1.0f, -1.0f, 2.0f, -2.0f, 3.0f, -3.0f, 4.0f, -4.0f, 5.0f, -5.0f}}},
},
//Output(s)
{ // See tools/test_generator/include/TestHarness.h:MixedTyped
  // int -> FLOAT32 map
  {},
  // int -> INT32 map
  {},
  // int -> QUANT8_ASYMM map
  {},
  // int -> QUANT16_SYMM map
  {},
  // int -> FLOAT16 map
  {{0, {0.20000000298023224f, 0.20000000298023224f, 0.20000000298023224f, 0.20000000298023224f, 0.20000000298023224f, 0.20000000298023224f, 0.20000000298023224f, 0.20000000298023224f, 0.20000000298023224f, 0.20000000298023224f, 0.20000000298023224f, 0.20000000298023224f, 0.20000000298023224f, 0.20000000298023224f, 0.20000000298023224f, 0.20000000298023224f, 0.20000000298023224f, 0.20000000298023224f, 0.20000000298023224f, 0.20000000298023224f, 0.20000000298023224f, 0.20000000298023224f, 0.20000000298023224f, 0.20000000298023224f, 0.20000000298023224f, 0.20000000298023224f, 0.20000000298023224f, 0.20000000298023224f, 0.20000000298023224f, 0.20000000298023224f, 0.20000000298023224f, 0.20000000298023224f, 0.20000000298023224f, 0.20000000298023224f, 0.20000000298023224f, 0.20000000298023224f, 0.20000000298023224f, 0.20000000298023224f, 0.20000000298023224f, 0.20000000298023224f}}},
}
},
}, // End of an example
};

std::vector<MixedTypedExample> examples_axis_float16_dim4_axis2_neg_2 = {
// Begin of an example
{
.operands = {
//Input(s)
{ // See tools/test_generator/include/TestHarness.h:MixedTyped
  // int -> FLOAT32 map
  {},
  // int -> INT32 map
  {},
  // int -> QUANT8_ASYMM map
  {},
  // int -> QUANT16_SYMM map
  {},
  // int -> FLOAT16 map
  {{0, {1.0f, -1.0f, 2.0f, -2.0f, 3.0f, -3.0f, 4.0f, -4.0f, 5.0f, -5.0f, 1.0f, -1.0f, 2.0f, -2.0f, 3.0f, -3.0f, 4.0f, -4.0f, 5.0f, -5.0f, 1.0f, -1.0f, 2.0f, -2.0f, 3.0f, -3.0f, 4.0f, -4.0f, 5.0f, -5.0f, 1.0f, -1.0f, 2.0f, -2.0f, 3.0f, -3.0f, 4.0f, -4.0f, 5.0f, -5.0f}}},
},
//Output(s)
{ // See tools/test_generator/include/TestHarness.h:MixedTyped
  // int -> FLOAT32 map
  {},
  // int -> INT32 map
  {},
  // int -> QUANT8_ASYMM map
  {},
  // int -> QUANT16_SYMM map
  {},
  // int -> FLOAT16 map
  {{0, {0.20000000298023224f, 0.20000000298023224f, 0.20000000298023224f, 0.20000000298023224f, 0.20000000298023224f, 0.20000000298023224f, 0.20000000298023224f, 0.20000000298023224f, 0.20000000298023224f, 0.20000000298023224f, 0.20000000298023224f, 0.20000000298023224f, 0.20000000298023224f, 0.20000000298023224f, 0.20000000298023224f, 0.20000000298023224f, 0.20000000298023224f, 0.20000000298023224f, 0.20000000298023224f, 0.20000000298023224f, 0.20000000298023224f, 0.20000000298023224f, 0.20000000298023224f, 0.20000000298023224f, 0.20000000298023224f, 0.20000000298023224f, 0.20000000298023224f, 0.20000000298023224f, 0.20000000298023224f, 0.20000000298023224f, 0.20000000298023224f, 0.20000000298023224f, 0.20000000298023224f, 0.20000000298023224f, 0.20000000298023224f, 0.20000000298023224f, 0.20000000298023224f, 0.20000000298023224f, 0.20000000298023224f, 0.20000000298023224f}}},
}
},
}, // End of an example
};

std::vector<MixedTypedExample> examples_axis_float16_dim4_axis3_2 = {
// Begin of an example
{
.operands = {
//Input(s)
{ // See tools/test_generator/include/TestHarness.h:MixedTyped
  // int -> FLOAT32 map
  {},
  // int -> INT32 map
  {},
  // int -> QUANT8_ASYMM map
  {},
  // int -> QUANT16_SYMM map
  {},
  // int -> FLOAT16 map
  {{0, {1.0f, 2.0f, 3.0f, 4.0f, 5.0f, -1.0f, -2.0f, -3.0f, -4.0f, -5.0f, 1.0f, 2.0f, 3.0f, 4.0f, 5.0f, -1.0f, -2.0f, -3.0f, -4.0f, -5.0f, 1.0f, 2.0f, 3.0f, 4.0f, 5.0f, -1.0f, -2.0f, -3.0f, -4.0f, -5.0f, 1.0f, 2.0f, 3.0f, 4.0f, 5.0f, -1.0f, -2.0f, -3.0f, -4.0f, -5.0f}}},
},
//Output(s)
{ // See tools/test_generator/include/TestHarness.h:MixedTyped
  // int -> FLOAT32 map
  {},
  // int -> INT32 map
  {},
  // int -> QUANT8_ASYMM map
  {},
  // int -> QUANT16_SYMM map
  {},
  // int -> FLOAT16 map
  {{0, {0.20000000298023224f, 0.20000000298023224f, 0.20000000298023224f, 0.20000000298023224f, 0.20000000298023224f, 0.20000000298023224f, 0.20000000298023224f, 0.20000000298023224f, 0.20000000298023224f, 0.20000000298023224f, 0.20000000298023224f, 0.20000000298023224f, 0.20000000298023224f, 0.20000000298023224f, 0.20000000298023224f, 0.20000000298023224f, 0.20000000298023224f, 0.20000000298023224f, 0.20000000298023224f, 0.20000000298023224f, 0.20000000298023224f, 0.20000000298023224f, 0.20000000298023224f, 0.20000000298023224f, 0.20000000298023224f, 0.20000000298023224f, 0.20000000298023224f, 0.20000000298023224f, 0.20000000298023224f, 0.20000000298023224f, 0.20000000298023224f, 0.20000000298023224f, 0.20000000298023224f, 0.20000000298023224f, 0.20000000298023224f, 0.20000000298023224f, 0.20000000298023224f, 0.20000000298023224f, 0.20000000298023224f, 0.20000000298023224f}}},
}
},
}, // End of an example
};

std::vector<MixedTypedExample> examples_axis_float16_dim4_axis3_neg_2 = {
// Begin of an example
{
.operands = {
//Input(s)
{ // See tools/test_generator/include/TestHarness.h:MixedTyped
  // int -> FLOAT32 map
  {},
  // int -> INT32 map
  {},
  // int -> QUANT8_ASYMM map
  {},
  // int -> QUANT16_SYMM map
  {},
  // int -> FLOAT16 map
  {{0, {1.0f, 2.0f, 3.0f, 4.0f, 5.0f, -1.0f, -2.0f, -3.0f, -4.0f, -5.0f, 1.0f, 2.0f, 3.0f, 4.0f, 5.0f, -1.0f, -2.0f, -3.0f, -4.0f, -5.0f, 1.0f, 2.0f, 3.0f, 4.0f, 5.0f, -1.0f, -2.0f, -3.0f, -4.0f, -5.0f, 1.0f, 2.0f, 3.0f, 4.0f, 5.0f, -1.0f, -2.0f, -3.0f, -4.0f, -5.0f}}},
},
//Output(s)
{ // See tools/test_generator/include/TestHarness.h:MixedTyped
  // int -> FLOAT32 map
  {},
  // int -> INT32 map
  {},
  // int -> QUANT8_ASYMM map
  {},
  // int -> QUANT16_SYMM map
  {},
  // int -> FLOAT16 map
  {{0, {0.20000000298023224f, 0.20000000298023224f, 0.20000000298023224f, 0.20000000298023224f, 0.20000000298023224f, 0.20000000298023224f, 0.20000000298023224f, 0.20000000298023224f, 0.20000000298023224f, 0.20000000298023224f, 0.20000000298023224f, 0.20000000298023224f, 0.20000000298023224f, 0.20000000298023224f, 0.20000000298023224f, 0.20000000298023224f, 0.20000000298023224f, 0.20000000298023224f, 0.20000000298023224f, 0.20000000298023224f, 0.20000000298023224f, 0.20000000298023224f, 0.20000000298023224f, 0.20000000298023224f, 0.20000000298023224f, 0.20000000298023224f, 0.20000000298023224f, 0.20000000298023224f, 0.20000000298023224f, 0.20000000298023224f, 0.20000000298023224f, 0.20000000298023224f, 0.20000000298023224f, 0.20000000298023224f, 0.20000000298023224f, 0.20000000298023224f, 0.20000000298023224f, 0.20000000298023224f, 0.20000000298023224f, 0.20000000298023224f}}},
}
},
}, // End of an example
};

std::vector<MixedTypedExample> examples_axis_float16_dim3_axis0_2 = {
// Begin of an example
{
.operands = {
//Input(s)
{ // See tools/test_generator/include/TestHarness.h:MixedTyped
  // int -> FLOAT32 map
  {},
  // int -> INT32 map
  {},
  // int -> QUANT8_ASYMM map
  {},
  // int -> QUANT16_SYMM map
  {},
  // int -> FLOAT16 map
  {{0, {1.0f, -1.0f, 1.0f, -1.0f, 2.0f, -2.0f, 2.0f, -2.0f, 3.0f, -3.0f, 3.0f, -3.0f, 4.0f, -4.0f, 4.0f, -4.0f, 5.0f, -5.0f, 5.0f, -5.0f}}},
},
//Output(s)
{ // See tools/test_generator/include/TestHarness.h:MixedTyped
  // int -> FLOAT32 map
  {},
  // int -> INT32 map
  {},
  // int -> QUANT8_ASYMM map
  {},
  // int -> QUANT16_SYMM map
  {},
  // int -> FLOAT16 map
  {{0, {0.20000000298023224f, 0.20000000298023224f, 0.20000000298023224f, 0.20000000298023224f, 0.20000000298023224f, 0.20000000298023224f, 0.20000000298023224f, 0.20000000298023224f, 0.20000000298023224f, 0.20000000298023224f, 0.20000000298023224f, 0.20000000298023224f, 0.20000000298023224f, 0.20000000298023224f, 0.20000000298023224f, 0.20000000298023224f, 0.20000000298023224f, 0.20000000298023224f, 0.20000000298023224f, 0.20000000298023224f}}},
}
},
}, // End of an example
};

std::vector<MixedTypedExample> examples_axis_float16_dim3_axis0_neg_2 = {
// Begin of an example
{
.operands = {
//Input(s)
{ // See tools/test_generator/include/TestHarness.h:MixedTyped
  // int -> FLOAT32 map
  {},
  // int -> INT32 map
  {},
  // int -> QUANT8_ASYMM map
  {},
  // int -> QUANT16_SYMM map
  {},
  // int -> FLOAT16 map
  {{0, {1.0f, -1.0f, 1.0f, -1.0f, 2.0f, -2.0f, 2.0f, -2.0f, 3.0f, -3.0f, 3.0f, -3.0f, 4.0f, -4.0f, 4.0f, -4.0f, 5.0f, -5.0f, 5.0f, -5.0f}}},
},
//Output(s)
{ // See tools/test_generator/include/TestHarness.h:MixedTyped
  // int -> FLOAT32 map
  {},
  // int -> INT32 map
  {},
  // int -> QUANT8_ASYMM map
  {},
  // int -> QUANT16_SYMM map
  {},
  // int -> FLOAT16 map
  {{0, {0.20000000298023224f, 0.20000000298023224f, 0.20000000298023224f, 0.20000000298023224f, 0.20000000298023224f, 0.20000000298023224f, 0.20000000298023224f, 0.20000000298023224f, 0.20000000298023224f, 0.20000000298023224f, 0.20000000298023224f, 0.20000000298023224f, 0.20000000298023224f, 0.20000000298023224f, 0.20000000298023224f, 0.20000000298023224f, 0.20000000298023224f, 0.20000000298023224f, 0.20000000298023224f, 0.20000000298023224f}}},
}
},
}, // End of an example
};

std::vector<MixedTypedExample> examples_axis_float16_dim3_axis1_2 = {
// Begin of an example
{
.operands = {
//Input(s)
{ // See tools/test_generator/include/TestHarness.h:MixedTyped
  // int -> FLOAT32 map
  {},
  // int -> INT32 map
  {},
  // int -> QUANT8_ASYMM map
  {},
  // int -> QUANT16_SYMM map
  {},
  // int -> FLOAT16 map
  {{0, {1.0f, -1.0f, 2.0f, -2.0f, 3.0f, -3.0f, 4.0f, -4.0f, 5.0f, -5.0f, 1.0f, -1.0f, 2.0f, -2.0f, 3.0f, -3.0f, 4.0f, -4.0f, 5.0f, -5.0f}}},
},
//Output(s)
{ // See tools/test_generator/include/TestHarness.h:MixedTyped
  // int -> FLOAT32 map
  {},
  // int -> INT32 map
  {},
  // int -> QUANT8_ASYMM map
  {},
  // int -> QUANT16_SYMM map
  {},
  // int -> FLOAT16 map
  {{0, {0.20000000298023224f, 0.20000000298023224f, 0.20000000298023224f, 0.20000000298023224f, 0.20000000298023224f, 0.20000000298023224f, 0.20000000298023224f, 0.20000000298023224f, 0.20000000298023224f, 0.20000000298023224f, 0.20000000298023224f, 0.20000000298023224f, 0.20000000298023224f, 0.20000000298023224f, 0.20000000298023224f, 0.20000000298023224f, 0.20000000298023224f, 0.20000000298023224f, 0.20000000298023224f, 0.20000000298023224f}}},
}
},
}, // End of an example
};

std::vector<MixedTypedExample> examples_axis_float16_dim3_axis1_neg_2 = {
// Begin of an example
{
.operands = {
//Input(s)
{ // See tools/test_generator/include/TestHarness.h:MixedTyped
  // int -> FLOAT32 map
  {},
  // int -> INT32 map
  {},
  // int -> QUANT8_ASYMM map
  {},
  // int -> QUANT16_SYMM map
  {},
  // int -> FLOAT16 map
  {{0, {1.0f, -1.0f, 2.0f, -2.0f, 3.0f, -3.0f, 4.0f, -4.0f, 5.0f, -5.0f, 1.0f, -1.0f, 2.0f, -2.0f, 3.0f, -3.0f, 4.0f, -4.0f, 5.0f, -5.0f}}},
},
//Output(s)
{ // See tools/test_generator/include/TestHarness.h:MixedTyped
  // int -> FLOAT32 map
  {},
  // int -> INT32 map
  {},
  // int -> QUANT8_ASYMM map
  {},
  // int -> QUANT16_SYMM map
  {},
  // int -> FLOAT16 map
  {{0, {0.20000000298023224f, 0.20000000298023224f, 0.20000000298023224f, 0.20000000298023224f, 0.20000000298023224f, 0.20000000298023224f, 0.20000000298023224f, 0.20000000298023224f, 0.20000000298023224f, 0.20000000298023224f, 0.20000000298023224f, 0.20000000298023224f, 0.20000000298023224f, 0.20000000298023224f, 0.20000000298023224f, 0.20000000298023224f, 0.20000000298023224f, 0.20000000298023224f, 0.20000000298023224f, 0.20000000298023224f}}},
}
},
}, // End of an example
};

std::vector<MixedTypedExample> examples_axis_float16_dim3_axis2_2 = {
// Begin of an example
{
.operands = {
//Input(s)
{ // See tools/test_generator/include/TestHarness.h:MixedTyped
  // int -> FLOAT32 map
  {},
  // int -> INT32 map
  {},
  // int -> QUANT8_ASYMM map
  {},
  // int -> QUANT16_SYMM map
  {},
  // int -> FLOAT16 map
  {{0, {1.0f, 2.0f, 3.0f, 4.0f, 5.0f, -1.0f, -2.0f, -3.0f, -4.0f, -5.0f, 1.0f, 2.0f, 3.0f, 4.0f, 5.0f, -1.0f, -2.0f, -3.0f, -4.0f, -5.0f}}},
},
//Output(s)
{ // See tools/test_generator/include/TestHarness.h:MixedTyped
  // int -> FLOAT32 map
  {},
  // int -> INT32 map
  {},
  // int -> QUANT8_ASYMM map
  {},
  // int -> QUANT16_SYMM map
  {},
  // int -> FLOAT16 map
  {{0, {0.20000000298023224f, 0.20000000298023224f, 0.20000000298023224f, 0.20000000298023224f, 0.20000000298023224f, 0.20000000298023224f, 0.20000000298023224f, 0.20000000298023224f, 0.20000000298023224f, 0.20000000298023224f, 0.20000000298023224f, 0.20000000298023224f, 0.20000000298023224f, 0.20000000298023224f, 0.20000000298023224f, 0.20000000298023224f, 0.20000000298023224f, 0.20000000298023224f, 0.20000000298023224f, 0.20000000298023224f}}},
}
},
}, // End of an example
};

std::vector<MixedTypedExample> examples_axis_float16_dim3_axis2_neg_2 = {
// Begin of an example
{
.operands = {
//Input(s)
{ // See tools/test_generator/include/TestHarness.h:MixedTyped
  // int -> FLOAT32 map
  {},
  // int -> INT32 map
  {},
  // int -> QUANT8_ASYMM map
  {},
  // int -> QUANT16_SYMM map
  {},
  // int -> FLOAT16 map
  {{0, {1.0f, 2.0f, 3.0f, 4.0f, 5.0f, -1.0f, -2.0f, -3.0f, -4.0f, -5.0f, 1.0f, 2.0f, 3.0f, 4.0f, 5.0f, -1.0f, -2.0f, -3.0f, -4.0f, -5.0f}}},
},
//Output(s)
{ // See tools/test_generator/include/TestHarness.h:MixedTyped
  // int -> FLOAT32 map
  {},
  // int -> INT32 map
  {},
  // int -> QUANT8_ASYMM map
  {},
  // int -> QUANT16_SYMM map
  {},
  // int -> FLOAT16 map
  {{0, {0.20000000298023224f, 0.20000000298023224f, 0.20000000298023224f, 0.20000000298023224f, 0.20000000298023224f, 0.20000000298023224f, 0.20000000298023224f, 0.20000000298023224f, 0.20000000298023224f, 0.20000000298023224f, 0.20000000298023224f, 0.20000000298023224f, 0.20000000298023224f, 0.20000000298023224f, 0.20000000298023224f, 0.20000000298023224f, 0.20000000298023224f, 0.20000000298023224f, 0.20000000298023224f, 0.20000000298023224f}}},
}
},
}, // End of an example
};

std::vector<MixedTypedExample> examples_axis_float16_dim2_axis0_2 = {
// Begin of an example
{
.operands = {
//Input(s)
{ // See tools/test_generator/include/TestHarness.h:MixedTyped
  // int -> FLOAT32 map
  {},
  // int -> INT32 map
  {},
  // int -> QUANT8_ASYMM map
  {},
  // int -> QUANT16_SYMM map
  {},
  // int -> FLOAT16 map
  {{0, {1.0f, -1.0f, 2.0f, -2.0f, 3.0f, -3.0f, 4.0f, -4.0f, 5.0f, -5.0f}}},
},
//Output(s)
{ // See tools/test_generator/include/TestHarness.h:MixedTyped
  // int -> FLOAT32 map
  {},
  // int -> INT32 map
  {},
  // int -> QUANT8_ASYMM map
  {},
  // int -> QUANT16_SYMM map
  {},
  // int -> FLOAT16 map
  {{0, {0.20000000298023224f, 0.20000000298023224f, 0.20000000298023224f, 0.20000000298023224f, 0.20000000298023224f, 0.20000000298023224f, 0.20000000298023224f, 0.20000000298023224f, 0.20000000298023224f, 0.20000000298023224f}}},
}
},
}, // End of an example
};

std::vector<MixedTypedExample> examples_axis_float16_dim2_axis0_neg_2 = {
// Begin of an example
{
.operands = {
//Input(s)
{ // See tools/test_generator/include/TestHarness.h:MixedTyped
  // int -> FLOAT32 map
  {},
  // int -> INT32 map
  {},
  // int -> QUANT8_ASYMM map
  {},
  // int -> QUANT16_SYMM map
  {},
  // int -> FLOAT16 map
  {{0, {1.0f, -1.0f, 2.0f, -2.0f, 3.0f, -3.0f, 4.0f, -4.0f, 5.0f, -5.0f}}},
},
//Output(s)
{ // See tools/test_generator/include/TestHarness.h:MixedTyped
  // int -> FLOAT32 map
  {},
  // int -> INT32 map
  {},
  // int -> QUANT8_ASYMM map
  {},
  // int -> QUANT16_SYMM map
  {},
  // int -> FLOAT16 map
  {{0, {0.20000000298023224f, 0.20000000298023224f, 0.20000000298023224f, 0.20000000298023224f, 0.20000000298023224f, 0.20000000298023224f, 0.20000000298023224f, 0.20000000298023224f, 0.20000000298023224f, 0.20000000298023224f}}},
}
},
}, // End of an example
};

std::vector<MixedTypedExample> examples_axis_float16_dim2_axis1_2 = {
// Begin of an example
{
.operands = {
//Input(s)
{ // See tools/test_generator/include/TestHarness.h:MixedTyped
  // int -> FLOAT32 map
  {},
  // int -> INT32 map
  {},
  // int -> QUANT8_ASYMM map
  {},
  // int -> QUANT16_SYMM map
  {},
  // int -> FLOAT16 map
  {{0, {1.0f, 2.0f, 3.0f, 4.0f, 5.0f, -1.0f, -2.0f, -3.0f, -4.0f, -5.0f}}},
},
//Output(s)
{ // See tools/test_generator/include/TestHarness.h:MixedTyped
  // int -> FLOAT32 map
  {},
  // int -> INT32 map
  {},
  // int -> QUANT8_ASYMM map
  {},
  // int -> QUANT16_SYMM map
  {},
  // int -> FLOAT16 map
  {{0, {0.20000000298023224f, 0.20000000298023224f, 0.20000000298023224f, 0.20000000298023224f, 0.20000000298023224f, 0.20000000298023224f, 0.20000000298023224f, 0.20000000298023224f, 0.20000000298023224f, 0.20000000298023224f}}},
}
},
}, // End of an example
};

std::vector<MixedTypedExample> examples_axis_float16_dim2_axis1_neg_2 = {
// Begin of an example
{
.operands = {
//Input(s)
{ // See tools/test_generator/include/TestHarness.h:MixedTyped
  // int -> FLOAT32 map
  {},
  // int -> INT32 map
  {},
  // int -> QUANT8_ASYMM map
  {},
  // int -> QUANT16_SYMM map
  {},
  // int -> FLOAT16 map
  {{0, {1.0f, 2.0f, 3.0f, 4.0f, 5.0f, -1.0f, -2.0f, -3.0f, -4.0f, -5.0f}}},
},
//Output(s)
{ // See tools/test_generator/include/TestHarness.h:MixedTyped
  // int -> FLOAT32 map
  {},
  // int -> INT32 map
  {},
  // int -> QUANT8_ASYMM map
  {},
  // int -> QUANT16_SYMM map
  {},
  // int -> FLOAT16 map
  {{0, {0.20000000298023224f, 0.20000000298023224f, 0.20000000298023224f, 0.20000000298023224f, 0.20000000298023224f, 0.20000000298023224f, 0.20000000298023224f, 0.20000000298023224f, 0.20000000298023224f, 0.20000000298023224f}}},
}
},
}, // End of an example
};

std::vector<MixedTypedExample> examples_axis_float16_dim1_axis0_2 = {
// Begin of an example
{
.operands = {
//Input(s)
{ // See tools/test_generator/include/TestHarness.h:MixedTyped
  // int -> FLOAT32 map
  {},
  // int -> INT32 map
  {},
  // int -> QUANT8_ASYMM map
  {},
  // int -> QUANT16_SYMM map
  {},
  // int -> FLOAT16 map
  {{0, {1.0f, 2.0f, 3.0f, 4.0f, 5.0f}}},
},
//Output(s)
{ // See tools/test_generator/include/TestHarness.h:MixedTyped
  // int -> FLOAT32 map
  {},
  // int -> INT32 map
  {},
  // int -> QUANT8_ASYMM map
  {},
  // int -> QUANT16_SYMM map
  {},
  // int -> FLOAT16 map
  {{0, {0.20000000298023224f, 0.20000000298023224f, 0.20000000298023224f, 0.20000000298023224f, 0.20000000298023224f}}},
}
},
}, // End of an example
};

std::vector<MixedTypedExample> examples_axis_float16_dim1_axis0_neg_2 = {
// Begin of an example
{
.operands = {
//Input(s)
{ // See tools/test_generator/include/TestHarness.h:MixedTyped
  // int -> FLOAT32 map
  {},
  // int -> INT32 map
  {},
  // int -> QUANT8_ASYMM map
  {},
  // int -> QUANT16_SYMM map
  {},
  // int -> FLOAT16 map
  {{0, {1.0f, 2.0f, 3.0f, 4.0f, 5.0f}}},
},
//Output(s)
{ // See tools/test_generator/include/TestHarness.h:MixedTyped
  // int -> FLOAT32 map
  {},
  // int -> INT32 map
  {},
  // int -> QUANT8_ASYMM map
  {},
  // int -> QUANT16_SYMM map
  {},
  // int -> FLOAT16 map
  {{0, {0.20000000298023224f, 0.20000000298023224f, 0.20000000298023224f, 0.20000000298023224f, 0.20000000298023224f}}},
}
},
}, // End of an example
};

std::vector<MixedTypedExample> examples_axis_quant8_dim4_axis0_2 = {
// Begin of an example
{
.operands = {
//Input(s)
{ // See tools/test_generator/include/TestHarness.h:MixedTyped
  // int -> FLOAT32 map
  {},
  // int -> INT32 map
  {},
  // int -> QUANT8_ASYMM map
  {{0, {132, 124, 132, 124, 132, 124, 132, 124, 136, 120, 136, 120, 136, 120, 136, 120, 140, 116, 140, 116, 140, 116, 140, 116, 144, 112, 144, 112, 144, 112, 144, 112, 148, 108, 148, 108, 148, 108, 148, 108}}},
  // int -> QUANT16_SYMM map
  {},
  // int -> FLOAT16 map
  {},
},
//Output(s)
{ // See tools/test_generator/include/TestHarness.h:MixedTyped
  // int -> FLOAT32 map
  {},
  // int -> INT32 map
  {},
  // int -> QUANT8_ASYMM map
  {{0, {51, 51, 51, 51, 51, 51, 51, 51, 51, 51, 51, 51, 51, 51, 51, 51, 51, 51, 51, 51, 51, 51, 51, 51, 51, 51, 51, 51, 51, 51, 51, 51, 51, 51, 51, 51, 51, 51, 51, 51}}},
  // int -> QUANT16_SYMM map
  {},
  // int -> FLOAT16 map
  {},
}
},
}, // End of an example
};

std::vector<MixedTypedExample> examples_axis_quant8_dim4_axis0_neg_2 = {
// Begin of an example
{
.operands = {
//Input(s)
{ // See tools/test_generator/include/TestHarness.h:MixedTyped
  // int -> FLOAT32 map
  {},
  // int -> INT32 map
  {},
  // int -> QUANT8_ASYMM map
  {{0, {132, 124, 132, 124, 132, 124, 132, 124, 136, 120, 136, 120, 136, 120, 136, 120, 140, 116, 140, 116, 140, 116, 140, 116, 144, 112, 144, 112, 144, 112, 144, 112, 148, 108, 148, 108, 148, 108, 148, 108}}},
  // int -> QUANT16_SYMM map
  {},
  // int -> FLOAT16 map
  {},
},
//Output(s)
{ // See tools/test_generator/include/TestHarness.h:MixedTyped
  // int -> FLOAT32 map
  {},
  // int -> INT32 map
  {},
  // int -> QUANT8_ASYMM map
  {{0, {51, 51, 51, 51, 51, 51, 51, 51, 51, 51, 51, 51, 51, 51, 51, 51, 51, 51, 51, 51, 51, 51, 51, 51, 51, 51, 51, 51, 51, 51, 51, 51, 51, 51, 51, 51, 51, 51, 51, 51}}},
  // int -> QUANT16_SYMM map
  {},
  // int -> FLOAT16 map
  {},
}
},
}, // End of an example
};

std::vector<MixedTypedExample> examples_axis_quant8_dim4_axis1_2 = {
// Begin of an example
{
.operands = {
//Input(s)
{ // See tools/test_generator/include/TestHarness.h:MixedTyped
  // int -> FLOAT32 map
  {},
  // int -> INT32 map
  {},
  // int -> QUANT8_ASYMM map
  {{0, {132, 124, 132, 124, 136, 120, 136, 120, 140, 116, 140, 116, 144, 112, 144, 112, 148, 108, 148, 108, 132, 124, 132, 124, 136, 120, 136, 120, 140, 116, 140, 116, 144, 112, 144, 112, 148, 108, 148, 108}}},
  // int -> QUANT16_SYMM map
  {},
  // int -> FLOAT16 map
  {},
},
//Output(s)
{ // See tools/test_generator/include/TestHarness.h:MixedTyped
  // int -> FLOAT32 map
  {},
  // int -> INT32 map
  {},
  // int -> QUANT8_ASYMM map
  {{0, {51, 51, 51, 51, 51, 51, 51, 51, 51, 51, 51, 51, 51, 51, 51, 51, 51, 51, 51, 51, 51, 51, 51, 51, 51, 51, 51, 51, 51, 51, 51, 51, 51, 51, 51, 51, 51, 51, 51, 51}}},
  // int -> QUANT16_SYMM map
  {},
  // int -> FLOAT16 map
  {},
}
},
}, // End of an example
};

std::vector<MixedTypedExample> examples_axis_quant8_dim4_axis1_neg_2 = {
// Begin of an example
{
.operands = {
//Input(s)
{ // See tools/test_generator/include/TestHarness.h:MixedTyped
  // int -> FLOAT32 map
  {},
  // int -> INT32 map
  {},
  // int -> QUANT8_ASYMM map
  {{0, {132, 124, 132, 124, 136, 120, 136, 120, 140, 116, 140, 116, 144, 112, 144, 112, 148, 108, 148, 108, 132, 124, 132, 124, 136, 120, 136, 120, 140, 116, 140, 116, 144, 112, 144, 112, 148, 108, 148, 108}}},
  // int -> QUANT16_SYMM map
  {},
  // int -> FLOAT16 map
  {},
},
//Output(s)
{ // See tools/test_generator/include/TestHarness.h:MixedTyped
  // int -> FLOAT32 map
  {},
  // int -> INT32 map
  {},
  // int -> QUANT8_ASYMM map
  {{0, {51, 51, 51, 51, 51, 51, 51, 51, 51, 51, 51, 51, 51, 51, 51, 51, 51, 51, 51, 51, 51, 51, 51, 51, 51, 51, 51, 51, 51, 51, 51, 51, 51, 51, 51, 51, 51, 51, 51, 51}}},
  // int -> QUANT16_SYMM map
  {},
  // int -> FLOAT16 map
  {},
}
},
}, // End of an example
};

std::vector<MixedTypedExample> examples_axis_quant8_dim4_axis2_2 = {
// Begin of an example
{
.operands = {
//Input(s)
{ // See tools/test_generator/include/TestHarness.h:MixedTyped
  // int -> FLOAT32 map
  {},
  // int -> INT32 map
  {},
  // int -> QUANT8_ASYMM map
  {{0, {132, 124, 136, 120, 140, 116, 144, 112, 148, 108, 132, 124, 136, 120, 140, 116, 144, 112, 148, 108, 132, 124, 136, 120, 140, 116, 144, 112, 148, 108, 132, 124, 136, 120, 140, 116, 144, 112, 148, 108}}},
  // int -> QUANT16_SYMM map
  {},
  // int -> FLOAT16 map
  {},
},
//Output(s)
{ // See tools/test_generator/include/TestHarness.h:MixedTyped
  // int -> FLOAT32 map
  {},
  // int -> INT32 map
  {},
  // int -> QUANT8_ASYMM map
  {{0, {51, 51, 51, 51, 51, 51, 51, 51, 51, 51, 51, 51, 51, 51, 51, 51, 51, 51, 51, 51, 51, 51, 51, 51, 51, 51, 51, 51, 51, 51, 51, 51, 51, 51, 51, 51, 51, 51, 51, 51}}},
  // int -> QUANT16_SYMM map
  {},
  // int -> FLOAT16 map
  {},
}
},
}, // End of an example
};

std::vector<MixedTypedExample> examples_axis_quant8_dim4_axis2_neg_2 = {
// Begin of an example
{
.operands = {
//Input(s)
{ // See tools/test_generator/include/TestHarness.h:MixedTyped
  // int -> FLOAT32 map
  {},
  // int -> INT32 map
  {},
  // int -> QUANT8_ASYMM map
  {{0, {132, 124, 136, 120, 140, 116, 144, 112, 148, 108, 132, 124, 136, 120, 140, 116, 144, 112, 148, 108, 132, 124, 136, 120, 140, 116, 144, 112, 148, 108, 132, 124, 136, 120, 140, 116, 144, 112, 148, 108}}},
  // int -> QUANT16_SYMM map
  {},
  // int -> FLOAT16 map
  {},
},
//Output(s)
{ // See tools/test_generator/include/TestHarness.h:MixedTyped
  // int -> FLOAT32 map
  {},
  // int -> INT32 map
  {},
  // int -> QUANT8_ASYMM map
  {{0, {51, 51, 51, 51, 51, 51, 51, 51, 51, 51, 51, 51, 51, 51, 51, 51, 51, 51, 51, 51, 51, 51, 51, 51, 51, 51, 51, 51, 51, 51, 51, 51, 51, 51, 51, 51, 51, 51, 51, 51}}},
  // int -> QUANT16_SYMM map
  {},
  // int -> FLOAT16 map
  {},
}
},
}, // End of an example
};

std::vector<MixedTypedExample> examples_axis_quant8_dim4_axis3_2 = {
// Begin of an example
{
.operands = {
//Input(s)
{ // See tools/test_generator/include/TestHarness.h:MixedTyped
  // int -> FLOAT32 map
  {},
  // int -> INT32 map
  {},
  // int -> QUANT8_ASYMM map
  {{0, {132, 136, 140, 144, 148, 124, 120, 116, 112, 108, 132, 136, 140, 144, 148, 124, 120, 116, 112, 108, 132, 136, 140, 144, 148, 124, 120, 116, 112, 108, 132, 136, 140, 144, 148, 124, 120, 116, 112, 108}}},
  // int -> QUANT16_SYMM map
  {},
  // int -> FLOAT16 map
  {},
},
//Output(s)
{ // See tools/test_generator/include/TestHarness.h:MixedTyped
  // int -> FLOAT32 map
  {},
  // int -> INT32 map
  {},
  // int -> QUANT8_ASYMM map
  {{0, {51, 51, 51, 51, 51, 51, 51, 51, 51, 51, 51, 51, 51, 51, 51, 51, 51, 51, 51, 51, 51, 51, 51, 51, 51, 51, 51, 51, 51, 51, 51, 51, 51, 51, 51, 51, 51, 51, 51, 51}}},
  // int -> QUANT16_SYMM map
  {},
  // int -> FLOAT16 map
  {},
}
},
}, // End of an example
};

std::vector<MixedTypedExample> examples_axis_quant8_dim4_axis3_neg_2 = {
// Begin of an example
{
.operands = {
//Input(s)
{ // See tools/test_generator/include/TestHarness.h:MixedTyped
  // int -> FLOAT32 map
  {},
  // int -> INT32 map
  {},
  // int -> QUANT8_ASYMM map
  {{0, {132, 136, 140, 144, 148, 124, 120, 116, 112, 108, 132, 136, 140, 144, 148, 124, 120, 116, 112, 108, 132, 136, 140, 144, 148, 124, 120, 116, 112, 108, 132, 136, 140, 144, 148, 124, 120, 116, 112, 108}}},
  // int -> QUANT16_SYMM map
  {},
  // int -> FLOAT16 map
  {},
},
//Output(s)
{ // See tools/test_generator/include/TestHarness.h:MixedTyped
  // int -> FLOAT32 map
  {},
  // int -> INT32 map
  {},
  // int -> QUANT8_ASYMM map
  {{0, {51, 51, 51, 51, 51, 51, 51, 51, 51, 51, 51, 51, 51, 51, 51, 51, 51, 51, 51, 51, 51, 51, 51, 51, 51, 51, 51, 51, 51, 51, 51, 51, 51, 51, 51, 51, 51, 51, 51, 51}}},
  // int -> QUANT16_SYMM map
  {},
  // int -> FLOAT16 map
  {},
}
},
}, // End of an example
};

std::vector<MixedTypedExample> examples_axis_quant8_dim3_axis0_2 = {
// Begin of an example
{
.operands = {
//Input(s)
{ // See tools/test_generator/include/TestHarness.h:MixedTyped
  // int -> FLOAT32 map
  {},
  // int -> INT32 map
  {},
  // int -> QUANT8_ASYMM map
  {{0, {132, 124, 132, 124, 136, 120, 136, 120, 140, 116, 140, 116, 144, 112, 144, 112, 148, 108, 148, 108}}},
  // int -> QUANT16_SYMM map
  {},
  // int -> FLOAT16 map
  {},
},
//Output(s)
{ // See tools/test_generator/include/TestHarness.h:MixedTyped
  // int -> FLOAT32 map
  {},
  // int -> INT32 map
  {},
  // int -> QUANT8_ASYMM map
  {{0, {51, 51, 51, 51, 51, 51, 51, 51, 51, 51, 51, 51, 51, 51, 51, 51, 51, 51, 51, 51}}},
  // int -> QUANT16_SYMM map
  {},
  // int -> FLOAT16 map
  {},
}
},
}, // End of an example
};

std::vector<MixedTypedExample> examples_axis_quant8_dim3_axis0_neg_2 = {
// Begin of an example
{
.operands = {
//Input(s)
{ // See tools/test_generator/include/TestHarness.h:MixedTyped
  // int -> FLOAT32 map
  {},
  // int -> INT32 map
  {},
  // int -> QUANT8_ASYMM map
  {{0, {132, 124, 132, 124, 136, 120, 136, 120, 140, 116, 140, 116, 144, 112, 144, 112, 148, 108, 148, 108}}},
  // int -> QUANT16_SYMM map
  {},
  // int -> FLOAT16 map
  {},
},
//Output(s)
{ // See tools/test_generator/include/TestHarness.h:MixedTyped
  // int -> FLOAT32 map
  {},
  // int -> INT32 map
  {},
  // int -> QUANT8_ASYMM map
  {{0, {51, 51, 51, 51, 51, 51, 51, 51, 51, 51, 51, 51, 51, 51, 51, 51, 51, 51, 51, 51}}},
  // int -> QUANT16_SYMM map
  {},
  // int -> FLOAT16 map
  {},
}
},
}, // End of an example
};

std::vector<MixedTypedExample> examples_axis_quant8_dim3_axis1_2 = {
// Begin of an example
{
.operands = {
//Input(s)
{ // See tools/test_generator/include/TestHarness.h:MixedTyped
  // int -> FLOAT32 map
  {},
  // int -> INT32 map
  {},
  // int -> QUANT8_ASYMM map
  {{0, {132, 124, 136, 120, 140, 116, 144, 112, 148, 108, 132, 124, 136, 120, 140, 116, 144, 112, 148, 108}}},
  // int -> QUANT16_SYMM map
  {},
  // int -> FLOAT16 map
  {},
},
//Output(s)
{ // See tools/test_generator/include/TestHarness.h:MixedTyped
  // int -> FLOAT32 map
  {},
  // int -> INT32 map
  {},
  // int -> QUANT8_ASYMM map
  {{0, {51, 51, 51, 51, 51, 51, 51, 51, 51, 51, 51, 51, 51, 51, 51, 51, 51, 51, 51, 51}}},
  // int -> QUANT16_SYMM map
  {},
  // int -> FLOAT16 map
  {},
}
},
}, // End of an example
};

std::vector<MixedTypedExample> examples_axis_quant8_dim3_axis1_neg_2 = {
// Begin of an example
{
.operands = {
//Input(s)
{ // See tools/test_generator/include/TestHarness.h:MixedTyped
  // int -> FLOAT32 map
  {},
  // int -> INT32 map
  {},
  // int -> QUANT8_ASYMM map
  {{0, {132, 124, 136, 120, 140, 116, 144, 112, 148, 108, 132, 124, 136, 120, 140, 116, 144, 112, 148, 108}}},
  // int -> QUANT16_SYMM map
  {},
  // int -> FLOAT16 map
  {},
},
//Output(s)
{ // See tools/test_generator/include/TestHarness.h:MixedTyped
  // int -> FLOAT32 map
  {},
  // int -> INT32 map
  {},
  // int -> QUANT8_ASYMM map
  {{0, {51, 51, 51, 51, 51, 51, 51, 51, 51, 51, 51, 51, 51, 51, 51, 51, 51, 51, 51, 51}}},
  // int -> QUANT16_SYMM map
  {},
  // int -> FLOAT16 map
  {},
}
},
}, // End of an example
};

std::vector<MixedTypedExample> examples_axis_quant8_dim3_axis2_2 = {
// Begin of an example
{
.operands = {
//Input(s)
{ // See tools/test_generator/include/TestHarness.h:MixedTyped
  // int -> FLOAT32 map
  {},
  // int -> INT32 map
  {},
  // int -> QUANT8_ASYMM map
  {{0, {132, 136, 140, 144, 148, 124, 120, 116, 112, 108, 132, 136, 140, 144, 148, 124, 120, 116, 112, 108}}},
  // int -> QUANT16_SYMM map
  {},
  // int -> FLOAT16 map
  {},
},
//Output(s)
{ // See tools/test_generator/include/TestHarness.h:MixedTyped
  // int -> FLOAT32 map
  {},
  // int -> INT32 map
  {},
  // int -> QUANT8_ASYMM map
  {{0, {51, 51, 51, 51, 51, 51, 51, 51, 51, 51, 51, 51, 51, 51, 51, 51, 51, 51, 51, 51}}},
  // int -> QUANT16_SYMM map
  {},
  // int -> FLOAT16 map
  {},
}
},
}, // End of an example
};

std::vector<MixedTypedExample> examples_axis_quant8_dim3_axis2_neg_2 = {
// Begin of an example
{
.operands = {
//Input(s)
{ // See tools/test_generator/include/TestHarness.h:MixedTyped
  // int -> FLOAT32 map
  {},
  // int -> INT32 map
  {},
  // int -> QUANT8_ASYMM map
  {{0, {132, 136, 140, 144, 148, 124, 120, 116, 112, 108, 132, 136, 140, 144, 148, 124, 120, 116, 112, 108}}},
  // int -> QUANT16_SYMM map
  {},
  // int -> FLOAT16 map
  {},
},
//Output(s)
{ // See tools/test_generator/include/TestHarness.h:MixedTyped
  // int -> FLOAT32 map
  {},
  // int -> INT32 map
  {},
  // int -> QUANT8_ASYMM map
  {{0, {51, 51, 51, 51, 51, 51, 51, 51, 51, 51, 51, 51, 51, 51, 51, 51, 51, 51, 51, 51}}},
  // int -> QUANT16_SYMM map
  {},
  // int -> FLOAT16 map
  {},
}
},
}, // End of an example
};

std::vector<MixedTypedExample> examples_axis_quant8_dim2_axis0_2 = {
// Begin of an example
{
.operands = {
//Input(s)
{ // See tools/test_generator/include/TestHarness.h:MixedTyped
  // int -> FLOAT32 map
  {},
  // int -> INT32 map
  {},
  // int -> QUANT8_ASYMM map
  {{0, {132, 124, 136, 120, 140, 116, 144, 112, 148, 108}}},
  // int -> QUANT16_SYMM map
  {},
  // int -> FLOAT16 map
  {},
},
//Output(s)
{ // See tools/test_generator/include/TestHarness.h:MixedTyped
  // int -> FLOAT32 map
  {},
  // int -> INT32 map
  {},
  // int -> QUANT8_ASYMM map
  {{0, {51, 51, 51, 51, 51, 51, 51, 51, 51, 51}}},
  // int -> QUANT16_SYMM map
  {},
  // int -> FLOAT16 map
  {},
}
},
}, // End of an example
};

std::vector<MixedTypedExample> examples_axis_quant8_dim2_axis0_neg_2 = {
// Begin of an example
{
.operands = {
//Input(s)
{ // See tools/test_generator/include/TestHarness.h:MixedTyped
  // int -> FLOAT32 map
  {},
  // int -> INT32 map
  {},
  // int -> QUANT8_ASYMM map
  {{0, {132, 124, 136, 120, 140, 116, 144, 112, 148, 108}}},
  // int -> QUANT16_SYMM map
  {},
  // int -> FLOAT16 map
  {},
},
//Output(s)
{ // See tools/test_generator/include/TestHarness.h:MixedTyped
  // int -> FLOAT32 map
  {},
  // int -> INT32 map
  {},
  // int -> QUANT8_ASYMM map
  {{0, {51, 51, 51, 51, 51, 51, 51, 51, 51, 51}}},
  // int -> QUANT16_SYMM map
  {},
  // int -> FLOAT16 map
  {},
}
},
}, // End of an example
};

std::vector<MixedTypedExample> examples_axis_quant8_dim2_axis1_2 = {
// Begin of an example
{
.operands = {
//Input(s)
{ // See tools/test_generator/include/TestHarness.h:MixedTyped
  // int -> FLOAT32 map
  {},
  // int -> INT32 map
  {},
  // int -> QUANT8_ASYMM map
  {{0, {132, 136, 140, 144, 148, 124, 120, 116, 112, 108}}},
  // int -> QUANT16_SYMM map
  {},
  // int -> FLOAT16 map
  {},
},
//Output(s)
{ // See tools/test_generator/include/TestHarness.h:MixedTyped
  // int -> FLOAT32 map
  {},
  // int -> INT32 map
  {},
  // int -> QUANT8_ASYMM map
  {{0, {51, 51, 51, 51, 51, 51, 51, 51, 51, 51}}},
  // int -> QUANT16_SYMM map
  {},
  // int -> FLOAT16 map
  {},
}
},
}, // End of an example
};

std::vector<MixedTypedExample> examples_axis_quant8_dim2_axis1_neg_2 = {
// Begin of an example
{
.operands = {
//Input(s)
{ // See tools/test_generator/include/TestHarness.h:MixedTyped
  // int -> FLOAT32 map
  {},
  // int -> INT32 map
  {},
  // int -> QUANT8_ASYMM map
  {{0, {132, 136, 140, 144, 148, 124, 120, 116, 112, 108}}},
  // int -> QUANT16_SYMM map
  {},
  // int -> FLOAT16 map
  {},
},
//Output(s)
{ // See tools/test_generator/include/TestHarness.h:MixedTyped
  // int -> FLOAT32 map
  {},
  // int -> INT32 map
  {},
  // int -> QUANT8_ASYMM map
  {{0, {51, 51, 51, 51, 51, 51, 51, 51, 51, 51}}},
  // int -> QUANT16_SYMM map
  {},
  // int -> FLOAT16 map
  {},
}
},
}, // End of an example
};

std::vector<MixedTypedExample> examples_axis_quant8_dim1_axis0_2 = {
// Begin of an example
{
.operands = {
//Input(s)
{ // See tools/test_generator/include/TestHarness.h:MixedTyped
  // int -> FLOAT32 map
  {},
  // int -> INT32 map
  {},
  // int -> QUANT8_ASYMM map
  {{0, {132, 136, 140, 144, 148}}},
  // int -> QUANT16_SYMM map
  {},
  // int -> FLOAT16 map
  {},
},
//Output(s)
{ // See tools/test_generator/include/TestHarness.h:MixedTyped
  // int -> FLOAT32 map
  {},
  // int -> INT32 map
  {},
  // int -> QUANT8_ASYMM map
  {{0, {51, 51, 51, 51, 51}}},
  // int -> QUANT16_SYMM map
  {},
  // int -> FLOAT16 map
  {},
}
},
}, // End of an example
};

std::vector<MixedTypedExample> examples_axis_quant8_dim1_axis0_neg_2 = {
// Begin of an example
{
.operands = {
//Input(s)
{ // See tools/test_generator/include/TestHarness.h:MixedTyped
  // int -> FLOAT32 map
  {},
  // int -> INT32 map
  {},
  // int -> QUANT8_ASYMM map
  {{0, {132, 136, 140, 144, 148}}},
  // int -> QUANT16_SYMM map
  {},
  // int -> FLOAT16 map
  {},
},
//Output(s)
{ // See tools/test_generator/include/TestHarness.h:MixedTyped
  // int -> FLOAT32 map
  {},
  // int -> INT32 map
  {},
  // int -> QUANT8_ASYMM map
  {{0, {51, 51, 51, 51, 51}}},
  // int -> QUANT16_SYMM map
  {},
  // int -> FLOAT16 map
  {},
}
},
}, // End of an example
};
<|MERGE_RESOLUTION|>--- conflicted
+++ resolved
@@ -2187,1296 +2187,3906 @@
   // int -> INT32 map
   {},
   // int -> QUANT8_ASYMM map
-<<<<<<< HEAD
+  {},
+  // int -> QUANT16_ASYMM map
+  {},
+  // int -> FLOAT16 map
+  {{0, {1.0f, -1.0f, 1.0f, -1.0f, 1.0f, -1.0f, 1.0f, -1.0f, 2.0f, -2.0f, 2.0f, -2.0f, 2.0f, -2.0f, 2.0f, -2.0f, 3.0f, -3.0f, 3.0f, -3.0f, 3.0f, -3.0f, 3.0f, -3.0f, 4.0f, -4.0f, 4.0f, -4.0f, 4.0f, -4.0f, 4.0f, -4.0f, 5.0f, -5.0f, 5.0f, -5.0f, 5.0f, -5.0f, 5.0f, -5.0f}}},
+},
+//Output(s)
+{ // See tools/test_generator/include/TestHarness.h:MixedTyped
+  // int -> FLOAT32 map
+  {},
+  // int -> INT32 map
+  {},
+  // int -> QUANT8_ASYMM map
+  {},
+  // int -> QUANT16_ASYMM map
+  {},
+  // int -> FLOAT16 map
+  {{0, {0.011656231246888638f, 0.6364086270332336f, 0.011656231246888638f, 0.6364086270332336f, 0.011656231246888638f, 0.6364086270332336f, 0.011656231246888638f, 0.6364086270332336f, 0.03168492019176483f, 0.2341216504573822f, 0.03168492019176483f, 0.2341216504573822f, 0.03168492019176483f, 0.2341216504573822f, 0.03168492019176483f, 0.2341216504573822f, 0.08612854033708572f, 0.08612854033708572f, 0.08612854033708572f, 0.08612854033708572f, 0.08612854033708572f, 0.08612854033708572f, 0.08612854033708572f, 0.08612854033708572f, 0.2341216504573822f, 0.03168492019176483f, 0.2341216504573822f, 0.03168492019176483f, 0.2341216504573822f, 0.03168492019176483f, 0.2341216504573822f, 0.03168492019176483f, 0.6364086270332336f, 0.011656231246888638f, 0.6364086270332336f, 0.011656231246888638f, 0.6364086270332336f, 0.011656231246888638f, 0.6364086270332336f, 0.011656231246888638f}}},
+}
+},
+}, // End of an example
+};
+
+std::vector<MixedTypedExample> examples_axis_float16_dim4_axis0_neg = {
+// Begin of an example
+{
+.operands = {
+//Input(s)
+{ // See tools/test_generator/include/TestHarness.h:MixedTyped
+  // int -> FLOAT32 map
+  {},
+  // int -> INT32 map
+  {},
+  // int -> QUANT8_ASYMM map
+  {},
+  // int -> QUANT16_ASYMM map
+  {},
+  // int -> FLOAT16 map
+  {{0, {1.0f, -1.0f, 1.0f, -1.0f, 1.0f, -1.0f, 1.0f, -1.0f, 2.0f, -2.0f, 2.0f, -2.0f, 2.0f, -2.0f, 2.0f, -2.0f, 3.0f, -3.0f, 3.0f, -3.0f, 3.0f, -3.0f, 3.0f, -3.0f, 4.0f, -4.0f, 4.0f, -4.0f, 4.0f, -4.0f, 4.0f, -4.0f, 5.0f, -5.0f, 5.0f, -5.0f, 5.0f, -5.0f, 5.0f, -5.0f}}},
+},
+//Output(s)
+{ // See tools/test_generator/include/TestHarness.h:MixedTyped
+  // int -> FLOAT32 map
+  {},
+  // int -> INT32 map
+  {},
+  // int -> QUANT8_ASYMM map
+  {},
+  // int -> QUANT16_ASYMM map
+  {},
+  // int -> FLOAT16 map
+  {{0, {0.011656231246888638f, 0.6364086270332336f, 0.011656231246888638f, 0.6364086270332336f, 0.011656231246888638f, 0.6364086270332336f, 0.011656231246888638f, 0.6364086270332336f, 0.03168492019176483f, 0.2341216504573822f, 0.03168492019176483f, 0.2341216504573822f, 0.03168492019176483f, 0.2341216504573822f, 0.03168492019176483f, 0.2341216504573822f, 0.08612854033708572f, 0.08612854033708572f, 0.08612854033708572f, 0.08612854033708572f, 0.08612854033708572f, 0.08612854033708572f, 0.08612854033708572f, 0.08612854033708572f, 0.2341216504573822f, 0.03168492019176483f, 0.2341216504573822f, 0.03168492019176483f, 0.2341216504573822f, 0.03168492019176483f, 0.2341216504573822f, 0.03168492019176483f, 0.6364086270332336f, 0.011656231246888638f, 0.6364086270332336f, 0.011656231246888638f, 0.6364086270332336f, 0.011656231246888638f, 0.6364086270332336f, 0.011656231246888638f}}},
+}
+},
+}, // End of an example
+};
+
+std::vector<MixedTypedExample> examples_axis_float16_dim4_axis1 = {
+// Begin of an example
+{
+.operands = {
+//Input(s)
+{ // See tools/test_generator/include/TestHarness.h:MixedTyped
+  // int -> FLOAT32 map
+  {},
+  // int -> INT32 map
+  {},
+  // int -> QUANT8_ASYMM map
+  {},
+  // int -> QUANT16_ASYMM map
+  {},
+  // int -> FLOAT16 map
+  {{0, {1.0f, -1.0f, 1.0f, -1.0f, 2.0f, -2.0f, 2.0f, -2.0f, 3.0f, -3.0f, 3.0f, -3.0f, 4.0f, -4.0f, 4.0f, -4.0f, 5.0f, -5.0f, 5.0f, -5.0f, 1.0f, -1.0f, 1.0f, -1.0f, 2.0f, -2.0f, 2.0f, -2.0f, 3.0f, -3.0f, 3.0f, -3.0f, 4.0f, -4.0f, 4.0f, -4.0f, 5.0f, -5.0f, 5.0f, -5.0f}}},
+},
+//Output(s)
+{ // See tools/test_generator/include/TestHarness.h:MixedTyped
+  // int -> FLOAT32 map
+  {},
+  // int -> INT32 map
+  {},
+  // int -> QUANT8_ASYMM map
+  {},
+  // int -> QUANT16_ASYMM map
+  {},
+  // int -> FLOAT16 map
+  {{0, {0.011656231246888638f, 0.6364086270332336f, 0.011656231246888638f, 0.6364086270332336f, 0.03168492019176483f, 0.2341216504573822f, 0.03168492019176483f, 0.2341216504573822f, 0.08612854033708572f, 0.08612854033708572f, 0.08612854033708572f, 0.08612854033708572f, 0.2341216504573822f, 0.03168492019176483f, 0.2341216504573822f, 0.03168492019176483f, 0.6364086270332336f, 0.011656231246888638f, 0.6364086270332336f, 0.011656231246888638f, 0.011656231246888638f, 0.6364086270332336f, 0.011656231246888638f, 0.6364086270332336f, 0.03168492019176483f, 0.2341216504573822f, 0.03168492019176483f, 0.2341216504573822f, 0.08612854033708572f, 0.08612854033708572f, 0.08612854033708572f, 0.08612854033708572f, 0.2341216504573822f, 0.03168492019176483f, 0.2341216504573822f, 0.03168492019176483f, 0.6364086270332336f, 0.011656231246888638f, 0.6364086270332336f, 0.011656231246888638f}}},
+}
+},
+}, // End of an example
+};
+
+std::vector<MixedTypedExample> examples_axis_float16_dim4_axis1_neg = {
+// Begin of an example
+{
+.operands = {
+//Input(s)
+{ // See tools/test_generator/include/TestHarness.h:MixedTyped
+  // int -> FLOAT32 map
+  {},
+  // int -> INT32 map
+  {},
+  // int -> QUANT8_ASYMM map
+  {},
+  // int -> QUANT16_ASYMM map
+  {},
+  // int -> FLOAT16 map
+  {{0, {1.0f, -1.0f, 1.0f, -1.0f, 2.0f, -2.0f, 2.0f, -2.0f, 3.0f, -3.0f, 3.0f, -3.0f, 4.0f, -4.0f, 4.0f, -4.0f, 5.0f, -5.0f, 5.0f, -5.0f, 1.0f, -1.0f, 1.0f, -1.0f, 2.0f, -2.0f, 2.0f, -2.0f, 3.0f, -3.0f, 3.0f, -3.0f, 4.0f, -4.0f, 4.0f, -4.0f, 5.0f, -5.0f, 5.0f, -5.0f}}},
+},
+//Output(s)
+{ // See tools/test_generator/include/TestHarness.h:MixedTyped
+  // int -> FLOAT32 map
+  {},
+  // int -> INT32 map
+  {},
+  // int -> QUANT8_ASYMM map
+  {},
+  // int -> QUANT16_ASYMM map
+  {},
+  // int -> FLOAT16 map
+  {{0, {0.011656231246888638f, 0.6364086270332336f, 0.011656231246888638f, 0.6364086270332336f, 0.03168492019176483f, 0.2341216504573822f, 0.03168492019176483f, 0.2341216504573822f, 0.08612854033708572f, 0.08612854033708572f, 0.08612854033708572f, 0.08612854033708572f, 0.2341216504573822f, 0.03168492019176483f, 0.2341216504573822f, 0.03168492019176483f, 0.6364086270332336f, 0.011656231246888638f, 0.6364086270332336f, 0.011656231246888638f, 0.011656231246888638f, 0.6364086270332336f, 0.011656231246888638f, 0.6364086270332336f, 0.03168492019176483f, 0.2341216504573822f, 0.03168492019176483f, 0.2341216504573822f, 0.08612854033708572f, 0.08612854033708572f, 0.08612854033708572f, 0.08612854033708572f, 0.2341216504573822f, 0.03168492019176483f, 0.2341216504573822f, 0.03168492019176483f, 0.6364086270332336f, 0.011656231246888638f, 0.6364086270332336f, 0.011656231246888638f}}},
+}
+},
+}, // End of an example
+};
+
+std::vector<MixedTypedExample> examples_axis_float16_dim4_axis2 = {
+// Begin of an example
+{
+.operands = {
+//Input(s)
+{ // See tools/test_generator/include/TestHarness.h:MixedTyped
+  // int -> FLOAT32 map
+  {},
+  // int -> INT32 map
+  {},
+  // int -> QUANT8_ASYMM map
+  {},
+  // int -> QUANT16_ASYMM map
+  {},
+  // int -> FLOAT16 map
+  {{0, {1.0f, -1.0f, 2.0f, -2.0f, 3.0f, -3.0f, 4.0f, -4.0f, 5.0f, -5.0f, 1.0f, -1.0f, 2.0f, -2.0f, 3.0f, -3.0f, 4.0f, -4.0f, 5.0f, -5.0f, 1.0f, -1.0f, 2.0f, -2.0f, 3.0f, -3.0f, 4.0f, -4.0f, 5.0f, -5.0f, 1.0f, -1.0f, 2.0f, -2.0f, 3.0f, -3.0f, 4.0f, -4.0f, 5.0f, -5.0f}}},
+},
+//Output(s)
+{ // See tools/test_generator/include/TestHarness.h:MixedTyped
+  // int -> FLOAT32 map
+  {},
+  // int -> INT32 map
+  {},
+  // int -> QUANT8_ASYMM map
+  {},
+  // int -> QUANT16_ASYMM map
+  {},
+  // int -> FLOAT16 map
+  {{0, {0.011656231246888638f, 0.6364086270332336f, 0.03168492019176483f, 0.2341216504573822f, 0.08612854033708572f, 0.08612854033708572f, 0.2341216504573822f, 0.03168492019176483f, 0.6364086270332336f, 0.011656231246888638f, 0.011656231246888638f, 0.6364086270332336f, 0.03168492019176483f, 0.2341216504573822f, 0.08612854033708572f, 0.08612854033708572f, 0.2341216504573822f, 0.03168492019176483f, 0.6364086270332336f, 0.011656231246888638f, 0.011656231246888638f, 0.6364086270332336f, 0.03168492019176483f, 0.2341216504573822f, 0.08612854033708572f, 0.08612854033708572f, 0.2341216504573822f, 0.03168492019176483f, 0.6364086270332336f, 0.011656231246888638f, 0.011656231246888638f, 0.6364086270332336f, 0.03168492019176483f, 0.2341216504573822f, 0.08612854033708572f, 0.08612854033708572f, 0.2341216504573822f, 0.03168492019176483f, 0.6364086270332336f, 0.011656231246888638f}}},
+}
+},
+}, // End of an example
+};
+
+std::vector<MixedTypedExample> examples_axis_float16_dim4_axis2_neg = {
+// Begin of an example
+{
+.operands = {
+//Input(s)
+{ // See tools/test_generator/include/TestHarness.h:MixedTyped
+  // int -> FLOAT32 map
+  {},
+  // int -> INT32 map
+  {},
+  // int -> QUANT8_ASYMM map
+  {},
+  // int -> QUANT16_ASYMM map
+  {},
+  // int -> FLOAT16 map
+  {{0, {1.0f, -1.0f, 2.0f, -2.0f, 3.0f, -3.0f, 4.0f, -4.0f, 5.0f, -5.0f, 1.0f, -1.0f, 2.0f, -2.0f, 3.0f, -3.0f, 4.0f, -4.0f, 5.0f, -5.0f, 1.0f, -1.0f, 2.0f, -2.0f, 3.0f, -3.0f, 4.0f, -4.0f, 5.0f, -5.0f, 1.0f, -1.0f, 2.0f, -2.0f, 3.0f, -3.0f, 4.0f, -4.0f, 5.0f, -5.0f}}},
+},
+//Output(s)
+{ // See tools/test_generator/include/TestHarness.h:MixedTyped
+  // int -> FLOAT32 map
+  {},
+  // int -> INT32 map
+  {},
+  // int -> QUANT8_ASYMM map
+  {},
+  // int -> QUANT16_ASYMM map
+  {},
+  // int -> FLOAT16 map
+  {{0, {0.011656231246888638f, 0.6364086270332336f, 0.03168492019176483f, 0.2341216504573822f, 0.08612854033708572f, 0.08612854033708572f, 0.2341216504573822f, 0.03168492019176483f, 0.6364086270332336f, 0.011656231246888638f, 0.011656231246888638f, 0.6364086270332336f, 0.03168492019176483f, 0.2341216504573822f, 0.08612854033708572f, 0.08612854033708572f, 0.2341216504573822f, 0.03168492019176483f, 0.6364086270332336f, 0.011656231246888638f, 0.011656231246888638f, 0.6364086270332336f, 0.03168492019176483f, 0.2341216504573822f, 0.08612854033708572f, 0.08612854033708572f, 0.2341216504573822f, 0.03168492019176483f, 0.6364086270332336f, 0.011656231246888638f, 0.011656231246888638f, 0.6364086270332336f, 0.03168492019176483f, 0.2341216504573822f, 0.08612854033708572f, 0.08612854033708572f, 0.2341216504573822f, 0.03168492019176483f, 0.6364086270332336f, 0.011656231246888638f}}},
+}
+},
+}, // End of an example
+};
+
+std::vector<MixedTypedExample> examples_axis_float16_dim4_axis3 = {
+// Begin of an example
+{
+.operands = {
+//Input(s)
+{ // See tools/test_generator/include/TestHarness.h:MixedTyped
+  // int -> FLOAT32 map
+  {},
+  // int -> INT32 map
+  {},
+  // int -> QUANT8_ASYMM map
+  {},
+  // int -> QUANT16_ASYMM map
+  {},
+  // int -> FLOAT16 map
+  {{0, {1.0f, 2.0f, 3.0f, 4.0f, 5.0f, -1.0f, -2.0f, -3.0f, -4.0f, -5.0f, 1.0f, 2.0f, 3.0f, 4.0f, 5.0f, -1.0f, -2.0f, -3.0f, -4.0f, -5.0f, 1.0f, 2.0f, 3.0f, 4.0f, 5.0f, -1.0f, -2.0f, -3.0f, -4.0f, -5.0f, 1.0f, 2.0f, 3.0f, 4.0f, 5.0f, -1.0f, -2.0f, -3.0f, -4.0f, -5.0f}}},
+},
+//Output(s)
+{ // See tools/test_generator/include/TestHarness.h:MixedTyped
+  // int -> FLOAT32 map
+  {},
+  // int -> INT32 map
+  {},
+  // int -> QUANT8_ASYMM map
+  {},
+  // int -> QUANT16_ASYMM map
+  {},
+  // int -> FLOAT16 map
+  {{0, {0.011656231246888638f, 0.03168492019176483f, 0.08612854033708572f, 0.2341216504573822f, 0.6364086270332336f, 0.6364086270332336f, 0.2341216504573822f, 0.08612854033708572f, 0.03168492019176483f, 0.011656231246888638f, 0.011656231246888638f, 0.03168492019176483f, 0.08612854033708572f, 0.2341216504573822f, 0.6364086270332336f, 0.6364086270332336f, 0.2341216504573822f, 0.08612854033708572f, 0.03168492019176483f, 0.011656231246888638f, 0.011656231246888638f, 0.03168492019176483f, 0.08612854033708572f, 0.2341216504573822f, 0.6364086270332336f, 0.6364086270332336f, 0.2341216504573822f, 0.08612854033708572f, 0.03168492019176483f, 0.011656231246888638f, 0.011656231246888638f, 0.03168492019176483f, 0.08612854033708572f, 0.2341216504573822f, 0.6364086270332336f, 0.6364086270332336f, 0.2341216504573822f, 0.08612854033708572f, 0.03168492019176483f, 0.011656231246888638f}}},
+}
+},
+}, // End of an example
+};
+
+std::vector<MixedTypedExample> examples_axis_float16_dim4_axis3_neg = {
+// Begin of an example
+{
+.operands = {
+//Input(s)
+{ // See tools/test_generator/include/TestHarness.h:MixedTyped
+  // int -> FLOAT32 map
+  {},
+  // int -> INT32 map
+  {},
+  // int -> QUANT8_ASYMM map
+  {},
+  // int -> QUANT16_ASYMM map
+  {},
+  // int -> FLOAT16 map
+  {{0, {1.0f, 2.0f, 3.0f, 4.0f, 5.0f, -1.0f, -2.0f, -3.0f, -4.0f, -5.0f, 1.0f, 2.0f, 3.0f, 4.0f, 5.0f, -1.0f, -2.0f, -3.0f, -4.0f, -5.0f, 1.0f, 2.0f, 3.0f, 4.0f, 5.0f, -1.0f, -2.0f, -3.0f, -4.0f, -5.0f, 1.0f, 2.0f, 3.0f, 4.0f, 5.0f, -1.0f, -2.0f, -3.0f, -4.0f, -5.0f}}},
+},
+//Output(s)
+{ // See tools/test_generator/include/TestHarness.h:MixedTyped
+  // int -> FLOAT32 map
+  {},
+  // int -> INT32 map
+  {},
+  // int -> QUANT8_ASYMM map
+  {},
+  // int -> QUANT16_ASYMM map
+  {},
+  // int -> FLOAT16 map
+  {{0, {0.011656231246888638f, 0.03168492019176483f, 0.08612854033708572f, 0.2341216504573822f, 0.6364086270332336f, 0.6364086270332336f, 0.2341216504573822f, 0.08612854033708572f, 0.03168492019176483f, 0.011656231246888638f, 0.011656231246888638f, 0.03168492019176483f, 0.08612854033708572f, 0.2341216504573822f, 0.6364086270332336f, 0.6364086270332336f, 0.2341216504573822f, 0.08612854033708572f, 0.03168492019176483f, 0.011656231246888638f, 0.011656231246888638f, 0.03168492019176483f, 0.08612854033708572f, 0.2341216504573822f, 0.6364086270332336f, 0.6364086270332336f, 0.2341216504573822f, 0.08612854033708572f, 0.03168492019176483f, 0.011656231246888638f, 0.011656231246888638f, 0.03168492019176483f, 0.08612854033708572f, 0.2341216504573822f, 0.6364086270332336f, 0.6364086270332336f, 0.2341216504573822f, 0.08612854033708572f, 0.03168492019176483f, 0.011656231246888638f}}},
+}
+},
+}, // End of an example
+};
+
+std::vector<MixedTypedExample> examples_axis_float16_dim3_axis0 = {
+// Begin of an example
+{
+.operands = {
+//Input(s)
+{ // See tools/test_generator/include/TestHarness.h:MixedTyped
+  // int -> FLOAT32 map
+  {},
+  // int -> INT32 map
+  {},
+  // int -> QUANT8_ASYMM map
+  {},
+  // int -> QUANT16_ASYMM map
+  {},
+  // int -> FLOAT16 map
+  {{0, {1.0f, -1.0f, 1.0f, -1.0f, 2.0f, -2.0f, 2.0f, -2.0f, 3.0f, -3.0f, 3.0f, -3.0f, 4.0f, -4.0f, 4.0f, -4.0f, 5.0f, -5.0f, 5.0f, -5.0f}}},
+},
+//Output(s)
+{ // See tools/test_generator/include/TestHarness.h:MixedTyped
+  // int -> FLOAT32 map
+  {},
+  // int -> INT32 map
+  {},
+  // int -> QUANT8_ASYMM map
+  {},
+  // int -> QUANT16_ASYMM map
+  {},
+  // int -> FLOAT16 map
+  {{0, {0.011656231246888638f, 0.6364086270332336f, 0.011656231246888638f, 0.6364086270332336f, 0.03168492019176483f, 0.2341216504573822f, 0.03168492019176483f, 0.2341216504573822f, 0.08612854033708572f, 0.08612854033708572f, 0.08612854033708572f, 0.08612854033708572f, 0.2341216504573822f, 0.03168492019176483f, 0.2341216504573822f, 0.03168492019176483f, 0.6364086270332336f, 0.011656231246888638f, 0.6364086270332336f, 0.011656231246888638f}}},
+}
+},
+}, // End of an example
+};
+
+std::vector<MixedTypedExample> examples_axis_float16_dim3_axis0_neg = {
+// Begin of an example
+{
+.operands = {
+//Input(s)
+{ // See tools/test_generator/include/TestHarness.h:MixedTyped
+  // int -> FLOAT32 map
+  {},
+  // int -> INT32 map
+  {},
+  // int -> QUANT8_ASYMM map
+  {},
+  // int -> QUANT16_ASYMM map
+  {},
+  // int -> FLOAT16 map
+  {{0, {1.0f, -1.0f, 1.0f, -1.0f, 2.0f, -2.0f, 2.0f, -2.0f, 3.0f, -3.0f, 3.0f, -3.0f, 4.0f, -4.0f, 4.0f, -4.0f, 5.0f, -5.0f, 5.0f, -5.0f}}},
+},
+//Output(s)
+{ // See tools/test_generator/include/TestHarness.h:MixedTyped
+  // int -> FLOAT32 map
+  {},
+  // int -> INT32 map
+  {},
+  // int -> QUANT8_ASYMM map
+  {},
+  // int -> QUANT16_ASYMM map
+  {},
+  // int -> FLOAT16 map
+  {{0, {0.011656231246888638f, 0.6364086270332336f, 0.011656231246888638f, 0.6364086270332336f, 0.03168492019176483f, 0.2341216504573822f, 0.03168492019176483f, 0.2341216504573822f, 0.08612854033708572f, 0.08612854033708572f, 0.08612854033708572f, 0.08612854033708572f, 0.2341216504573822f, 0.03168492019176483f, 0.2341216504573822f, 0.03168492019176483f, 0.6364086270332336f, 0.011656231246888638f, 0.6364086270332336f, 0.011656231246888638f}}},
+}
+},
+}, // End of an example
+};
+
+std::vector<MixedTypedExample> examples_axis_float16_dim3_axis1 = {
+// Begin of an example
+{
+.operands = {
+//Input(s)
+{ // See tools/test_generator/include/TestHarness.h:MixedTyped
+  // int -> FLOAT32 map
+  {},
+  // int -> INT32 map
+  {},
+  // int -> QUANT8_ASYMM map
+  {},
+  // int -> QUANT16_ASYMM map
+  {},
+  // int -> FLOAT16 map
+  {{0, {1.0f, -1.0f, 2.0f, -2.0f, 3.0f, -3.0f, 4.0f, -4.0f, 5.0f, -5.0f, 1.0f, -1.0f, 2.0f, -2.0f, 3.0f, -3.0f, 4.0f, -4.0f, 5.0f, -5.0f}}},
+},
+//Output(s)
+{ // See tools/test_generator/include/TestHarness.h:MixedTyped
+  // int -> FLOAT32 map
+  {},
+  // int -> INT32 map
+  {},
+  // int -> QUANT8_ASYMM map
+  {},
+  // int -> QUANT16_ASYMM map
+  {},
+  // int -> FLOAT16 map
+  {{0, {0.011656231246888638f, 0.6364086270332336f, 0.03168492019176483f, 0.2341216504573822f, 0.08612854033708572f, 0.08612854033708572f, 0.2341216504573822f, 0.03168492019176483f, 0.6364086270332336f, 0.011656231246888638f, 0.011656231246888638f, 0.6364086270332336f, 0.03168492019176483f, 0.2341216504573822f, 0.08612854033708572f, 0.08612854033708572f, 0.2341216504573822f, 0.03168492019176483f, 0.6364086270332336f, 0.011656231246888638f}}},
+}
+},
+}, // End of an example
+};
+
+std::vector<MixedTypedExample> examples_axis_float16_dim3_axis1_neg = {
+// Begin of an example
+{
+.operands = {
+//Input(s)
+{ // See tools/test_generator/include/TestHarness.h:MixedTyped
+  // int -> FLOAT32 map
+  {},
+  // int -> INT32 map
+  {},
+  // int -> QUANT8_ASYMM map
+  {},
+  // int -> QUANT16_ASYMM map
+  {},
+  // int -> FLOAT16 map
+  {{0, {1.0f, -1.0f, 2.0f, -2.0f, 3.0f, -3.0f, 4.0f, -4.0f, 5.0f, -5.0f, 1.0f, -1.0f, 2.0f, -2.0f, 3.0f, -3.0f, 4.0f, -4.0f, 5.0f, -5.0f}}},
+},
+//Output(s)
+{ // See tools/test_generator/include/TestHarness.h:MixedTyped
+  // int -> FLOAT32 map
+  {},
+  // int -> INT32 map
+  {},
+  // int -> QUANT8_ASYMM map
+  {},
+  // int -> QUANT16_ASYMM map
+  {},
+  // int -> FLOAT16 map
+  {{0, {0.011656231246888638f, 0.6364086270332336f, 0.03168492019176483f, 0.2341216504573822f, 0.08612854033708572f, 0.08612854033708572f, 0.2341216504573822f, 0.03168492019176483f, 0.6364086270332336f, 0.011656231246888638f, 0.011656231246888638f, 0.6364086270332336f, 0.03168492019176483f, 0.2341216504573822f, 0.08612854033708572f, 0.08612854033708572f, 0.2341216504573822f, 0.03168492019176483f, 0.6364086270332336f, 0.011656231246888638f}}},
+}
+},
+}, // End of an example
+};
+
+std::vector<MixedTypedExample> examples_axis_float16_dim3_axis2 = {
+// Begin of an example
+{
+.operands = {
+//Input(s)
+{ // See tools/test_generator/include/TestHarness.h:MixedTyped
+  // int -> FLOAT32 map
+  {},
+  // int -> INT32 map
+  {},
+  // int -> QUANT8_ASYMM map
+  {},
+  // int -> QUANT16_ASYMM map
+  {},
+  // int -> FLOAT16 map
+  {{0, {1.0f, 2.0f, 3.0f, 4.0f, 5.0f, -1.0f, -2.0f, -3.0f, -4.0f, -5.0f, 1.0f, 2.0f, 3.0f, 4.0f, 5.0f, -1.0f, -2.0f, -3.0f, -4.0f, -5.0f}}},
+},
+//Output(s)
+{ // See tools/test_generator/include/TestHarness.h:MixedTyped
+  // int -> FLOAT32 map
+  {},
+  // int -> INT32 map
+  {},
+  // int -> QUANT8_ASYMM map
+  {},
+  // int -> QUANT16_ASYMM map
+  {},
+  // int -> FLOAT16 map
+  {{0, {0.011656231246888638f, 0.03168492019176483f, 0.08612854033708572f, 0.2341216504573822f, 0.6364086270332336f, 0.6364086270332336f, 0.2341216504573822f, 0.08612854033708572f, 0.03168492019176483f, 0.011656231246888638f, 0.011656231246888638f, 0.03168492019176483f, 0.08612854033708572f, 0.2341216504573822f, 0.6364086270332336f, 0.6364086270332336f, 0.2341216504573822f, 0.08612854033708572f, 0.03168492019176483f, 0.011656231246888638f}}},
+}
+},
+}, // End of an example
+};
+
+std::vector<MixedTypedExample> examples_axis_float16_dim3_axis2_neg = {
+// Begin of an example
+{
+.operands = {
+//Input(s)
+{ // See tools/test_generator/include/TestHarness.h:MixedTyped
+  // int -> FLOAT32 map
+  {},
+  // int -> INT32 map
+  {},
+  // int -> QUANT8_ASYMM map
+  {},
+  // int -> QUANT16_ASYMM map
+  {},
+  // int -> FLOAT16 map
+  {{0, {1.0f, 2.0f, 3.0f, 4.0f, 5.0f, -1.0f, -2.0f, -3.0f, -4.0f, -5.0f, 1.0f, 2.0f, 3.0f, 4.0f, 5.0f, -1.0f, -2.0f, -3.0f, -4.0f, -5.0f}}},
+},
+//Output(s)
+{ // See tools/test_generator/include/TestHarness.h:MixedTyped
+  // int -> FLOAT32 map
+  {},
+  // int -> INT32 map
+  {},
+  // int -> QUANT8_ASYMM map
+  {},
+  // int -> QUANT16_ASYMM map
+  {},
+  // int -> FLOAT16 map
+  {{0, {0.011656231246888638f, 0.03168492019176483f, 0.08612854033708572f, 0.2341216504573822f, 0.6364086270332336f, 0.6364086270332336f, 0.2341216504573822f, 0.08612854033708572f, 0.03168492019176483f, 0.011656231246888638f, 0.011656231246888638f, 0.03168492019176483f, 0.08612854033708572f, 0.2341216504573822f, 0.6364086270332336f, 0.6364086270332336f, 0.2341216504573822f, 0.08612854033708572f, 0.03168492019176483f, 0.011656231246888638f}}},
+}
+},
+}, // End of an example
+};
+
+std::vector<MixedTypedExample> examples_axis_float16_dim2_axis0 = {
+// Begin of an example
+{
+.operands = {
+//Input(s)
+{ // See tools/test_generator/include/TestHarness.h:MixedTyped
+  // int -> FLOAT32 map
+  {},
+  // int -> INT32 map
+  {},
+  // int -> QUANT8_ASYMM map
+  {},
+  // int -> QUANT16_ASYMM map
+  {},
+  // int -> FLOAT16 map
+  {{0, {1.0f, -1.0f, 2.0f, -2.0f, 3.0f, -3.0f, 4.0f, -4.0f, 5.0f, -5.0f}}},
+},
+//Output(s)
+{ // See tools/test_generator/include/TestHarness.h:MixedTyped
+  // int -> FLOAT32 map
+  {},
+  // int -> INT32 map
+  {},
+  // int -> QUANT8_ASYMM map
+  {},
+  // int -> QUANT16_ASYMM map
+  {},
+  // int -> FLOAT16 map
+  {{0, {0.011656231246888638f, 0.6364086270332336f, 0.03168492019176483f, 0.2341216504573822f, 0.08612854033708572f, 0.08612854033708572f, 0.2341216504573822f, 0.03168492019176483f, 0.6364086270332336f, 0.011656231246888638f}}},
+}
+},
+}, // End of an example
+};
+
+std::vector<MixedTypedExample> examples_axis_float16_dim2_axis0_neg = {
+// Begin of an example
+{
+.operands = {
+//Input(s)
+{ // See tools/test_generator/include/TestHarness.h:MixedTyped
+  // int -> FLOAT32 map
+  {},
+  // int -> INT32 map
+  {},
+  // int -> QUANT8_ASYMM map
+  {},
+  // int -> QUANT16_ASYMM map
+  {},
+  // int -> FLOAT16 map
+  {{0, {1.0f, -1.0f, 2.0f, -2.0f, 3.0f, -3.0f, 4.0f, -4.0f, 5.0f, -5.0f}}},
+},
+//Output(s)
+{ // See tools/test_generator/include/TestHarness.h:MixedTyped
+  // int -> FLOAT32 map
+  {},
+  // int -> INT32 map
+  {},
+  // int -> QUANT8_ASYMM map
+  {},
+  // int -> QUANT16_ASYMM map
+  {},
+  // int -> FLOAT16 map
+  {{0, {0.011656231246888638f, 0.6364086270332336f, 0.03168492019176483f, 0.2341216504573822f, 0.08612854033708572f, 0.08612854033708572f, 0.2341216504573822f, 0.03168492019176483f, 0.6364086270332336f, 0.011656231246888638f}}},
+}
+},
+}, // End of an example
+};
+
+std::vector<MixedTypedExample> examples_axis_float16_dim2_axis1 = {
+// Begin of an example
+{
+.operands = {
+//Input(s)
+{ // See tools/test_generator/include/TestHarness.h:MixedTyped
+  // int -> FLOAT32 map
+  {},
+  // int -> INT32 map
+  {},
+  // int -> QUANT8_ASYMM map
+  {},
+  // int -> QUANT16_ASYMM map
+  {},
+  // int -> FLOAT16 map
+  {{0, {1.0f, 2.0f, 3.0f, 4.0f, 5.0f, -1.0f, -2.0f, -3.0f, -4.0f, -5.0f}}},
+},
+//Output(s)
+{ // See tools/test_generator/include/TestHarness.h:MixedTyped
+  // int -> FLOAT32 map
+  {},
+  // int -> INT32 map
+  {},
+  // int -> QUANT8_ASYMM map
+  {},
+  // int -> QUANT16_ASYMM map
+  {},
+  // int -> FLOAT16 map
+  {{0, {0.011656231246888638f, 0.03168492019176483f, 0.08612854033708572f, 0.2341216504573822f, 0.6364086270332336f, 0.6364086270332336f, 0.2341216504573822f, 0.08612854033708572f, 0.03168492019176483f, 0.011656231246888638f}}},
+}
+},
+}, // End of an example
+};
+
+std::vector<MixedTypedExample> examples_axis_float16_dim2_axis1_neg = {
+// Begin of an example
+{
+.operands = {
+//Input(s)
+{ // See tools/test_generator/include/TestHarness.h:MixedTyped
+  // int -> FLOAT32 map
+  {},
+  // int -> INT32 map
+  {},
+  // int -> QUANT8_ASYMM map
+  {},
+  // int -> QUANT16_ASYMM map
+  {},
+  // int -> FLOAT16 map
+  {{0, {1.0f, 2.0f, 3.0f, 4.0f, 5.0f, -1.0f, -2.0f, -3.0f, -4.0f, -5.0f}}},
+},
+//Output(s)
+{ // See tools/test_generator/include/TestHarness.h:MixedTyped
+  // int -> FLOAT32 map
+  {},
+  // int -> INT32 map
+  {},
+  // int -> QUANT8_ASYMM map
+  {},
+  // int -> QUANT16_ASYMM map
+  {},
+  // int -> FLOAT16 map
+  {{0, {0.011656231246888638f, 0.03168492019176483f, 0.08612854033708572f, 0.2341216504573822f, 0.6364086270332336f, 0.6364086270332336f, 0.2341216504573822f, 0.08612854033708572f, 0.03168492019176483f, 0.011656231246888638f}}},
+}
+},
+}, // End of an example
+};
+
+std::vector<MixedTypedExample> examples_axis_float16_dim1_axis0 = {
+// Begin of an example
+{
+.operands = {
+//Input(s)
+{ // See tools/test_generator/include/TestHarness.h:MixedTyped
+  // int -> FLOAT32 map
+  {},
+  // int -> INT32 map
+  {},
+  // int -> QUANT8_ASYMM map
+  {},
+  // int -> QUANT16_ASYMM map
+  {},
+  // int -> FLOAT16 map
+  {{0, {1.0f, 2.0f, 3.0f, 4.0f, 5.0f}}},
+},
+//Output(s)
+{ // See tools/test_generator/include/TestHarness.h:MixedTyped
+  // int -> FLOAT32 map
+  {},
+  // int -> INT32 map
+  {},
+  // int -> QUANT8_ASYMM map
+  {},
+  // int -> QUANT16_ASYMM map
+  {},
+  // int -> FLOAT16 map
+  {{0, {0.011656231246888638f, 0.03168492019176483f, 0.08612854033708572f, 0.2341216504573822f, 0.6364086270332336f}}},
+}
+},
+}, // End of an example
+};
+
+std::vector<MixedTypedExample> examples_axis_float16_dim1_axis0_neg = {
+// Begin of an example
+{
+.operands = {
+//Input(s)
+{ // See tools/test_generator/include/TestHarness.h:MixedTyped
+  // int -> FLOAT32 map
+  {},
+  // int -> INT32 map
+  {},
+  // int -> QUANT8_ASYMM map
+  {},
+  // int -> QUANT16_ASYMM map
+  {},
+  // int -> FLOAT16 map
+  {{0, {1.0f, 2.0f, 3.0f, 4.0f, 5.0f}}},
+},
+//Output(s)
+{ // See tools/test_generator/include/TestHarness.h:MixedTyped
+  // int -> FLOAT32 map
+  {},
+  // int -> INT32 map
+  {},
+  // int -> QUANT8_ASYMM map
+  {},
+  // int -> QUANT16_ASYMM map
+  {},
+  // int -> FLOAT16 map
+  {{0, {0.011656231246888638f, 0.03168492019176483f, 0.08612854033708572f, 0.2341216504573822f, 0.6364086270332336f}}},
+}
+},
+}, // End of an example
+};
+
+std::vector<MixedTypedExample> examples_axis_quant8_dim4_axis0 = {
+// Begin of an example
+{
+.operands = {
+//Input(s)
+{ // See tools/test_generator/include/TestHarness.h:MixedTyped
+  // int -> FLOAT32 map
+  {},
+  // int -> INT32 map
+  {},
+  // int -> QUANT8_ASYMM map
   {{0, {132, 124, 132, 124, 132, 124, 132, 124, 136, 120, 136, 120, 136, 120, 136, 120, 140, 116, 140, 116, 140, 116, 140, 116, 144, 112, 144, 112, 144, 112, 144, 112, 148, 108, 148, 108, 148, 108, 148, 108}}},
   // int -> QUANT16_SYMM map
-=======
-  {},
-  // int -> QUANT16_ASYMM map
->>>>>>> b2c93be8
-  {},
-  // int -> FLOAT16 map
+  {},
+  // int -> FLOAT16 map
+  {},
+},
+//Output(s)
+{ // See tools/test_generator/include/TestHarness.h:MixedTyped
+  // int -> FLOAT32 map
+  {},
+  // int -> INT32 map
+  {},
+  // int -> QUANT8_ASYMM map
+  {{0, {3, 163, 3, 163, 3, 163, 3, 163, 8, 60, 8, 60, 8, 60, 8, 60, 22, 22, 22, 22, 22, 22, 22, 22, 60, 8, 60, 8, 60, 8, 60, 8, 163, 3, 163, 3, 163, 3, 163, 3}}},
+  // int -> QUANT16_SYMM map
+  {},
+  // int -> FLOAT16 map
+  {},
+}
+},
+}, // End of an example
+};
+
+std::vector<MixedTypedExample> examples_axis_quant8_dim4_axis0_neg = {
+// Begin of an example
+{
+.operands = {
+//Input(s)
+{ // See tools/test_generator/include/TestHarness.h:MixedTyped
+  // int -> FLOAT32 map
+  {},
+  // int -> INT32 map
+  {},
+  // int -> QUANT8_ASYMM map
+  {{0, {132, 124, 132, 124, 132, 124, 132, 124, 136, 120, 136, 120, 136, 120, 136, 120, 140, 116, 140, 116, 140, 116, 140, 116, 144, 112, 144, 112, 144, 112, 144, 112, 148, 108, 148, 108, 148, 108, 148, 108}}},
+  // int -> QUANT16_SYMM map
+  {},
+  // int -> FLOAT16 map
+  {},
+},
+//Output(s)
+{ // See tools/test_generator/include/TestHarness.h:MixedTyped
+  // int -> FLOAT32 map
+  {},
+  // int -> INT32 map
+  {},
+  // int -> QUANT8_ASYMM map
+  {{0, {3, 163, 3, 163, 3, 163, 3, 163, 8, 60, 8, 60, 8, 60, 8, 60, 22, 22, 22, 22, 22, 22, 22, 22, 60, 8, 60, 8, 60, 8, 60, 8, 163, 3, 163, 3, 163, 3, 163, 3}}},
+  // int -> QUANT16_SYMM map
+  {},
+  // int -> FLOAT16 map
+  {},
+}
+},
+}, // End of an example
+};
+
+std::vector<MixedTypedExample> examples_axis_quant8_dim4_axis1 = {
+// Begin of an example
+{
+.operands = {
+//Input(s)
+{ // See tools/test_generator/include/TestHarness.h:MixedTyped
+  // int -> FLOAT32 map
+  {},
+  // int -> INT32 map
+  {},
+  // int -> QUANT8_ASYMM map
+  {{0, {132, 124, 132, 124, 136, 120, 136, 120, 140, 116, 140, 116, 144, 112, 144, 112, 148, 108, 148, 108, 132, 124, 132, 124, 136, 120, 136, 120, 140, 116, 140, 116, 144, 112, 144, 112, 148, 108, 148, 108}}},
+  // int -> QUANT16_SYMM map
+  {},
+  // int -> FLOAT16 map
+  {},
+},
+//Output(s)
+{ // See tools/test_generator/include/TestHarness.h:MixedTyped
+  // int -> FLOAT32 map
+  {},
+  // int -> INT32 map
+  {},
+  // int -> QUANT8_ASYMM map
+  {{0, {3, 163, 3, 163, 8, 60, 8, 60, 22, 22, 22, 22, 60, 8, 60, 8, 163, 3, 163, 3, 3, 163, 3, 163, 8, 60, 8, 60, 22, 22, 22, 22, 60, 8, 60, 8, 163, 3, 163, 3}}},
+  // int -> QUANT16_SYMM map
+  {},
+  // int -> FLOAT16 map
+  {},
+}
+},
+}, // End of an example
+};
+
+std::vector<MixedTypedExample> examples_axis_quant8_dim4_axis1_neg = {
+// Begin of an example
+{
+.operands = {
+//Input(s)
+{ // See tools/test_generator/include/TestHarness.h:MixedTyped
+  // int -> FLOAT32 map
+  {},
+  // int -> INT32 map
+  {},
+  // int -> QUANT8_ASYMM map
+  {{0, {132, 124, 132, 124, 136, 120, 136, 120, 140, 116, 140, 116, 144, 112, 144, 112, 148, 108, 148, 108, 132, 124, 132, 124, 136, 120, 136, 120, 140, 116, 140, 116, 144, 112, 144, 112, 148, 108, 148, 108}}},
+  // int -> QUANT16_SYMM map
+  {},
+  // int -> FLOAT16 map
+  {},
+},
+//Output(s)
+{ // See tools/test_generator/include/TestHarness.h:MixedTyped
+  // int -> FLOAT32 map
+  {},
+  // int -> INT32 map
+  {},
+  // int -> QUANT8_ASYMM map
+  {{0, {3, 163, 3, 163, 8, 60, 8, 60, 22, 22, 22, 22, 60, 8, 60, 8, 163, 3, 163, 3, 3, 163, 3, 163, 8, 60, 8, 60, 22, 22, 22, 22, 60, 8, 60, 8, 163, 3, 163, 3}}},
+  // int -> QUANT16_SYMM map
+  {},
+  // int -> FLOAT16 map
+  {},
+}
+},
+}, // End of an example
+};
+
+std::vector<MixedTypedExample> examples_axis_quant8_dim4_axis2 = {
+// Begin of an example
+{
+.operands = {
+//Input(s)
+{ // See tools/test_generator/include/TestHarness.h:MixedTyped
+  // int -> FLOAT32 map
+  {},
+  // int -> INT32 map
+  {},
+  // int -> QUANT8_ASYMM map
+  {{0, {132, 124, 136, 120, 140, 116, 144, 112, 148, 108, 132, 124, 136, 120, 140, 116, 144, 112, 148, 108, 132, 124, 136, 120, 140, 116, 144, 112, 148, 108, 132, 124, 136, 120, 140, 116, 144, 112, 148, 108}}},
+  // int -> QUANT16_SYMM map
+  {},
+  // int -> FLOAT16 map
+  {},
+},
+//Output(s)
+{ // See tools/test_generator/include/TestHarness.h:MixedTyped
+  // int -> FLOAT32 map
+  {},
+  // int -> INT32 map
+  {},
+  // int -> QUANT8_ASYMM map
+  {{0, {3, 163, 8, 60, 22, 22, 60, 8, 163, 3, 3, 163, 8, 60, 22, 22, 60, 8, 163, 3, 3, 163, 8, 60, 22, 22, 60, 8, 163, 3, 3, 163, 8, 60, 22, 22, 60, 8, 163, 3}}},
+  // int -> QUANT16_SYMM map
+  {},
+  // int -> FLOAT16 map
+  {},
+}
+},
+}, // End of an example
+};
+
+std::vector<MixedTypedExample> examples_axis_quant8_dim4_axis2_neg = {
+// Begin of an example
+{
+.operands = {
+//Input(s)
+{ // See tools/test_generator/include/TestHarness.h:MixedTyped
+  // int -> FLOAT32 map
+  {},
+  // int -> INT32 map
+  {},
+  // int -> QUANT8_ASYMM map
+  {{0, {132, 124, 136, 120, 140, 116, 144, 112, 148, 108, 132, 124, 136, 120, 140, 116, 144, 112, 148, 108, 132, 124, 136, 120, 140, 116, 144, 112, 148, 108, 132, 124, 136, 120, 140, 116, 144, 112, 148, 108}}},
+  // int -> QUANT16_SYMM map
+  {},
+  // int -> FLOAT16 map
+  {},
+},
+//Output(s)
+{ // See tools/test_generator/include/TestHarness.h:MixedTyped
+  // int -> FLOAT32 map
+  {},
+  // int -> INT32 map
+  {},
+  // int -> QUANT8_ASYMM map
+  {{0, {3, 163, 8, 60, 22, 22, 60, 8, 163, 3, 3, 163, 8, 60, 22, 22, 60, 8, 163, 3, 3, 163, 8, 60, 22, 22, 60, 8, 163, 3, 3, 163, 8, 60, 22, 22, 60, 8, 163, 3}}},
+  // int -> QUANT16_SYMM map
+  {},
+  // int -> FLOAT16 map
+  {},
+}
+},
+}, // End of an example
+};
+
+std::vector<MixedTypedExample> examples_axis_quant8_dim4_axis3 = {
+// Begin of an example
+{
+.operands = {
+//Input(s)
+{ // See tools/test_generator/include/TestHarness.h:MixedTyped
+  // int -> FLOAT32 map
+  {},
+  // int -> INT32 map
+  {},
+  // int -> QUANT8_ASYMM map
+  {{0, {132, 136, 140, 144, 148, 124, 120, 116, 112, 108, 132, 136, 140, 144, 148, 124, 120, 116, 112, 108, 132, 136, 140, 144, 148, 124, 120, 116, 112, 108, 132, 136, 140, 144, 148, 124, 120, 116, 112, 108}}},
+  // int -> QUANT16_SYMM map
+  {},
+  // int -> FLOAT16 map
+  {},
+},
+//Output(s)
+{ // See tools/test_generator/include/TestHarness.h:MixedTyped
+  // int -> FLOAT32 map
+  {},
+  // int -> INT32 map
+  {},
+  // int -> QUANT8_ASYMM map
+  {{0, {3, 8, 22, 60, 163, 163, 60, 22, 8, 3, 3, 8, 22, 60, 163, 163, 60, 22, 8, 3, 3, 8, 22, 60, 163, 163, 60, 22, 8, 3, 3, 8, 22, 60, 163, 163, 60, 22, 8, 3}}},
+  // int -> QUANT16_SYMM map
+  {},
+  // int -> FLOAT16 map
+  {},
+}
+},
+}, // End of an example
+};
+
+std::vector<MixedTypedExample> examples_axis_quant8_dim4_axis3_neg = {
+// Begin of an example
+{
+.operands = {
+//Input(s)
+{ // See tools/test_generator/include/TestHarness.h:MixedTyped
+  // int -> FLOAT32 map
+  {},
+  // int -> INT32 map
+  {},
+  // int -> QUANT8_ASYMM map
+  {{0, {132, 136, 140, 144, 148, 124, 120, 116, 112, 108, 132, 136, 140, 144, 148, 124, 120, 116, 112, 108, 132, 136, 140, 144, 148, 124, 120, 116, 112, 108, 132, 136, 140, 144, 148, 124, 120, 116, 112, 108}}},
+  // int -> QUANT16_SYMM map
+  {},
+  // int -> FLOAT16 map
+  {},
+},
+//Output(s)
+{ // See tools/test_generator/include/TestHarness.h:MixedTyped
+  // int -> FLOAT32 map
+  {},
+  // int -> INT32 map
+  {},
+  // int -> QUANT8_ASYMM map
+  {{0, {3, 8, 22, 60, 163, 163, 60, 22, 8, 3, 3, 8, 22, 60, 163, 163, 60, 22, 8, 3, 3, 8, 22, 60, 163, 163, 60, 22, 8, 3, 3, 8, 22, 60, 163, 163, 60, 22, 8, 3}}},
+  // int -> QUANT16_SYMM map
+  {},
+  // int -> FLOAT16 map
+  {},
+}
+},
+}, // End of an example
+};
+
+std::vector<MixedTypedExample> examples_axis_quant8_dim3_axis0 = {
+// Begin of an example
+{
+.operands = {
+//Input(s)
+{ // See tools/test_generator/include/TestHarness.h:MixedTyped
+  // int -> FLOAT32 map
+  {},
+  // int -> INT32 map
+  {},
+  // int -> QUANT8_ASYMM map
+  {{0, {132, 124, 132, 124, 136, 120, 136, 120, 140, 116, 140, 116, 144, 112, 144, 112, 148, 108, 148, 108}}},
+  // int -> QUANT16_SYMM map
+  {},
+  // int -> FLOAT16 map
+  {},
+},
+//Output(s)
+{ // See tools/test_generator/include/TestHarness.h:MixedTyped
+  // int -> FLOAT32 map
+  {},
+  // int -> INT32 map
+  {},
+  // int -> QUANT8_ASYMM map
+  {{0, {3, 163, 3, 163, 8, 60, 8, 60, 22, 22, 22, 22, 60, 8, 60, 8, 163, 3, 163, 3}}},
+  // int -> QUANT16_SYMM map
+  {},
+  // int -> FLOAT16 map
+  {},
+}
+},
+}, // End of an example
+};
+
+std::vector<MixedTypedExample> examples_axis_quant8_dim3_axis0_neg = {
+// Begin of an example
+{
+.operands = {
+//Input(s)
+{ // See tools/test_generator/include/TestHarness.h:MixedTyped
+  // int -> FLOAT32 map
+  {},
+  // int -> INT32 map
+  {},
+  // int -> QUANT8_ASYMM map
+  {{0, {132, 124, 132, 124, 136, 120, 136, 120, 140, 116, 140, 116, 144, 112, 144, 112, 148, 108, 148, 108}}},
+  // int -> QUANT16_SYMM map
+  {},
+  // int -> FLOAT16 map
+  {},
+},
+//Output(s)
+{ // See tools/test_generator/include/TestHarness.h:MixedTyped
+  // int -> FLOAT32 map
+  {},
+  // int -> INT32 map
+  {},
+  // int -> QUANT8_ASYMM map
+  {{0, {3, 163, 3, 163, 8, 60, 8, 60, 22, 22, 22, 22, 60, 8, 60, 8, 163, 3, 163, 3}}},
+  // int -> QUANT16_SYMM map
+  {},
+  // int -> FLOAT16 map
+  {},
+}
+},
+}, // End of an example
+};
+
+std::vector<MixedTypedExample> examples_axis_quant8_dim3_axis1 = {
+// Begin of an example
+{
+.operands = {
+//Input(s)
+{ // See tools/test_generator/include/TestHarness.h:MixedTyped
+  // int -> FLOAT32 map
+  {},
+  // int -> INT32 map
+  {},
+  // int -> QUANT8_ASYMM map
+  {{0, {132, 124, 136, 120, 140, 116, 144, 112, 148, 108, 132, 124, 136, 120, 140, 116, 144, 112, 148, 108}}},
+  // int -> QUANT16_SYMM map
+  {},
+  // int -> FLOAT16 map
+  {},
+},
+//Output(s)
+{ // See tools/test_generator/include/TestHarness.h:MixedTyped
+  // int -> FLOAT32 map
+  {},
+  // int -> INT32 map
+  {},
+  // int -> QUANT8_ASYMM map
+  {{0, {3, 163, 8, 60, 22, 22, 60, 8, 163, 3, 3, 163, 8, 60, 22, 22, 60, 8, 163, 3}}},
+  // int -> QUANT16_SYMM map
+  {},
+  // int -> FLOAT16 map
+  {},
+}
+},
+}, // End of an example
+};
+
+std::vector<MixedTypedExample> examples_axis_quant8_dim3_axis1_neg = {
+// Begin of an example
+{
+.operands = {
+//Input(s)
+{ // See tools/test_generator/include/TestHarness.h:MixedTyped
+  // int -> FLOAT32 map
+  {},
+  // int -> INT32 map
+  {},
+  // int -> QUANT8_ASYMM map
+  {{0, {132, 124, 136, 120, 140, 116, 144, 112, 148, 108, 132, 124, 136, 120, 140, 116, 144, 112, 148, 108}}},
+  // int -> QUANT16_SYMM map
+  {},
+  // int -> FLOAT16 map
+  {},
+},
+//Output(s)
+{ // See tools/test_generator/include/TestHarness.h:MixedTyped
+  // int -> FLOAT32 map
+  {},
+  // int -> INT32 map
+  {},
+  // int -> QUANT8_ASYMM map
+  {{0, {3, 163, 8, 60, 22, 22, 60, 8, 163, 3, 3, 163, 8, 60, 22, 22, 60, 8, 163, 3}}},
+  // int -> QUANT16_SYMM map
+  {},
+  // int -> FLOAT16 map
+  {},
+}
+},
+}, // End of an example
+};
+
+std::vector<MixedTypedExample> examples_axis_quant8_dim3_axis2 = {
+// Begin of an example
+{
+.operands = {
+//Input(s)
+{ // See tools/test_generator/include/TestHarness.h:MixedTyped
+  // int -> FLOAT32 map
+  {},
+  // int -> INT32 map
+  {},
+  // int -> QUANT8_ASYMM map
+  {{0, {132, 136, 140, 144, 148, 124, 120, 116, 112, 108, 132, 136, 140, 144, 148, 124, 120, 116, 112, 108}}},
+  // int -> QUANT16_SYMM map
+  {},
+  // int -> FLOAT16 map
+  {},
+},
+//Output(s)
+{ // See tools/test_generator/include/TestHarness.h:MixedTyped
+  // int -> FLOAT32 map
+  {},
+  // int -> INT32 map
+  {},
+  // int -> QUANT8_ASYMM map
+  {{0, {3, 8, 22, 60, 163, 163, 60, 22, 8, 3, 3, 8, 22, 60, 163, 163, 60, 22, 8, 3}}},
+  // int -> QUANT16_SYMM map
+  {},
+  // int -> FLOAT16 map
+  {},
+}
+},
+}, // End of an example
+};
+
+std::vector<MixedTypedExample> examples_axis_quant8_dim3_axis2_neg = {
+// Begin of an example
+{
+.operands = {
+//Input(s)
+{ // See tools/test_generator/include/TestHarness.h:MixedTyped
+  // int -> FLOAT32 map
+  {},
+  // int -> INT32 map
+  {},
+  // int -> QUANT8_ASYMM map
+  {{0, {132, 136, 140, 144, 148, 124, 120, 116, 112, 108, 132, 136, 140, 144, 148, 124, 120, 116, 112, 108}}},
+  // int -> QUANT16_SYMM map
+  {},
+  // int -> FLOAT16 map
+  {},
+},
+//Output(s)
+{ // See tools/test_generator/include/TestHarness.h:MixedTyped
+  // int -> FLOAT32 map
+  {},
+  // int -> INT32 map
+  {},
+  // int -> QUANT8_ASYMM map
+  {{0, {3, 8, 22, 60, 163, 163, 60, 22, 8, 3, 3, 8, 22, 60, 163, 163, 60, 22, 8, 3}}},
+  // int -> QUANT16_SYMM map
+  {},
+  // int -> FLOAT16 map
+  {},
+}
+},
+}, // End of an example
+};
+
+std::vector<MixedTypedExample> examples_axis_quant8_dim2_axis0 = {
+// Begin of an example
+{
+.operands = {
+//Input(s)
+{ // See tools/test_generator/include/TestHarness.h:MixedTyped
+  // int -> FLOAT32 map
+  {},
+  // int -> INT32 map
+  {},
+  // int -> QUANT8_ASYMM map
+  {{0, {132, 124, 136, 120, 140, 116, 144, 112, 148, 108}}},
+  // int -> QUANT16_SYMM map
+  {},
+  // int -> FLOAT16 map
+  {},
+},
+//Output(s)
+{ // See tools/test_generator/include/TestHarness.h:MixedTyped
+  // int -> FLOAT32 map
+  {},
+  // int -> INT32 map
+  {},
+  // int -> QUANT8_ASYMM map
+  {{0, {3, 163, 8, 60, 22, 22, 60, 8, 163, 3}}},
+  // int -> QUANT16_SYMM map
+  {},
+  // int -> FLOAT16 map
+  {},
+}
+},
+}, // End of an example
+};
+
+std::vector<MixedTypedExample> examples_axis_quant8_dim2_axis0_neg = {
+// Begin of an example
+{
+.operands = {
+//Input(s)
+{ // See tools/test_generator/include/TestHarness.h:MixedTyped
+  // int -> FLOAT32 map
+  {},
+  // int -> INT32 map
+  {},
+  // int -> QUANT8_ASYMM map
+  {{0, {132, 124, 136, 120, 140, 116, 144, 112, 148, 108}}},
+  // int -> QUANT16_SYMM map
+  {},
+  // int -> FLOAT16 map
+  {},
+},
+//Output(s)
+{ // See tools/test_generator/include/TestHarness.h:MixedTyped
+  // int -> FLOAT32 map
+  {},
+  // int -> INT32 map
+  {},
+  // int -> QUANT8_ASYMM map
+  {{0, {3, 163, 8, 60, 22, 22, 60, 8, 163, 3}}},
+  // int -> QUANT16_SYMM map
+  {},
+  // int -> FLOAT16 map
+  {},
+}
+},
+}, // End of an example
+};
+
+std::vector<MixedTypedExample> examples_axis_quant8_dim2_axis1 = {
+// Begin of an example
+{
+.operands = {
+//Input(s)
+{ // See tools/test_generator/include/TestHarness.h:MixedTyped
+  // int -> FLOAT32 map
+  {},
+  // int -> INT32 map
+  {},
+  // int -> QUANT8_ASYMM map
+  {{0, {132, 136, 140, 144, 148, 124, 120, 116, 112, 108}}},
+  // int -> QUANT16_SYMM map
+  {},
+  // int -> FLOAT16 map
+  {},
+},
+//Output(s)
+{ // See tools/test_generator/include/TestHarness.h:MixedTyped
+  // int -> FLOAT32 map
+  {},
+  // int -> INT32 map
+  {},
+  // int -> QUANT8_ASYMM map
+  {{0, {3, 8, 22, 60, 163, 163, 60, 22, 8, 3}}},
+  // int -> QUANT16_SYMM map
+  {},
+  // int -> FLOAT16 map
+  {},
+}
+},
+}, // End of an example
+};
+
+std::vector<MixedTypedExample> examples_axis_quant8_dim2_axis1_neg = {
+// Begin of an example
+{
+.operands = {
+//Input(s)
+{ // See tools/test_generator/include/TestHarness.h:MixedTyped
+  // int -> FLOAT32 map
+  {},
+  // int -> INT32 map
+  {},
+  // int -> QUANT8_ASYMM map
+  {{0, {132, 136, 140, 144, 148, 124, 120, 116, 112, 108}}},
+  // int -> QUANT16_SYMM map
+  {},
+  // int -> FLOAT16 map
+  {},
+},
+//Output(s)
+{ // See tools/test_generator/include/TestHarness.h:MixedTyped
+  // int -> FLOAT32 map
+  {},
+  // int -> INT32 map
+  {},
+  // int -> QUANT8_ASYMM map
+  {{0, {3, 8, 22, 60, 163, 163, 60, 22, 8, 3}}},
+  // int -> QUANT16_SYMM map
+  {},
+  // int -> FLOAT16 map
+  {},
+}
+},
+}, // End of an example
+};
+
+std::vector<MixedTypedExample> examples_axis_quant8_dim1_axis0 = {
+// Begin of an example
+{
+.operands = {
+//Input(s)
+{ // See tools/test_generator/include/TestHarness.h:MixedTyped
+  // int -> FLOAT32 map
+  {},
+  // int -> INT32 map
+  {},
+  // int -> QUANT8_ASYMM map
+  {{0, {132, 136, 140, 144, 148}}},
+  // int -> QUANT16_SYMM map
+  {},
+  // int -> FLOAT16 map
+  {},
+},
+//Output(s)
+{ // See tools/test_generator/include/TestHarness.h:MixedTyped
+  // int -> FLOAT32 map
+  {},
+  // int -> INT32 map
+  {},
+  // int -> QUANT8_ASYMM map
+  {{0, {3, 8, 22, 60, 163}}},
+  // int -> QUANT16_SYMM map
+  {},
+  // int -> FLOAT16 map
+  {},
+}
+},
+}, // End of an example
+};
+
+std::vector<MixedTypedExample> examples_axis_quant8_dim1_axis0_neg = {
+// Begin of an example
+{
+.operands = {
+//Input(s)
+{ // See tools/test_generator/include/TestHarness.h:MixedTyped
+  // int -> FLOAT32 map
+  {},
+  // int -> INT32 map
+  {},
+  // int -> QUANT8_ASYMM map
+  {{0, {132, 136, 140, 144, 148}}},
+  // int -> QUANT16_SYMM map
+  {},
+  // int -> FLOAT16 map
+  {},
+},
+//Output(s)
+{ // See tools/test_generator/include/TestHarness.h:MixedTyped
+  // int -> FLOAT32 map
+  {},
+  // int -> INT32 map
+  {},
+  // int -> QUANT8_ASYMM map
+  {{0, {3, 8, 22, 60, 163}}},
+  // int -> QUANT16_SYMM map
+  {},
+  // int -> FLOAT16 map
+  {},
+}
+},
+}, // End of an example
+};
+
+std::vector<MixedTypedExample> examples_axis_dim4_axis0_2 = {
+// Begin of an example
+{
+.operands = {
+//Input(s)
+{ // See tools/test_generator/include/TestHarness.h:MixedTyped
+  // int -> FLOAT32 map
   {{0, {1.0f, -1.0f, 1.0f, -1.0f, 1.0f, -1.0f, 1.0f, -1.0f, 2.0f, -2.0f, 2.0f, -2.0f, 2.0f, -2.0f, 2.0f, -2.0f, 3.0f, -3.0f, 3.0f, -3.0f, 3.0f, -3.0f, 3.0f, -3.0f, 4.0f, -4.0f, 4.0f, -4.0f, 4.0f, -4.0f, 4.0f, -4.0f, 5.0f, -5.0f, 5.0f, -5.0f, 5.0f, -5.0f, 5.0f, -5.0f}}},
-},
-//Output(s)
-{ // See tools/test_generator/include/TestHarness.h:MixedTyped
-  // int -> FLOAT32 map
-  {},
-  // int -> INT32 map
-  {},
-  // int -> QUANT8_ASYMM map
-<<<<<<< HEAD
-  {{0, {3, 163, 3, 163, 3, 163, 3, 163, 8, 60, 8, 60, 8, 60, 8, 60, 22, 22, 22, 22, 22, 22, 22, 22, 60, 8, 60, 8, 60, 8, 60, 8, 163, 3, 163, 3, 163, 3, 163, 3}}},
-  // int -> QUANT16_SYMM map
-=======
-  {},
-  // int -> QUANT16_ASYMM map
->>>>>>> b2c93be8
-  {},
-  // int -> FLOAT16 map
-  {{0, {0.011656231246888638f, 0.6364086270332336f, 0.011656231246888638f, 0.6364086270332336f, 0.011656231246888638f, 0.6364086270332336f, 0.011656231246888638f, 0.6364086270332336f, 0.03168492019176483f, 0.2341216504573822f, 0.03168492019176483f, 0.2341216504573822f, 0.03168492019176483f, 0.2341216504573822f, 0.03168492019176483f, 0.2341216504573822f, 0.08612854033708572f, 0.08612854033708572f, 0.08612854033708572f, 0.08612854033708572f, 0.08612854033708572f, 0.08612854033708572f, 0.08612854033708572f, 0.08612854033708572f, 0.2341216504573822f, 0.03168492019176483f, 0.2341216504573822f, 0.03168492019176483f, 0.2341216504573822f, 0.03168492019176483f, 0.2341216504573822f, 0.03168492019176483f, 0.6364086270332336f, 0.011656231246888638f, 0.6364086270332336f, 0.011656231246888638f, 0.6364086270332336f, 0.011656231246888638f, 0.6364086270332336f, 0.011656231246888638f}}},
-}
-},
-}, // End of an example
-};
-
-std::vector<MixedTypedExample> examples_axis_float16_dim4_axis0_neg = {
-// Begin of an example
-{
-.operands = {
-//Input(s)
-{ // See tools/test_generator/include/TestHarness.h:MixedTyped
-  // int -> FLOAT32 map
-  {},
-  // int -> INT32 map
-  {},
-  // int -> QUANT8_ASYMM map
-<<<<<<< HEAD
+  // int -> INT32 map
+  {},
+  // int -> QUANT8_ASYMM map
+  {},
+  // int -> QUANT16_SYMM map
+  {},
+  // int -> FLOAT16 map
+  {},
+},
+//Output(s)
+{ // See tools/test_generator/include/TestHarness.h:MixedTyped
+  // int -> FLOAT32 map
+  {{0, {0.2f, 0.2f, 0.2f, 0.2f, 0.2f, 0.2f, 0.2f, 0.2f, 0.2f, 0.2f, 0.2f, 0.2f, 0.2f, 0.2f, 0.2f, 0.2f, 0.2f, 0.2f, 0.2f, 0.2f, 0.2f, 0.2f, 0.2f, 0.2f, 0.2f, 0.2f, 0.2f, 0.2f, 0.2f, 0.2f, 0.2f, 0.2f, 0.2f, 0.2f, 0.2f, 0.2f, 0.2f, 0.2f, 0.2f, 0.2f}}},
+  // int -> INT32 map
+  {},
+  // int -> QUANT8_ASYMM map
+  {},
+  // int -> QUANT16_SYMM map
+  {},
+  // int -> FLOAT16 map
+  {},
+}
+},
+}, // End of an example
+};
+
+std::vector<MixedTypedExample> examples_axis_dim4_axis0_neg_2 = {
+// Begin of an example
+{
+.operands = {
+//Input(s)
+{ // See tools/test_generator/include/TestHarness.h:MixedTyped
+  // int -> FLOAT32 map
+  {{0, {1.0f, -1.0f, 1.0f, -1.0f, 1.0f, -1.0f, 1.0f, -1.0f, 2.0f, -2.0f, 2.0f, -2.0f, 2.0f, -2.0f, 2.0f, -2.0f, 3.0f, -3.0f, 3.0f, -3.0f, 3.0f, -3.0f, 3.0f, -3.0f, 4.0f, -4.0f, 4.0f, -4.0f, 4.0f, -4.0f, 4.0f, -4.0f, 5.0f, -5.0f, 5.0f, -5.0f, 5.0f, -5.0f, 5.0f, -5.0f}}},
+  // int -> INT32 map
+  {},
+  // int -> QUANT8_ASYMM map
+  {},
+  // int -> QUANT16_SYMM map
+  {},
+  // int -> FLOAT16 map
+  {},
+},
+//Output(s)
+{ // See tools/test_generator/include/TestHarness.h:MixedTyped
+  // int -> FLOAT32 map
+  {{0, {0.2f, 0.2f, 0.2f, 0.2f, 0.2f, 0.2f, 0.2f, 0.2f, 0.2f, 0.2f, 0.2f, 0.2f, 0.2f, 0.2f, 0.2f, 0.2f, 0.2f, 0.2f, 0.2f, 0.2f, 0.2f, 0.2f, 0.2f, 0.2f, 0.2f, 0.2f, 0.2f, 0.2f, 0.2f, 0.2f, 0.2f, 0.2f, 0.2f, 0.2f, 0.2f, 0.2f, 0.2f, 0.2f, 0.2f, 0.2f}}},
+  // int -> INT32 map
+  {},
+  // int -> QUANT8_ASYMM map
+  {},
+  // int -> QUANT16_SYMM map
+  {},
+  // int -> FLOAT16 map
+  {},
+}
+},
+}, // End of an example
+};
+
+std::vector<MixedTypedExample> examples_axis_dim4_axis1_2 = {
+// Begin of an example
+{
+.operands = {
+//Input(s)
+{ // See tools/test_generator/include/TestHarness.h:MixedTyped
+  // int -> FLOAT32 map
+  {{0, {1.0f, -1.0f, 1.0f, -1.0f, 2.0f, -2.0f, 2.0f, -2.0f, 3.0f, -3.0f, 3.0f, -3.0f, 4.0f, -4.0f, 4.0f, -4.0f, 5.0f, -5.0f, 5.0f, -5.0f, 1.0f, -1.0f, 1.0f, -1.0f, 2.0f, -2.0f, 2.0f, -2.0f, 3.0f, -3.0f, 3.0f, -3.0f, 4.0f, -4.0f, 4.0f, -4.0f, 5.0f, -5.0f, 5.0f, -5.0f}}},
+  // int -> INT32 map
+  {},
+  // int -> QUANT8_ASYMM map
+  {},
+  // int -> QUANT16_SYMM map
+  {},
+  // int -> FLOAT16 map
+  {},
+},
+//Output(s)
+{ // See tools/test_generator/include/TestHarness.h:MixedTyped
+  // int -> FLOAT32 map
+  {{0, {0.2f, 0.2f, 0.2f, 0.2f, 0.2f, 0.2f, 0.2f, 0.2f, 0.2f, 0.2f, 0.2f, 0.2f, 0.2f, 0.2f, 0.2f, 0.2f, 0.2f, 0.2f, 0.2f, 0.2f, 0.2f, 0.2f, 0.2f, 0.2f, 0.2f, 0.2f, 0.2f, 0.2f, 0.2f, 0.2f, 0.2f, 0.2f, 0.2f, 0.2f, 0.2f, 0.2f, 0.2f, 0.2f, 0.2f, 0.2f}}},
+  // int -> INT32 map
+  {},
+  // int -> QUANT8_ASYMM map
+  {},
+  // int -> QUANT16_SYMM map
+  {},
+  // int -> FLOAT16 map
+  {},
+}
+},
+}, // End of an example
+};
+
+std::vector<MixedTypedExample> examples_axis_dim4_axis1_neg_2 = {
+// Begin of an example
+{
+.operands = {
+//Input(s)
+{ // See tools/test_generator/include/TestHarness.h:MixedTyped
+  // int -> FLOAT32 map
+  {{0, {1.0f, -1.0f, 1.0f, -1.0f, 2.0f, -2.0f, 2.0f, -2.0f, 3.0f, -3.0f, 3.0f, -3.0f, 4.0f, -4.0f, 4.0f, -4.0f, 5.0f, -5.0f, 5.0f, -5.0f, 1.0f, -1.0f, 1.0f, -1.0f, 2.0f, -2.0f, 2.0f, -2.0f, 3.0f, -3.0f, 3.0f, -3.0f, 4.0f, -4.0f, 4.0f, -4.0f, 5.0f, -5.0f, 5.0f, -5.0f}}},
+  // int -> INT32 map
+  {},
+  // int -> QUANT8_ASYMM map
+  {},
+  // int -> QUANT16_SYMM map
+  {},
+  // int -> FLOAT16 map
+  {},
+},
+//Output(s)
+{ // See tools/test_generator/include/TestHarness.h:MixedTyped
+  // int -> FLOAT32 map
+  {{0, {0.2f, 0.2f, 0.2f, 0.2f, 0.2f, 0.2f, 0.2f, 0.2f, 0.2f, 0.2f, 0.2f, 0.2f, 0.2f, 0.2f, 0.2f, 0.2f, 0.2f, 0.2f, 0.2f, 0.2f, 0.2f, 0.2f, 0.2f, 0.2f, 0.2f, 0.2f, 0.2f, 0.2f, 0.2f, 0.2f, 0.2f, 0.2f, 0.2f, 0.2f, 0.2f, 0.2f, 0.2f, 0.2f, 0.2f, 0.2f}}},
+  // int -> INT32 map
+  {},
+  // int -> QUANT8_ASYMM map
+  {},
+  // int -> QUANT16_SYMM map
+  {},
+  // int -> FLOAT16 map
+  {},
+}
+},
+}, // End of an example
+};
+
+std::vector<MixedTypedExample> examples_axis_dim4_axis2_2 = {
+// Begin of an example
+{
+.operands = {
+//Input(s)
+{ // See tools/test_generator/include/TestHarness.h:MixedTyped
+  // int -> FLOAT32 map
+  {{0, {1.0f, -1.0f, 2.0f, -2.0f, 3.0f, -3.0f, 4.0f, -4.0f, 5.0f, -5.0f, 1.0f, -1.0f, 2.0f, -2.0f, 3.0f, -3.0f, 4.0f, -4.0f, 5.0f, -5.0f, 1.0f, -1.0f, 2.0f, -2.0f, 3.0f, -3.0f, 4.0f, -4.0f, 5.0f, -5.0f, 1.0f, -1.0f, 2.0f, -2.0f, 3.0f, -3.0f, 4.0f, -4.0f, 5.0f, -5.0f}}},
+  // int -> INT32 map
+  {},
+  // int -> QUANT8_ASYMM map
+  {},
+  // int -> QUANT16_SYMM map
+  {},
+  // int -> FLOAT16 map
+  {},
+},
+//Output(s)
+{ // See tools/test_generator/include/TestHarness.h:MixedTyped
+  // int -> FLOAT32 map
+  {{0, {0.2f, 0.2f, 0.2f, 0.2f, 0.2f, 0.2f, 0.2f, 0.2f, 0.2f, 0.2f, 0.2f, 0.2f, 0.2f, 0.2f, 0.2f, 0.2f, 0.2f, 0.2f, 0.2f, 0.2f, 0.2f, 0.2f, 0.2f, 0.2f, 0.2f, 0.2f, 0.2f, 0.2f, 0.2f, 0.2f, 0.2f, 0.2f, 0.2f, 0.2f, 0.2f, 0.2f, 0.2f, 0.2f, 0.2f, 0.2f}}},
+  // int -> INT32 map
+  {},
+  // int -> QUANT8_ASYMM map
+  {},
+  // int -> QUANT16_SYMM map
+  {},
+  // int -> FLOAT16 map
+  {},
+}
+},
+}, // End of an example
+};
+
+std::vector<MixedTypedExample> examples_axis_dim4_axis2_neg_2 = {
+// Begin of an example
+{
+.operands = {
+//Input(s)
+{ // See tools/test_generator/include/TestHarness.h:MixedTyped
+  // int -> FLOAT32 map
+  {{0, {1.0f, -1.0f, 2.0f, -2.0f, 3.0f, -3.0f, 4.0f, -4.0f, 5.0f, -5.0f, 1.0f, -1.0f, 2.0f, -2.0f, 3.0f, -3.0f, 4.0f, -4.0f, 5.0f, -5.0f, 1.0f, -1.0f, 2.0f, -2.0f, 3.0f, -3.0f, 4.0f, -4.0f, 5.0f, -5.0f, 1.0f, -1.0f, 2.0f, -2.0f, 3.0f, -3.0f, 4.0f, -4.0f, 5.0f, -5.0f}}},
+  // int -> INT32 map
+  {},
+  // int -> QUANT8_ASYMM map
+  {},
+  // int -> QUANT16_SYMM map
+  {},
+  // int -> FLOAT16 map
+  {},
+},
+//Output(s)
+{ // See tools/test_generator/include/TestHarness.h:MixedTyped
+  // int -> FLOAT32 map
+  {{0, {0.2f, 0.2f, 0.2f, 0.2f, 0.2f, 0.2f, 0.2f, 0.2f, 0.2f, 0.2f, 0.2f, 0.2f, 0.2f, 0.2f, 0.2f, 0.2f, 0.2f, 0.2f, 0.2f, 0.2f, 0.2f, 0.2f, 0.2f, 0.2f, 0.2f, 0.2f, 0.2f, 0.2f, 0.2f, 0.2f, 0.2f, 0.2f, 0.2f, 0.2f, 0.2f, 0.2f, 0.2f, 0.2f, 0.2f, 0.2f}}},
+  // int -> INT32 map
+  {},
+  // int -> QUANT8_ASYMM map
+  {},
+  // int -> QUANT16_SYMM map
+  {},
+  // int -> FLOAT16 map
+  {},
+}
+},
+}, // End of an example
+};
+
+std::vector<MixedTypedExample> examples_axis_dim4_axis3_2 = {
+// Begin of an example
+{
+.operands = {
+//Input(s)
+{ // See tools/test_generator/include/TestHarness.h:MixedTyped
+  // int -> FLOAT32 map
+  {{0, {1.0f, 2.0f, 3.0f, 4.0f, 5.0f, -1.0f, -2.0f, -3.0f, -4.0f, -5.0f, 1.0f, 2.0f, 3.0f, 4.0f, 5.0f, -1.0f, -2.0f, -3.0f, -4.0f, -5.0f, 1.0f, 2.0f, 3.0f, 4.0f, 5.0f, -1.0f, -2.0f, -3.0f, -4.0f, -5.0f, 1.0f, 2.0f, 3.0f, 4.0f, 5.0f, -1.0f, -2.0f, -3.0f, -4.0f, -5.0f}}},
+  // int -> INT32 map
+  {},
+  // int -> QUANT8_ASYMM map
+  {},
+  // int -> QUANT16_SYMM map
+  {},
+  // int -> FLOAT16 map
+  {},
+},
+//Output(s)
+{ // See tools/test_generator/include/TestHarness.h:MixedTyped
+  // int -> FLOAT32 map
+  {{0, {0.2f, 0.2f, 0.2f, 0.2f, 0.2f, 0.2f, 0.2f, 0.2f, 0.2f, 0.2f, 0.2f, 0.2f, 0.2f, 0.2f, 0.2f, 0.2f, 0.2f, 0.2f, 0.2f, 0.2f, 0.2f, 0.2f, 0.2f, 0.2f, 0.2f, 0.2f, 0.2f, 0.2f, 0.2f, 0.2f, 0.2f, 0.2f, 0.2f, 0.2f, 0.2f, 0.2f, 0.2f, 0.2f, 0.2f, 0.2f}}},
+  // int -> INT32 map
+  {},
+  // int -> QUANT8_ASYMM map
+  {},
+  // int -> QUANT16_SYMM map
+  {},
+  // int -> FLOAT16 map
+  {},
+}
+},
+}, // End of an example
+};
+
+std::vector<MixedTypedExample> examples_axis_dim4_axis3_neg_2 = {
+// Begin of an example
+{
+.operands = {
+//Input(s)
+{ // See tools/test_generator/include/TestHarness.h:MixedTyped
+  // int -> FLOAT32 map
+  {{0, {1.0f, 2.0f, 3.0f, 4.0f, 5.0f, -1.0f, -2.0f, -3.0f, -4.0f, -5.0f, 1.0f, 2.0f, 3.0f, 4.0f, 5.0f, -1.0f, -2.0f, -3.0f, -4.0f, -5.0f, 1.0f, 2.0f, 3.0f, 4.0f, 5.0f, -1.0f, -2.0f, -3.0f, -4.0f, -5.0f, 1.0f, 2.0f, 3.0f, 4.0f, 5.0f, -1.0f, -2.0f, -3.0f, -4.0f, -5.0f}}},
+  // int -> INT32 map
+  {},
+  // int -> QUANT8_ASYMM map
+  {},
+  // int -> QUANT16_SYMM map
+  {},
+  // int -> FLOAT16 map
+  {},
+},
+//Output(s)
+{ // See tools/test_generator/include/TestHarness.h:MixedTyped
+  // int -> FLOAT32 map
+  {{0, {0.2f, 0.2f, 0.2f, 0.2f, 0.2f, 0.2f, 0.2f, 0.2f, 0.2f, 0.2f, 0.2f, 0.2f, 0.2f, 0.2f, 0.2f, 0.2f, 0.2f, 0.2f, 0.2f, 0.2f, 0.2f, 0.2f, 0.2f, 0.2f, 0.2f, 0.2f, 0.2f, 0.2f, 0.2f, 0.2f, 0.2f, 0.2f, 0.2f, 0.2f, 0.2f, 0.2f, 0.2f, 0.2f, 0.2f, 0.2f}}},
+  // int -> INT32 map
+  {},
+  // int -> QUANT8_ASYMM map
+  {},
+  // int -> QUANT16_SYMM map
+  {},
+  // int -> FLOAT16 map
+  {},
+}
+},
+}, // End of an example
+};
+
+std::vector<MixedTypedExample> examples_axis_dim3_axis0_2 = {
+// Begin of an example
+{
+.operands = {
+//Input(s)
+{ // See tools/test_generator/include/TestHarness.h:MixedTyped
+  // int -> FLOAT32 map
+  {{0, {1.0f, -1.0f, 1.0f, -1.0f, 2.0f, -2.0f, 2.0f, -2.0f, 3.0f, -3.0f, 3.0f, -3.0f, 4.0f, -4.0f, 4.0f, -4.0f, 5.0f, -5.0f, 5.0f, -5.0f}}},
+  // int -> INT32 map
+  {},
+  // int -> QUANT8_ASYMM map
+  {},
+  // int -> QUANT16_SYMM map
+  {},
+  // int -> FLOAT16 map
+  {},
+},
+//Output(s)
+{ // See tools/test_generator/include/TestHarness.h:MixedTyped
+  // int -> FLOAT32 map
+  {{0, {0.2f, 0.2f, 0.2f, 0.2f, 0.2f, 0.2f, 0.2f, 0.2f, 0.2f, 0.2f, 0.2f, 0.2f, 0.2f, 0.2f, 0.2f, 0.2f, 0.2f, 0.2f, 0.2f, 0.2f}}},
+  // int -> INT32 map
+  {},
+  // int -> QUANT8_ASYMM map
+  {},
+  // int -> QUANT16_SYMM map
+  {},
+  // int -> FLOAT16 map
+  {},
+}
+},
+}, // End of an example
+};
+
+std::vector<MixedTypedExample> examples_axis_dim3_axis0_neg_2 = {
+// Begin of an example
+{
+.operands = {
+//Input(s)
+{ // See tools/test_generator/include/TestHarness.h:MixedTyped
+  // int -> FLOAT32 map
+  {{0, {1.0f, -1.0f, 1.0f, -1.0f, 2.0f, -2.0f, 2.0f, -2.0f, 3.0f, -3.0f, 3.0f, -3.0f, 4.0f, -4.0f, 4.0f, -4.0f, 5.0f, -5.0f, 5.0f, -5.0f}}},
+  // int -> INT32 map
+  {},
+  // int -> QUANT8_ASYMM map
+  {},
+  // int -> QUANT16_SYMM map
+  {},
+  // int -> FLOAT16 map
+  {},
+},
+//Output(s)
+{ // See tools/test_generator/include/TestHarness.h:MixedTyped
+  // int -> FLOAT32 map
+  {{0, {0.2f, 0.2f, 0.2f, 0.2f, 0.2f, 0.2f, 0.2f, 0.2f, 0.2f, 0.2f, 0.2f, 0.2f, 0.2f, 0.2f, 0.2f, 0.2f, 0.2f, 0.2f, 0.2f, 0.2f}}},
+  // int -> INT32 map
+  {},
+  // int -> QUANT8_ASYMM map
+  {},
+  // int -> QUANT16_SYMM map
+  {},
+  // int -> FLOAT16 map
+  {},
+}
+},
+}, // End of an example
+};
+
+std::vector<MixedTypedExample> examples_axis_dim3_axis1_2 = {
+// Begin of an example
+{
+.operands = {
+//Input(s)
+{ // See tools/test_generator/include/TestHarness.h:MixedTyped
+  // int -> FLOAT32 map
+  {{0, {1.0f, -1.0f, 2.0f, -2.0f, 3.0f, -3.0f, 4.0f, -4.0f, 5.0f, -5.0f, 1.0f, -1.0f, 2.0f, -2.0f, 3.0f, -3.0f, 4.0f, -4.0f, 5.0f, -5.0f}}},
+  // int -> INT32 map
+  {},
+  // int -> QUANT8_ASYMM map
+  {},
+  // int -> QUANT16_SYMM map
+  {},
+  // int -> FLOAT16 map
+  {},
+},
+//Output(s)
+{ // See tools/test_generator/include/TestHarness.h:MixedTyped
+  // int -> FLOAT32 map
+  {{0, {0.2f, 0.2f, 0.2f, 0.2f, 0.2f, 0.2f, 0.2f, 0.2f, 0.2f, 0.2f, 0.2f, 0.2f, 0.2f, 0.2f, 0.2f, 0.2f, 0.2f, 0.2f, 0.2f, 0.2f}}},
+  // int -> INT32 map
+  {},
+  // int -> QUANT8_ASYMM map
+  {},
+  // int -> QUANT16_SYMM map
+  {},
+  // int -> FLOAT16 map
+  {},
+}
+},
+}, // End of an example
+};
+
+std::vector<MixedTypedExample> examples_axis_dim3_axis1_neg_2 = {
+// Begin of an example
+{
+.operands = {
+//Input(s)
+{ // See tools/test_generator/include/TestHarness.h:MixedTyped
+  // int -> FLOAT32 map
+  {{0, {1.0f, -1.0f, 2.0f, -2.0f, 3.0f, -3.0f, 4.0f, -4.0f, 5.0f, -5.0f, 1.0f, -1.0f, 2.0f, -2.0f, 3.0f, -3.0f, 4.0f, -4.0f, 5.0f, -5.0f}}},
+  // int -> INT32 map
+  {},
+  // int -> QUANT8_ASYMM map
+  {},
+  // int -> QUANT16_SYMM map
+  {},
+  // int -> FLOAT16 map
+  {},
+},
+//Output(s)
+{ // See tools/test_generator/include/TestHarness.h:MixedTyped
+  // int -> FLOAT32 map
+  {{0, {0.2f, 0.2f, 0.2f, 0.2f, 0.2f, 0.2f, 0.2f, 0.2f, 0.2f, 0.2f, 0.2f, 0.2f, 0.2f, 0.2f, 0.2f, 0.2f, 0.2f, 0.2f, 0.2f, 0.2f}}},
+  // int -> INT32 map
+  {},
+  // int -> QUANT8_ASYMM map
+  {},
+  // int -> QUANT16_SYMM map
+  {},
+  // int -> FLOAT16 map
+  {},
+}
+},
+}, // End of an example
+};
+
+std::vector<MixedTypedExample> examples_axis_dim3_axis2_2 = {
+// Begin of an example
+{
+.operands = {
+//Input(s)
+{ // See tools/test_generator/include/TestHarness.h:MixedTyped
+  // int -> FLOAT32 map
+  {{0, {1.0f, 2.0f, 3.0f, 4.0f, 5.0f, -1.0f, -2.0f, -3.0f, -4.0f, -5.0f, 1.0f, 2.0f, 3.0f, 4.0f, 5.0f, -1.0f, -2.0f, -3.0f, -4.0f, -5.0f}}},
+  // int -> INT32 map
+  {},
+  // int -> QUANT8_ASYMM map
+  {},
+  // int -> QUANT16_SYMM map
+  {},
+  // int -> FLOAT16 map
+  {},
+},
+//Output(s)
+{ // See tools/test_generator/include/TestHarness.h:MixedTyped
+  // int -> FLOAT32 map
+  {{0, {0.2f, 0.2f, 0.2f, 0.2f, 0.2f, 0.2f, 0.2f, 0.2f, 0.2f, 0.2f, 0.2f, 0.2f, 0.2f, 0.2f, 0.2f, 0.2f, 0.2f, 0.2f, 0.2f, 0.2f}}},
+  // int -> INT32 map
+  {},
+  // int -> QUANT8_ASYMM map
+  {},
+  // int -> QUANT16_SYMM map
+  {},
+  // int -> FLOAT16 map
+  {},
+}
+},
+}, // End of an example
+};
+
+std::vector<MixedTypedExample> examples_axis_dim3_axis2_neg_2 = {
+// Begin of an example
+{
+.operands = {
+//Input(s)
+{ // See tools/test_generator/include/TestHarness.h:MixedTyped
+  // int -> FLOAT32 map
+  {{0, {1.0f, 2.0f, 3.0f, 4.0f, 5.0f, -1.0f, -2.0f, -3.0f, -4.0f, -5.0f, 1.0f, 2.0f, 3.0f, 4.0f, 5.0f, -1.0f, -2.0f, -3.0f, -4.0f, -5.0f}}},
+  // int -> INT32 map
+  {},
+  // int -> QUANT8_ASYMM map
+  {},
+  // int -> QUANT16_SYMM map
+  {},
+  // int -> FLOAT16 map
+  {},
+},
+//Output(s)
+{ // See tools/test_generator/include/TestHarness.h:MixedTyped
+  // int -> FLOAT32 map
+  {{0, {0.2f, 0.2f, 0.2f, 0.2f, 0.2f, 0.2f, 0.2f, 0.2f, 0.2f, 0.2f, 0.2f, 0.2f, 0.2f, 0.2f, 0.2f, 0.2f, 0.2f, 0.2f, 0.2f, 0.2f}}},
+  // int -> INT32 map
+  {},
+  // int -> QUANT8_ASYMM map
+  {},
+  // int -> QUANT16_SYMM map
+  {},
+  // int -> FLOAT16 map
+  {},
+}
+},
+}, // End of an example
+};
+
+std::vector<MixedTypedExample> examples_axis_dim2_axis0_2 = {
+// Begin of an example
+{
+.operands = {
+//Input(s)
+{ // See tools/test_generator/include/TestHarness.h:MixedTyped
+  // int -> FLOAT32 map
+  {{0, {1.0f, -1.0f, 2.0f, -2.0f, 3.0f, -3.0f, 4.0f, -4.0f, 5.0f, -5.0f}}},
+  // int -> INT32 map
+  {},
+  // int -> QUANT8_ASYMM map
+  {},
+  // int -> QUANT16_SYMM map
+  {},
+  // int -> FLOAT16 map
+  {},
+},
+//Output(s)
+{ // See tools/test_generator/include/TestHarness.h:MixedTyped
+  // int -> FLOAT32 map
+  {{0, {0.2f, 0.2f, 0.2f, 0.2f, 0.2f, 0.2f, 0.2f, 0.2f, 0.2f, 0.2f}}},
+  // int -> INT32 map
+  {},
+  // int -> QUANT8_ASYMM map
+  {},
+  // int -> QUANT16_SYMM map
+  {},
+  // int -> FLOAT16 map
+  {},
+}
+},
+}, // End of an example
+};
+
+std::vector<MixedTypedExample> examples_axis_dim2_axis0_neg_2 = {
+// Begin of an example
+{
+.operands = {
+//Input(s)
+{ // See tools/test_generator/include/TestHarness.h:MixedTyped
+  // int -> FLOAT32 map
+  {{0, {1.0f, -1.0f, 2.0f, -2.0f, 3.0f, -3.0f, 4.0f, -4.0f, 5.0f, -5.0f}}},
+  // int -> INT32 map
+  {},
+  // int -> QUANT8_ASYMM map
+  {},
+  // int -> QUANT16_SYMM map
+  {},
+  // int -> FLOAT16 map
+  {},
+},
+//Output(s)
+{ // See tools/test_generator/include/TestHarness.h:MixedTyped
+  // int -> FLOAT32 map
+  {{0, {0.2f, 0.2f, 0.2f, 0.2f, 0.2f, 0.2f, 0.2f, 0.2f, 0.2f, 0.2f}}},
+  // int -> INT32 map
+  {},
+  // int -> QUANT8_ASYMM map
+  {},
+  // int -> QUANT16_SYMM map
+  {},
+  // int -> FLOAT16 map
+  {},
+}
+},
+}, // End of an example
+};
+
+std::vector<MixedTypedExample> examples_axis_dim2_axis1_2 = {
+// Begin of an example
+{
+.operands = {
+//Input(s)
+{ // See tools/test_generator/include/TestHarness.h:MixedTyped
+  // int -> FLOAT32 map
+  {{0, {1.0f, 2.0f, 3.0f, 4.0f, 5.0f, -1.0f, -2.0f, -3.0f, -4.0f, -5.0f}}},
+  // int -> INT32 map
+  {},
+  // int -> QUANT8_ASYMM map
+  {},
+  // int -> QUANT16_SYMM map
+  {},
+  // int -> FLOAT16 map
+  {},
+},
+//Output(s)
+{ // See tools/test_generator/include/TestHarness.h:MixedTyped
+  // int -> FLOAT32 map
+  {{0, {0.2f, 0.2f, 0.2f, 0.2f, 0.2f, 0.2f, 0.2f, 0.2f, 0.2f, 0.2f}}},
+  // int -> INT32 map
+  {},
+  // int -> QUANT8_ASYMM map
+  {},
+  // int -> QUANT16_SYMM map
+  {},
+  // int -> FLOAT16 map
+  {},
+}
+},
+}, // End of an example
+};
+
+std::vector<MixedTypedExample> examples_axis_dim2_axis1_neg_2 = {
+// Begin of an example
+{
+.operands = {
+//Input(s)
+{ // See tools/test_generator/include/TestHarness.h:MixedTyped
+  // int -> FLOAT32 map
+  {{0, {1.0f, 2.0f, 3.0f, 4.0f, 5.0f, -1.0f, -2.0f, -3.0f, -4.0f, -5.0f}}},
+  // int -> INT32 map
+  {},
+  // int -> QUANT8_ASYMM map
+  {},
+  // int -> QUANT16_SYMM map
+  {},
+  // int -> FLOAT16 map
+  {},
+},
+//Output(s)
+{ // See tools/test_generator/include/TestHarness.h:MixedTyped
+  // int -> FLOAT32 map
+  {{0, {0.2f, 0.2f, 0.2f, 0.2f, 0.2f, 0.2f, 0.2f, 0.2f, 0.2f, 0.2f}}},
+  // int -> INT32 map
+  {},
+  // int -> QUANT8_ASYMM map
+  {},
+  // int -> QUANT16_SYMM map
+  {},
+  // int -> FLOAT16 map
+  {},
+}
+},
+}, // End of an example
+};
+
+std::vector<MixedTypedExample> examples_axis_dim1_axis0_2 = {
+// Begin of an example
+{
+.operands = {
+//Input(s)
+{ // See tools/test_generator/include/TestHarness.h:MixedTyped
+  // int -> FLOAT32 map
+  {{0, {1.0f, 2.0f, 3.0f, 4.0f, 5.0f}}},
+  // int -> INT32 map
+  {},
+  // int -> QUANT8_ASYMM map
+  {},
+  // int -> QUANT16_SYMM map
+  {},
+  // int -> FLOAT16 map
+  {},
+},
+//Output(s)
+{ // See tools/test_generator/include/TestHarness.h:MixedTyped
+  // int -> FLOAT32 map
+  {{0, {0.2f, 0.2f, 0.2f, 0.2f, 0.2f}}},
+  // int -> INT32 map
+  {},
+  // int -> QUANT8_ASYMM map
+  {},
+  // int -> QUANT16_SYMM map
+  {},
+  // int -> FLOAT16 map
+  {},
+}
+},
+}, // End of an example
+};
+
+std::vector<MixedTypedExample> examples_axis_dim1_axis0_neg_2 = {
+// Begin of an example
+{
+.operands = {
+//Input(s)
+{ // See tools/test_generator/include/TestHarness.h:MixedTyped
+  // int -> FLOAT32 map
+  {{0, {1.0f, 2.0f, 3.0f, 4.0f, 5.0f}}},
+  // int -> INT32 map
+  {},
+  // int -> QUANT8_ASYMM map
+  {},
+  // int -> QUANT16_SYMM map
+  {},
+  // int -> FLOAT16 map
+  {},
+},
+//Output(s)
+{ // See tools/test_generator/include/TestHarness.h:MixedTyped
+  // int -> FLOAT32 map
+  {{0, {0.2f, 0.2f, 0.2f, 0.2f, 0.2f}}},
+  // int -> INT32 map
+  {},
+  // int -> QUANT8_ASYMM map
+  {},
+  // int -> QUANT16_SYMM map
+  {},
+  // int -> FLOAT16 map
+  {},
+}
+},
+}, // End of an example
+};
+
+std::vector<MixedTypedExample> examples_axis_relaxed_dim4_axis0_2 = {
+// Begin of an example
+{
+.operands = {
+//Input(s)
+{ // See tools/test_generator/include/TestHarness.h:MixedTyped
+  // int -> FLOAT32 map
+  {{0, {1.0f, -1.0f, 1.0f, -1.0f, 1.0f, -1.0f, 1.0f, -1.0f, 2.0f, -2.0f, 2.0f, -2.0f, 2.0f, -2.0f, 2.0f, -2.0f, 3.0f, -3.0f, 3.0f, -3.0f, 3.0f, -3.0f, 3.0f, -3.0f, 4.0f, -4.0f, 4.0f, -4.0f, 4.0f, -4.0f, 4.0f, -4.0f, 5.0f, -5.0f, 5.0f, -5.0f, 5.0f, -5.0f, 5.0f, -5.0f}}},
+  // int -> INT32 map
+  {},
+  // int -> QUANT8_ASYMM map
+  {},
+  // int -> QUANT16_SYMM map
+  {},
+  // int -> FLOAT16 map
+  {},
+},
+//Output(s)
+{ // See tools/test_generator/include/TestHarness.h:MixedTyped
+  // int -> FLOAT32 map
+  {{0, {0.2f, 0.2f, 0.2f, 0.2f, 0.2f, 0.2f, 0.2f, 0.2f, 0.2f, 0.2f, 0.2f, 0.2f, 0.2f, 0.2f, 0.2f, 0.2f, 0.2f, 0.2f, 0.2f, 0.2f, 0.2f, 0.2f, 0.2f, 0.2f, 0.2f, 0.2f, 0.2f, 0.2f, 0.2f, 0.2f, 0.2f, 0.2f, 0.2f, 0.2f, 0.2f, 0.2f, 0.2f, 0.2f, 0.2f, 0.2f}}},
+  // int -> INT32 map
+  {},
+  // int -> QUANT8_ASYMM map
+  {},
+  // int -> QUANT16_SYMM map
+  {},
+  // int -> FLOAT16 map
+  {},
+}
+},
+}, // End of an example
+};
+
+std::vector<MixedTypedExample> examples_axis_relaxed_dim4_axis0_neg_2 = {
+// Begin of an example
+{
+.operands = {
+//Input(s)
+{ // See tools/test_generator/include/TestHarness.h:MixedTyped
+  // int -> FLOAT32 map
+  {{0, {1.0f, -1.0f, 1.0f, -1.0f, 1.0f, -1.0f, 1.0f, -1.0f, 2.0f, -2.0f, 2.0f, -2.0f, 2.0f, -2.0f, 2.0f, -2.0f, 3.0f, -3.0f, 3.0f, -3.0f, 3.0f, -3.0f, 3.0f, -3.0f, 4.0f, -4.0f, 4.0f, -4.0f, 4.0f, -4.0f, 4.0f, -4.0f, 5.0f, -5.0f, 5.0f, -5.0f, 5.0f, -5.0f, 5.0f, -5.0f}}},
+  // int -> INT32 map
+  {},
+  // int -> QUANT8_ASYMM map
+  {},
+  // int -> QUANT16_SYMM map
+  {},
+  // int -> FLOAT16 map
+  {},
+},
+//Output(s)
+{ // See tools/test_generator/include/TestHarness.h:MixedTyped
+  // int -> FLOAT32 map
+  {{0, {0.2f, 0.2f, 0.2f, 0.2f, 0.2f, 0.2f, 0.2f, 0.2f, 0.2f, 0.2f, 0.2f, 0.2f, 0.2f, 0.2f, 0.2f, 0.2f, 0.2f, 0.2f, 0.2f, 0.2f, 0.2f, 0.2f, 0.2f, 0.2f, 0.2f, 0.2f, 0.2f, 0.2f, 0.2f, 0.2f, 0.2f, 0.2f, 0.2f, 0.2f, 0.2f, 0.2f, 0.2f, 0.2f, 0.2f, 0.2f}}},
+  // int -> INT32 map
+  {},
+  // int -> QUANT8_ASYMM map
+  {},
+  // int -> QUANT16_SYMM map
+  {},
+  // int -> FLOAT16 map
+  {},
+}
+},
+}, // End of an example
+};
+
+std::vector<MixedTypedExample> examples_axis_relaxed_dim4_axis1_2 = {
+// Begin of an example
+{
+.operands = {
+//Input(s)
+{ // See tools/test_generator/include/TestHarness.h:MixedTyped
+  // int -> FLOAT32 map
+  {{0, {1.0f, -1.0f, 1.0f, -1.0f, 2.0f, -2.0f, 2.0f, -2.0f, 3.0f, -3.0f, 3.0f, -3.0f, 4.0f, -4.0f, 4.0f, -4.0f, 5.0f, -5.0f, 5.0f, -5.0f, 1.0f, -1.0f, 1.0f, -1.0f, 2.0f, -2.0f, 2.0f, -2.0f, 3.0f, -3.0f, 3.0f, -3.0f, 4.0f, -4.0f, 4.0f, -4.0f, 5.0f, -5.0f, 5.0f, -5.0f}}},
+  // int -> INT32 map
+  {},
+  // int -> QUANT8_ASYMM map
+  {},
+  // int -> QUANT16_SYMM map
+  {},
+  // int -> FLOAT16 map
+  {},
+},
+//Output(s)
+{ // See tools/test_generator/include/TestHarness.h:MixedTyped
+  // int -> FLOAT32 map
+  {{0, {0.2f, 0.2f, 0.2f, 0.2f, 0.2f, 0.2f, 0.2f, 0.2f, 0.2f, 0.2f, 0.2f, 0.2f, 0.2f, 0.2f, 0.2f, 0.2f, 0.2f, 0.2f, 0.2f, 0.2f, 0.2f, 0.2f, 0.2f, 0.2f, 0.2f, 0.2f, 0.2f, 0.2f, 0.2f, 0.2f, 0.2f, 0.2f, 0.2f, 0.2f, 0.2f, 0.2f, 0.2f, 0.2f, 0.2f, 0.2f}}},
+  // int -> INT32 map
+  {},
+  // int -> QUANT8_ASYMM map
+  {},
+  // int -> QUANT16_SYMM map
+  {},
+  // int -> FLOAT16 map
+  {},
+}
+},
+}, // End of an example
+};
+
+std::vector<MixedTypedExample> examples_axis_relaxed_dim4_axis1_neg_2 = {
+// Begin of an example
+{
+.operands = {
+//Input(s)
+{ // See tools/test_generator/include/TestHarness.h:MixedTyped
+  // int -> FLOAT32 map
+  {{0, {1.0f, -1.0f, 1.0f, -1.0f, 2.0f, -2.0f, 2.0f, -2.0f, 3.0f, -3.0f, 3.0f, -3.0f, 4.0f, -4.0f, 4.0f, -4.0f, 5.0f, -5.0f, 5.0f, -5.0f, 1.0f, -1.0f, 1.0f, -1.0f, 2.0f, -2.0f, 2.0f, -2.0f, 3.0f, -3.0f, 3.0f, -3.0f, 4.0f, -4.0f, 4.0f, -4.0f, 5.0f, -5.0f, 5.0f, -5.0f}}},
+  // int -> INT32 map
+  {},
+  // int -> QUANT8_ASYMM map
+  {},
+  // int -> QUANT16_SYMM map
+  {},
+  // int -> FLOAT16 map
+  {},
+},
+//Output(s)
+{ // See tools/test_generator/include/TestHarness.h:MixedTyped
+  // int -> FLOAT32 map
+  {{0, {0.2f, 0.2f, 0.2f, 0.2f, 0.2f, 0.2f, 0.2f, 0.2f, 0.2f, 0.2f, 0.2f, 0.2f, 0.2f, 0.2f, 0.2f, 0.2f, 0.2f, 0.2f, 0.2f, 0.2f, 0.2f, 0.2f, 0.2f, 0.2f, 0.2f, 0.2f, 0.2f, 0.2f, 0.2f, 0.2f, 0.2f, 0.2f, 0.2f, 0.2f, 0.2f, 0.2f, 0.2f, 0.2f, 0.2f, 0.2f}}},
+  // int -> INT32 map
+  {},
+  // int -> QUANT8_ASYMM map
+  {},
+  // int -> QUANT16_SYMM map
+  {},
+  // int -> FLOAT16 map
+  {},
+}
+},
+}, // End of an example
+};
+
+std::vector<MixedTypedExample> examples_axis_relaxed_dim4_axis2_2 = {
+// Begin of an example
+{
+.operands = {
+//Input(s)
+{ // See tools/test_generator/include/TestHarness.h:MixedTyped
+  // int -> FLOAT32 map
+  {{0, {1.0f, -1.0f, 2.0f, -2.0f, 3.0f, -3.0f, 4.0f, -4.0f, 5.0f, -5.0f, 1.0f, -1.0f, 2.0f, -2.0f, 3.0f, -3.0f, 4.0f, -4.0f, 5.0f, -5.0f, 1.0f, -1.0f, 2.0f, -2.0f, 3.0f, -3.0f, 4.0f, -4.0f, 5.0f, -5.0f, 1.0f, -1.0f, 2.0f, -2.0f, 3.0f, -3.0f, 4.0f, -4.0f, 5.0f, -5.0f}}},
+  // int -> INT32 map
+  {},
+  // int -> QUANT8_ASYMM map
+  {},
+  // int -> QUANT16_SYMM map
+  {},
+  // int -> FLOAT16 map
+  {},
+},
+//Output(s)
+{ // See tools/test_generator/include/TestHarness.h:MixedTyped
+  // int -> FLOAT32 map
+  {{0, {0.2f, 0.2f, 0.2f, 0.2f, 0.2f, 0.2f, 0.2f, 0.2f, 0.2f, 0.2f, 0.2f, 0.2f, 0.2f, 0.2f, 0.2f, 0.2f, 0.2f, 0.2f, 0.2f, 0.2f, 0.2f, 0.2f, 0.2f, 0.2f, 0.2f, 0.2f, 0.2f, 0.2f, 0.2f, 0.2f, 0.2f, 0.2f, 0.2f, 0.2f, 0.2f, 0.2f, 0.2f, 0.2f, 0.2f, 0.2f}}},
+  // int -> INT32 map
+  {},
+  // int -> QUANT8_ASYMM map
+  {},
+  // int -> QUANT16_SYMM map
+  {},
+  // int -> FLOAT16 map
+  {},
+}
+},
+}, // End of an example
+};
+
+std::vector<MixedTypedExample> examples_axis_relaxed_dim4_axis2_neg_2 = {
+// Begin of an example
+{
+.operands = {
+//Input(s)
+{ // See tools/test_generator/include/TestHarness.h:MixedTyped
+  // int -> FLOAT32 map
+  {{0, {1.0f, -1.0f, 2.0f, -2.0f, 3.0f, -3.0f, 4.0f, -4.0f, 5.0f, -5.0f, 1.0f, -1.0f, 2.0f, -2.0f, 3.0f, -3.0f, 4.0f, -4.0f, 5.0f, -5.0f, 1.0f, -1.0f, 2.0f, -2.0f, 3.0f, -3.0f, 4.0f, -4.0f, 5.0f, -5.0f, 1.0f, -1.0f, 2.0f, -2.0f, 3.0f, -3.0f, 4.0f, -4.0f, 5.0f, -5.0f}}},
+  // int -> INT32 map
+  {},
+  // int -> QUANT8_ASYMM map
+  {},
+  // int -> QUANT16_SYMM map
+  {},
+  // int -> FLOAT16 map
+  {},
+},
+//Output(s)
+{ // See tools/test_generator/include/TestHarness.h:MixedTyped
+  // int -> FLOAT32 map
+  {{0, {0.2f, 0.2f, 0.2f, 0.2f, 0.2f, 0.2f, 0.2f, 0.2f, 0.2f, 0.2f, 0.2f, 0.2f, 0.2f, 0.2f, 0.2f, 0.2f, 0.2f, 0.2f, 0.2f, 0.2f, 0.2f, 0.2f, 0.2f, 0.2f, 0.2f, 0.2f, 0.2f, 0.2f, 0.2f, 0.2f, 0.2f, 0.2f, 0.2f, 0.2f, 0.2f, 0.2f, 0.2f, 0.2f, 0.2f, 0.2f}}},
+  // int -> INT32 map
+  {},
+  // int -> QUANT8_ASYMM map
+  {},
+  // int -> QUANT16_SYMM map
+  {},
+  // int -> FLOAT16 map
+  {},
+}
+},
+}, // End of an example
+};
+
+std::vector<MixedTypedExample> examples_axis_relaxed_dim4_axis3_2 = {
+// Begin of an example
+{
+.operands = {
+//Input(s)
+{ // See tools/test_generator/include/TestHarness.h:MixedTyped
+  // int -> FLOAT32 map
+  {{0, {1.0f, 2.0f, 3.0f, 4.0f, 5.0f, -1.0f, -2.0f, -3.0f, -4.0f, -5.0f, 1.0f, 2.0f, 3.0f, 4.0f, 5.0f, -1.0f, -2.0f, -3.0f, -4.0f, -5.0f, 1.0f, 2.0f, 3.0f, 4.0f, 5.0f, -1.0f, -2.0f, -3.0f, -4.0f, -5.0f, 1.0f, 2.0f, 3.0f, 4.0f, 5.0f, -1.0f, -2.0f, -3.0f, -4.0f, -5.0f}}},
+  // int -> INT32 map
+  {},
+  // int -> QUANT8_ASYMM map
+  {},
+  // int -> QUANT16_SYMM map
+  {},
+  // int -> FLOAT16 map
+  {},
+},
+//Output(s)
+{ // See tools/test_generator/include/TestHarness.h:MixedTyped
+  // int -> FLOAT32 map
+  {{0, {0.2f, 0.2f, 0.2f, 0.2f, 0.2f, 0.2f, 0.2f, 0.2f, 0.2f, 0.2f, 0.2f, 0.2f, 0.2f, 0.2f, 0.2f, 0.2f, 0.2f, 0.2f, 0.2f, 0.2f, 0.2f, 0.2f, 0.2f, 0.2f, 0.2f, 0.2f, 0.2f, 0.2f, 0.2f, 0.2f, 0.2f, 0.2f, 0.2f, 0.2f, 0.2f, 0.2f, 0.2f, 0.2f, 0.2f, 0.2f}}},
+  // int -> INT32 map
+  {},
+  // int -> QUANT8_ASYMM map
+  {},
+  // int -> QUANT16_SYMM map
+  {},
+  // int -> FLOAT16 map
+  {},
+}
+},
+}, // End of an example
+};
+
+std::vector<MixedTypedExample> examples_axis_relaxed_dim4_axis3_neg_2 = {
+// Begin of an example
+{
+.operands = {
+//Input(s)
+{ // See tools/test_generator/include/TestHarness.h:MixedTyped
+  // int -> FLOAT32 map
+  {{0, {1.0f, 2.0f, 3.0f, 4.0f, 5.0f, -1.0f, -2.0f, -3.0f, -4.0f, -5.0f, 1.0f, 2.0f, 3.0f, 4.0f, 5.0f, -1.0f, -2.0f, -3.0f, -4.0f, -5.0f, 1.0f, 2.0f, 3.0f, 4.0f, 5.0f, -1.0f, -2.0f, -3.0f, -4.0f, -5.0f, 1.0f, 2.0f, 3.0f, 4.0f, 5.0f, -1.0f, -2.0f, -3.0f, -4.0f, -5.0f}}},
+  // int -> INT32 map
+  {},
+  // int -> QUANT8_ASYMM map
+  {},
+  // int -> QUANT16_SYMM map
+  {},
+  // int -> FLOAT16 map
+  {},
+},
+//Output(s)
+{ // See tools/test_generator/include/TestHarness.h:MixedTyped
+  // int -> FLOAT32 map
+  {{0, {0.2f, 0.2f, 0.2f, 0.2f, 0.2f, 0.2f, 0.2f, 0.2f, 0.2f, 0.2f, 0.2f, 0.2f, 0.2f, 0.2f, 0.2f, 0.2f, 0.2f, 0.2f, 0.2f, 0.2f, 0.2f, 0.2f, 0.2f, 0.2f, 0.2f, 0.2f, 0.2f, 0.2f, 0.2f, 0.2f, 0.2f, 0.2f, 0.2f, 0.2f, 0.2f, 0.2f, 0.2f, 0.2f, 0.2f, 0.2f}}},
+  // int -> INT32 map
+  {},
+  // int -> QUANT8_ASYMM map
+  {},
+  // int -> QUANT16_SYMM map
+  {},
+  // int -> FLOAT16 map
+  {},
+}
+},
+}, // End of an example
+};
+
+std::vector<MixedTypedExample> examples_axis_relaxed_dim3_axis0_2 = {
+// Begin of an example
+{
+.operands = {
+//Input(s)
+{ // See tools/test_generator/include/TestHarness.h:MixedTyped
+  // int -> FLOAT32 map
+  {{0, {1.0f, -1.0f, 1.0f, -1.0f, 2.0f, -2.0f, 2.0f, -2.0f, 3.0f, -3.0f, 3.0f, -3.0f, 4.0f, -4.0f, 4.0f, -4.0f, 5.0f, -5.0f, 5.0f, -5.0f}}},
+  // int -> INT32 map
+  {},
+  // int -> QUANT8_ASYMM map
+  {},
+  // int -> QUANT16_SYMM map
+  {},
+  // int -> FLOAT16 map
+  {},
+},
+//Output(s)
+{ // See tools/test_generator/include/TestHarness.h:MixedTyped
+  // int -> FLOAT32 map
+  {{0, {0.2f, 0.2f, 0.2f, 0.2f, 0.2f, 0.2f, 0.2f, 0.2f, 0.2f, 0.2f, 0.2f, 0.2f, 0.2f, 0.2f, 0.2f, 0.2f, 0.2f, 0.2f, 0.2f, 0.2f}}},
+  // int -> INT32 map
+  {},
+  // int -> QUANT8_ASYMM map
+  {},
+  // int -> QUANT16_SYMM map
+  {},
+  // int -> FLOAT16 map
+  {},
+}
+},
+}, // End of an example
+};
+
+std::vector<MixedTypedExample> examples_axis_relaxed_dim3_axis0_neg_2 = {
+// Begin of an example
+{
+.operands = {
+//Input(s)
+{ // See tools/test_generator/include/TestHarness.h:MixedTyped
+  // int -> FLOAT32 map
+  {{0, {1.0f, -1.0f, 1.0f, -1.0f, 2.0f, -2.0f, 2.0f, -2.0f, 3.0f, -3.0f, 3.0f, -3.0f, 4.0f, -4.0f, 4.0f, -4.0f, 5.0f, -5.0f, 5.0f, -5.0f}}},
+  // int -> INT32 map
+  {},
+  // int -> QUANT8_ASYMM map
+  {},
+  // int -> QUANT16_SYMM map
+  {},
+  // int -> FLOAT16 map
+  {},
+},
+//Output(s)
+{ // See tools/test_generator/include/TestHarness.h:MixedTyped
+  // int -> FLOAT32 map
+  {{0, {0.2f, 0.2f, 0.2f, 0.2f, 0.2f, 0.2f, 0.2f, 0.2f, 0.2f, 0.2f, 0.2f, 0.2f, 0.2f, 0.2f, 0.2f, 0.2f, 0.2f, 0.2f, 0.2f, 0.2f}}},
+  // int -> INT32 map
+  {},
+  // int -> QUANT8_ASYMM map
+  {},
+  // int -> QUANT16_SYMM map
+  {},
+  // int -> FLOAT16 map
+  {},
+}
+},
+}, // End of an example
+};
+
+std::vector<MixedTypedExample> examples_axis_relaxed_dim3_axis1_2 = {
+// Begin of an example
+{
+.operands = {
+//Input(s)
+{ // See tools/test_generator/include/TestHarness.h:MixedTyped
+  // int -> FLOAT32 map
+  {{0, {1.0f, -1.0f, 2.0f, -2.0f, 3.0f, -3.0f, 4.0f, -4.0f, 5.0f, -5.0f, 1.0f, -1.0f, 2.0f, -2.0f, 3.0f, -3.0f, 4.0f, -4.0f, 5.0f, -5.0f}}},
+  // int -> INT32 map
+  {},
+  // int -> QUANT8_ASYMM map
+  {},
+  // int -> QUANT16_SYMM map
+  {},
+  // int -> FLOAT16 map
+  {},
+},
+//Output(s)
+{ // See tools/test_generator/include/TestHarness.h:MixedTyped
+  // int -> FLOAT32 map
+  {{0, {0.2f, 0.2f, 0.2f, 0.2f, 0.2f, 0.2f, 0.2f, 0.2f, 0.2f, 0.2f, 0.2f, 0.2f, 0.2f, 0.2f, 0.2f, 0.2f, 0.2f, 0.2f, 0.2f, 0.2f}}},
+  // int -> INT32 map
+  {},
+  // int -> QUANT8_ASYMM map
+  {},
+  // int -> QUANT16_SYMM map
+  {},
+  // int -> FLOAT16 map
+  {},
+}
+},
+}, // End of an example
+};
+
+std::vector<MixedTypedExample> examples_axis_relaxed_dim3_axis1_neg_2 = {
+// Begin of an example
+{
+.operands = {
+//Input(s)
+{ // See tools/test_generator/include/TestHarness.h:MixedTyped
+  // int -> FLOAT32 map
+  {{0, {1.0f, -1.0f, 2.0f, -2.0f, 3.0f, -3.0f, 4.0f, -4.0f, 5.0f, -5.0f, 1.0f, -1.0f, 2.0f, -2.0f, 3.0f, -3.0f, 4.0f, -4.0f, 5.0f, -5.0f}}},
+  // int -> INT32 map
+  {},
+  // int -> QUANT8_ASYMM map
+  {},
+  // int -> QUANT16_SYMM map
+  {},
+  // int -> FLOAT16 map
+  {},
+},
+//Output(s)
+{ // See tools/test_generator/include/TestHarness.h:MixedTyped
+  // int -> FLOAT32 map
+  {{0, {0.2f, 0.2f, 0.2f, 0.2f, 0.2f, 0.2f, 0.2f, 0.2f, 0.2f, 0.2f, 0.2f, 0.2f, 0.2f, 0.2f, 0.2f, 0.2f, 0.2f, 0.2f, 0.2f, 0.2f}}},
+  // int -> INT32 map
+  {},
+  // int -> QUANT8_ASYMM map
+  {},
+  // int -> QUANT16_SYMM map
+  {},
+  // int -> FLOAT16 map
+  {},
+}
+},
+}, // End of an example
+};
+
+std::vector<MixedTypedExample> examples_axis_relaxed_dim3_axis2_2 = {
+// Begin of an example
+{
+.operands = {
+//Input(s)
+{ // See tools/test_generator/include/TestHarness.h:MixedTyped
+  // int -> FLOAT32 map
+  {{0, {1.0f, 2.0f, 3.0f, 4.0f, 5.0f, -1.0f, -2.0f, -3.0f, -4.0f, -5.0f, 1.0f, 2.0f, 3.0f, 4.0f, 5.0f, -1.0f, -2.0f, -3.0f, -4.0f, -5.0f}}},
+  // int -> INT32 map
+  {},
+  // int -> QUANT8_ASYMM map
+  {},
+  // int -> QUANT16_SYMM map
+  {},
+  // int -> FLOAT16 map
+  {},
+},
+//Output(s)
+{ // See tools/test_generator/include/TestHarness.h:MixedTyped
+  // int -> FLOAT32 map
+  {{0, {0.2f, 0.2f, 0.2f, 0.2f, 0.2f, 0.2f, 0.2f, 0.2f, 0.2f, 0.2f, 0.2f, 0.2f, 0.2f, 0.2f, 0.2f, 0.2f, 0.2f, 0.2f, 0.2f, 0.2f}}},
+  // int -> INT32 map
+  {},
+  // int -> QUANT8_ASYMM map
+  {},
+  // int -> QUANT16_SYMM map
+  {},
+  // int -> FLOAT16 map
+  {},
+}
+},
+}, // End of an example
+};
+
+std::vector<MixedTypedExample> examples_axis_relaxed_dim3_axis2_neg_2 = {
+// Begin of an example
+{
+.operands = {
+//Input(s)
+{ // See tools/test_generator/include/TestHarness.h:MixedTyped
+  // int -> FLOAT32 map
+  {{0, {1.0f, 2.0f, 3.0f, 4.0f, 5.0f, -1.0f, -2.0f, -3.0f, -4.0f, -5.0f, 1.0f, 2.0f, 3.0f, 4.0f, 5.0f, -1.0f, -2.0f, -3.0f, -4.0f, -5.0f}}},
+  // int -> INT32 map
+  {},
+  // int -> QUANT8_ASYMM map
+  {},
+  // int -> QUANT16_SYMM map
+  {},
+  // int -> FLOAT16 map
+  {},
+},
+//Output(s)
+{ // See tools/test_generator/include/TestHarness.h:MixedTyped
+  // int -> FLOAT32 map
+  {{0, {0.2f, 0.2f, 0.2f, 0.2f, 0.2f, 0.2f, 0.2f, 0.2f, 0.2f, 0.2f, 0.2f, 0.2f, 0.2f, 0.2f, 0.2f, 0.2f, 0.2f, 0.2f, 0.2f, 0.2f}}},
+  // int -> INT32 map
+  {},
+  // int -> QUANT8_ASYMM map
+  {},
+  // int -> QUANT16_SYMM map
+  {},
+  // int -> FLOAT16 map
+  {},
+}
+},
+}, // End of an example
+};
+
+std::vector<MixedTypedExample> examples_axis_relaxed_dim2_axis0_2 = {
+// Begin of an example
+{
+.operands = {
+//Input(s)
+{ // See tools/test_generator/include/TestHarness.h:MixedTyped
+  // int -> FLOAT32 map
+  {{0, {1.0f, -1.0f, 2.0f, -2.0f, 3.0f, -3.0f, 4.0f, -4.0f, 5.0f, -5.0f}}},
+  // int -> INT32 map
+  {},
+  // int -> QUANT8_ASYMM map
+  {},
+  // int -> QUANT16_SYMM map
+  {},
+  // int -> FLOAT16 map
+  {},
+},
+//Output(s)
+{ // See tools/test_generator/include/TestHarness.h:MixedTyped
+  // int -> FLOAT32 map
+  {{0, {0.2f, 0.2f, 0.2f, 0.2f, 0.2f, 0.2f, 0.2f, 0.2f, 0.2f, 0.2f}}},
+  // int -> INT32 map
+  {},
+  // int -> QUANT8_ASYMM map
+  {},
+  // int -> QUANT16_SYMM map
+  {},
+  // int -> FLOAT16 map
+  {},
+}
+},
+}, // End of an example
+};
+
+std::vector<MixedTypedExample> examples_axis_relaxed_dim2_axis0_neg_2 = {
+// Begin of an example
+{
+.operands = {
+//Input(s)
+{ // See tools/test_generator/include/TestHarness.h:MixedTyped
+  // int -> FLOAT32 map
+  {{0, {1.0f, -1.0f, 2.0f, -2.0f, 3.0f, -3.0f, 4.0f, -4.0f, 5.0f, -5.0f}}},
+  // int -> INT32 map
+  {},
+  // int -> QUANT8_ASYMM map
+  {},
+  // int -> QUANT16_SYMM map
+  {},
+  // int -> FLOAT16 map
+  {},
+},
+//Output(s)
+{ // See tools/test_generator/include/TestHarness.h:MixedTyped
+  // int -> FLOAT32 map
+  {{0, {0.2f, 0.2f, 0.2f, 0.2f, 0.2f, 0.2f, 0.2f, 0.2f, 0.2f, 0.2f}}},
+  // int -> INT32 map
+  {},
+  // int -> QUANT8_ASYMM map
+  {},
+  // int -> QUANT16_SYMM map
+  {},
+  // int -> FLOAT16 map
+  {},
+}
+},
+}, // End of an example
+};
+
+std::vector<MixedTypedExample> examples_axis_relaxed_dim2_axis1_2 = {
+// Begin of an example
+{
+.operands = {
+//Input(s)
+{ // See tools/test_generator/include/TestHarness.h:MixedTyped
+  // int -> FLOAT32 map
+  {{0, {1.0f, 2.0f, 3.0f, 4.0f, 5.0f, -1.0f, -2.0f, -3.0f, -4.0f, -5.0f}}},
+  // int -> INT32 map
+  {},
+  // int -> QUANT8_ASYMM map
+  {},
+  // int -> QUANT16_SYMM map
+  {},
+  // int -> FLOAT16 map
+  {},
+},
+//Output(s)
+{ // See tools/test_generator/include/TestHarness.h:MixedTyped
+  // int -> FLOAT32 map
+  {{0, {0.2f, 0.2f, 0.2f, 0.2f, 0.2f, 0.2f, 0.2f, 0.2f, 0.2f, 0.2f}}},
+  // int -> INT32 map
+  {},
+  // int -> QUANT8_ASYMM map
+  {},
+  // int -> QUANT16_SYMM map
+  {},
+  // int -> FLOAT16 map
+  {},
+}
+},
+}, // End of an example
+};
+
+std::vector<MixedTypedExample> examples_axis_relaxed_dim2_axis1_neg_2 = {
+// Begin of an example
+{
+.operands = {
+//Input(s)
+{ // See tools/test_generator/include/TestHarness.h:MixedTyped
+  // int -> FLOAT32 map
+  {{0, {1.0f, 2.0f, 3.0f, 4.0f, 5.0f, -1.0f, -2.0f, -3.0f, -4.0f, -5.0f}}},
+  // int -> INT32 map
+  {},
+  // int -> QUANT8_ASYMM map
+  {},
+  // int -> QUANT16_SYMM map
+  {},
+  // int -> FLOAT16 map
+  {},
+},
+//Output(s)
+{ // See tools/test_generator/include/TestHarness.h:MixedTyped
+  // int -> FLOAT32 map
+  {{0, {0.2f, 0.2f, 0.2f, 0.2f, 0.2f, 0.2f, 0.2f, 0.2f, 0.2f, 0.2f}}},
+  // int -> INT32 map
+  {},
+  // int -> QUANT8_ASYMM map
+  {},
+  // int -> QUANT16_SYMM map
+  {},
+  // int -> FLOAT16 map
+  {},
+}
+},
+}, // End of an example
+};
+
+std::vector<MixedTypedExample> examples_axis_relaxed_dim1_axis0_2 = {
+// Begin of an example
+{
+.operands = {
+//Input(s)
+{ // See tools/test_generator/include/TestHarness.h:MixedTyped
+  // int -> FLOAT32 map
+  {{0, {1.0f, 2.0f, 3.0f, 4.0f, 5.0f}}},
+  // int -> INT32 map
+  {},
+  // int -> QUANT8_ASYMM map
+  {},
+  // int -> QUANT16_SYMM map
+  {},
+  // int -> FLOAT16 map
+  {},
+},
+//Output(s)
+{ // See tools/test_generator/include/TestHarness.h:MixedTyped
+  // int -> FLOAT32 map
+  {{0, {0.2f, 0.2f, 0.2f, 0.2f, 0.2f}}},
+  // int -> INT32 map
+  {},
+  // int -> QUANT8_ASYMM map
+  {},
+  // int -> QUANT16_SYMM map
+  {},
+  // int -> FLOAT16 map
+  {},
+}
+},
+}, // End of an example
+};
+
+std::vector<MixedTypedExample> examples_axis_relaxed_dim1_axis0_neg_2 = {
+// Begin of an example
+{
+.operands = {
+//Input(s)
+{ // See tools/test_generator/include/TestHarness.h:MixedTyped
+  // int -> FLOAT32 map
+  {{0, {1.0f, 2.0f, 3.0f, 4.0f, 5.0f}}},
+  // int -> INT32 map
+  {},
+  // int -> QUANT8_ASYMM map
+  {},
+  // int -> QUANT16_SYMM map
+  {},
+  // int -> FLOAT16 map
+  {},
+},
+//Output(s)
+{ // See tools/test_generator/include/TestHarness.h:MixedTyped
+  // int -> FLOAT32 map
+  {{0, {0.2f, 0.2f, 0.2f, 0.2f, 0.2f}}},
+  // int -> INT32 map
+  {},
+  // int -> QUANT8_ASYMM map
+  {},
+  // int -> QUANT16_SYMM map
+  {},
+  // int -> FLOAT16 map
+  {},
+}
+},
+}, // End of an example
+};
+
+std::vector<MixedTypedExample> examples_axis_float16_dim4_axis0_2 = {
+// Begin of an example
+{
+.operands = {
+//Input(s)
+{ // See tools/test_generator/include/TestHarness.h:MixedTyped
+  // int -> FLOAT32 map
+  {},
+  // int -> INT32 map
+  {},
+  // int -> QUANT8_ASYMM map
+  {},
+  // int -> QUANT16_ASYMM map
+  {},
+  // int -> FLOAT16 map
+  {{0, {1.0f, -1.0f, 1.0f, -1.0f, 1.0f, -1.0f, 1.0f, -1.0f, 2.0f, -2.0f, 2.0f, -2.0f, 2.0f, -2.0f, 2.0f, -2.0f, 3.0f, -3.0f, 3.0f, -3.0f, 3.0f, -3.0f, 3.0f, -3.0f, 4.0f, -4.0f, 4.0f, -4.0f, 4.0f, -4.0f, 4.0f, -4.0f, 5.0f, -5.0f, 5.0f, -5.0f, 5.0f, -5.0f, 5.0f, -5.0f}}},
+},
+//Output(s)
+{ // See tools/test_generator/include/TestHarness.h:MixedTyped
+  // int -> FLOAT32 map
+  {},
+  // int -> INT32 map
+  {},
+  // int -> QUANT8_ASYMM map
+  {},
+  // int -> QUANT16_ASYMM map
+  {},
+  // int -> FLOAT16 map
+  {{0, {0.20000000298023224f, 0.20000000298023224f, 0.20000000298023224f, 0.20000000298023224f, 0.20000000298023224f, 0.20000000298023224f, 0.20000000298023224f, 0.20000000298023224f, 0.20000000298023224f, 0.20000000298023224f, 0.20000000298023224f, 0.20000000298023224f, 0.20000000298023224f, 0.20000000298023224f, 0.20000000298023224f, 0.20000000298023224f, 0.20000000298023224f, 0.20000000298023224f, 0.20000000298023224f, 0.20000000298023224f, 0.20000000298023224f, 0.20000000298023224f, 0.20000000298023224f, 0.20000000298023224f, 0.20000000298023224f, 0.20000000298023224f, 0.20000000298023224f, 0.20000000298023224f, 0.20000000298023224f, 0.20000000298023224f, 0.20000000298023224f, 0.20000000298023224f, 0.20000000298023224f, 0.20000000298023224f, 0.20000000298023224f, 0.20000000298023224f, 0.20000000298023224f, 0.20000000298023224f, 0.20000000298023224f, 0.20000000298023224f}}},
+}
+},
+}, // End of an example
+};
+
+std::vector<MixedTypedExample> examples_axis_float16_dim4_axis0_neg_2 = {
+// Begin of an example
+{
+.operands = {
+//Input(s)
+{ // See tools/test_generator/include/TestHarness.h:MixedTyped
+  // int -> FLOAT32 map
+  {},
+  // int -> INT32 map
+  {},
+  // int -> QUANT8_ASYMM map
+  {},
+  // int -> QUANT16_ASYMM map
+  {},
+  // int -> FLOAT16 map
+  {{0, {1.0f, -1.0f, 1.0f, -1.0f, 1.0f, -1.0f, 1.0f, -1.0f, 2.0f, -2.0f, 2.0f, -2.0f, 2.0f, -2.0f, 2.0f, -2.0f, 3.0f, -3.0f, 3.0f, -3.0f, 3.0f, -3.0f, 3.0f, -3.0f, 4.0f, -4.0f, 4.0f, -4.0f, 4.0f, -4.0f, 4.0f, -4.0f, 5.0f, -5.0f, 5.0f, -5.0f, 5.0f, -5.0f, 5.0f, -5.0f}}},
+},
+//Output(s)
+{ // See tools/test_generator/include/TestHarness.h:MixedTyped
+  // int -> FLOAT32 map
+  {},
+  // int -> INT32 map
+  {},
+  // int -> QUANT8_ASYMM map
+  {},
+  // int -> QUANT16_ASYMM map
+  {},
+  // int -> FLOAT16 map
+  {{0, {0.20000000298023224f, 0.20000000298023224f, 0.20000000298023224f, 0.20000000298023224f, 0.20000000298023224f, 0.20000000298023224f, 0.20000000298023224f, 0.20000000298023224f, 0.20000000298023224f, 0.20000000298023224f, 0.20000000298023224f, 0.20000000298023224f, 0.20000000298023224f, 0.20000000298023224f, 0.20000000298023224f, 0.20000000298023224f, 0.20000000298023224f, 0.20000000298023224f, 0.20000000298023224f, 0.20000000298023224f, 0.20000000298023224f, 0.20000000298023224f, 0.20000000298023224f, 0.20000000298023224f, 0.20000000298023224f, 0.20000000298023224f, 0.20000000298023224f, 0.20000000298023224f, 0.20000000298023224f, 0.20000000298023224f, 0.20000000298023224f, 0.20000000298023224f, 0.20000000298023224f, 0.20000000298023224f, 0.20000000298023224f, 0.20000000298023224f, 0.20000000298023224f, 0.20000000298023224f, 0.20000000298023224f, 0.20000000298023224f}}},
+}
+},
+}, // End of an example
+};
+
+std::vector<MixedTypedExample> examples_axis_float16_dim4_axis1_2 = {
+// Begin of an example
+{
+.operands = {
+//Input(s)
+{ // See tools/test_generator/include/TestHarness.h:MixedTyped
+  // int -> FLOAT32 map
+  {},
+  // int -> INT32 map
+  {},
+  // int -> QUANT8_ASYMM map
+  {},
+  // int -> QUANT16_ASYMM map
+  {},
+  // int -> FLOAT16 map
+  {{0, {1.0f, -1.0f, 1.0f, -1.0f, 2.0f, -2.0f, 2.0f, -2.0f, 3.0f, -3.0f, 3.0f, -3.0f, 4.0f, -4.0f, 4.0f, -4.0f, 5.0f, -5.0f, 5.0f, -5.0f, 1.0f, -1.0f, 1.0f, -1.0f, 2.0f, -2.0f, 2.0f, -2.0f, 3.0f, -3.0f, 3.0f, -3.0f, 4.0f, -4.0f, 4.0f, -4.0f, 5.0f, -5.0f, 5.0f, -5.0f}}},
+},
+//Output(s)
+{ // See tools/test_generator/include/TestHarness.h:MixedTyped
+  // int -> FLOAT32 map
+  {},
+  // int -> INT32 map
+  {},
+  // int -> QUANT8_ASYMM map
+  {},
+  // int -> QUANT16_ASYMM map
+  {},
+  // int -> FLOAT16 map
+  {{0, {0.20000000298023224f, 0.20000000298023224f, 0.20000000298023224f, 0.20000000298023224f, 0.20000000298023224f, 0.20000000298023224f, 0.20000000298023224f, 0.20000000298023224f, 0.20000000298023224f, 0.20000000298023224f, 0.20000000298023224f, 0.20000000298023224f, 0.20000000298023224f, 0.20000000298023224f, 0.20000000298023224f, 0.20000000298023224f, 0.20000000298023224f, 0.20000000298023224f, 0.20000000298023224f, 0.20000000298023224f, 0.20000000298023224f, 0.20000000298023224f, 0.20000000298023224f, 0.20000000298023224f, 0.20000000298023224f, 0.20000000298023224f, 0.20000000298023224f, 0.20000000298023224f, 0.20000000298023224f, 0.20000000298023224f, 0.20000000298023224f, 0.20000000298023224f, 0.20000000298023224f, 0.20000000298023224f, 0.20000000298023224f, 0.20000000298023224f, 0.20000000298023224f, 0.20000000298023224f, 0.20000000298023224f, 0.20000000298023224f}}},
+}
+},
+}, // End of an example
+};
+
+std::vector<MixedTypedExample> examples_axis_float16_dim4_axis1_neg_2 = {
+// Begin of an example
+{
+.operands = {
+//Input(s)
+{ // See tools/test_generator/include/TestHarness.h:MixedTyped
+  // int -> FLOAT32 map
+  {},
+  // int -> INT32 map
+  {},
+  // int -> QUANT8_ASYMM map
+  {},
+  // int -> QUANT16_ASYMM map
+  {},
+  // int -> FLOAT16 map
+  {{0, {1.0f, -1.0f, 1.0f, -1.0f, 2.0f, -2.0f, 2.0f, -2.0f, 3.0f, -3.0f, 3.0f, -3.0f, 4.0f, -4.0f, 4.0f, -4.0f, 5.0f, -5.0f, 5.0f, -5.0f, 1.0f, -1.0f, 1.0f, -1.0f, 2.0f, -2.0f, 2.0f, -2.0f, 3.0f, -3.0f, 3.0f, -3.0f, 4.0f, -4.0f, 4.0f, -4.0f, 5.0f, -5.0f, 5.0f, -5.0f}}},
+},
+//Output(s)
+{ // See tools/test_generator/include/TestHarness.h:MixedTyped
+  // int -> FLOAT32 map
+  {},
+  // int -> INT32 map
+  {},
+  // int -> QUANT8_ASYMM map
+  {},
+  // int -> QUANT16_ASYMM map
+  {},
+  // int -> FLOAT16 map
+  {{0, {0.20000000298023224f, 0.20000000298023224f, 0.20000000298023224f, 0.20000000298023224f, 0.20000000298023224f, 0.20000000298023224f, 0.20000000298023224f, 0.20000000298023224f, 0.20000000298023224f, 0.20000000298023224f, 0.20000000298023224f, 0.20000000298023224f, 0.20000000298023224f, 0.20000000298023224f, 0.20000000298023224f, 0.20000000298023224f, 0.20000000298023224f, 0.20000000298023224f, 0.20000000298023224f, 0.20000000298023224f, 0.20000000298023224f, 0.20000000298023224f, 0.20000000298023224f, 0.20000000298023224f, 0.20000000298023224f, 0.20000000298023224f, 0.20000000298023224f, 0.20000000298023224f, 0.20000000298023224f, 0.20000000298023224f, 0.20000000298023224f, 0.20000000298023224f, 0.20000000298023224f, 0.20000000298023224f, 0.20000000298023224f, 0.20000000298023224f, 0.20000000298023224f, 0.20000000298023224f, 0.20000000298023224f, 0.20000000298023224f}}},
+}
+},
+}, // End of an example
+};
+
+std::vector<MixedTypedExample> examples_axis_float16_dim4_axis2_2 = {
+// Begin of an example
+{
+.operands = {
+//Input(s)
+{ // See tools/test_generator/include/TestHarness.h:MixedTyped
+  // int -> FLOAT32 map
+  {},
+  // int -> INT32 map
+  {},
+  // int -> QUANT8_ASYMM map
+  {},
+  // int -> QUANT16_ASYMM map
+  {},
+  // int -> FLOAT16 map
+  {{0, {1.0f, -1.0f, 2.0f, -2.0f, 3.0f, -3.0f, 4.0f, -4.0f, 5.0f, -5.0f, 1.0f, -1.0f, 2.0f, -2.0f, 3.0f, -3.0f, 4.0f, -4.0f, 5.0f, -5.0f, 1.0f, -1.0f, 2.0f, -2.0f, 3.0f, -3.0f, 4.0f, -4.0f, 5.0f, -5.0f, 1.0f, -1.0f, 2.0f, -2.0f, 3.0f, -3.0f, 4.0f, -4.0f, 5.0f, -5.0f}}},
+},
+//Output(s)
+{ // See tools/test_generator/include/TestHarness.h:MixedTyped
+  // int -> FLOAT32 map
+  {},
+  // int -> INT32 map
+  {},
+  // int -> QUANT8_ASYMM map
+  {},
+  // int -> QUANT16_ASYMM map
+  {},
+  // int -> FLOAT16 map
+  {{0, {0.20000000298023224f, 0.20000000298023224f, 0.20000000298023224f, 0.20000000298023224f, 0.20000000298023224f, 0.20000000298023224f, 0.20000000298023224f, 0.20000000298023224f, 0.20000000298023224f, 0.20000000298023224f, 0.20000000298023224f, 0.20000000298023224f, 0.20000000298023224f, 0.20000000298023224f, 0.20000000298023224f, 0.20000000298023224f, 0.20000000298023224f, 0.20000000298023224f, 0.20000000298023224f, 0.20000000298023224f, 0.20000000298023224f, 0.20000000298023224f, 0.20000000298023224f, 0.20000000298023224f, 0.20000000298023224f, 0.20000000298023224f, 0.20000000298023224f, 0.20000000298023224f, 0.20000000298023224f, 0.20000000298023224f, 0.20000000298023224f, 0.20000000298023224f, 0.20000000298023224f, 0.20000000298023224f, 0.20000000298023224f, 0.20000000298023224f, 0.20000000298023224f, 0.20000000298023224f, 0.20000000298023224f, 0.20000000298023224f}}},
+}
+},
+}, // End of an example
+};
+
+std::vector<MixedTypedExample> examples_axis_float16_dim4_axis2_neg_2 = {
+// Begin of an example
+{
+.operands = {
+//Input(s)
+{ // See tools/test_generator/include/TestHarness.h:MixedTyped
+  // int -> FLOAT32 map
+  {},
+  // int -> INT32 map
+  {},
+  // int -> QUANT8_ASYMM map
+  {},
+  // int -> QUANT16_ASYMM map
+  {},
+  // int -> FLOAT16 map
+  {{0, {1.0f, -1.0f, 2.0f, -2.0f, 3.0f, -3.0f, 4.0f, -4.0f, 5.0f, -5.0f, 1.0f, -1.0f, 2.0f, -2.0f, 3.0f, -3.0f, 4.0f, -4.0f, 5.0f, -5.0f, 1.0f, -1.0f, 2.0f, -2.0f, 3.0f, -3.0f, 4.0f, -4.0f, 5.0f, -5.0f, 1.0f, -1.0f, 2.0f, -2.0f, 3.0f, -3.0f, 4.0f, -4.0f, 5.0f, -5.0f}}},
+},
+//Output(s)
+{ // See tools/test_generator/include/TestHarness.h:MixedTyped
+  // int -> FLOAT32 map
+  {},
+  // int -> INT32 map
+  {},
+  // int -> QUANT8_ASYMM map
+  {},
+  // int -> QUANT16_ASYMM map
+  {},
+  // int -> FLOAT16 map
+  {{0, {0.20000000298023224f, 0.20000000298023224f, 0.20000000298023224f, 0.20000000298023224f, 0.20000000298023224f, 0.20000000298023224f, 0.20000000298023224f, 0.20000000298023224f, 0.20000000298023224f, 0.20000000298023224f, 0.20000000298023224f, 0.20000000298023224f, 0.20000000298023224f, 0.20000000298023224f, 0.20000000298023224f, 0.20000000298023224f, 0.20000000298023224f, 0.20000000298023224f, 0.20000000298023224f, 0.20000000298023224f, 0.20000000298023224f, 0.20000000298023224f, 0.20000000298023224f, 0.20000000298023224f, 0.20000000298023224f, 0.20000000298023224f, 0.20000000298023224f, 0.20000000298023224f, 0.20000000298023224f, 0.20000000298023224f, 0.20000000298023224f, 0.20000000298023224f, 0.20000000298023224f, 0.20000000298023224f, 0.20000000298023224f, 0.20000000298023224f, 0.20000000298023224f, 0.20000000298023224f, 0.20000000298023224f, 0.20000000298023224f}}},
+}
+},
+}, // End of an example
+};
+
+std::vector<MixedTypedExample> examples_axis_float16_dim4_axis3_2 = {
+// Begin of an example
+{
+.operands = {
+//Input(s)
+{ // See tools/test_generator/include/TestHarness.h:MixedTyped
+  // int -> FLOAT32 map
+  {},
+  // int -> INT32 map
+  {},
+  // int -> QUANT8_ASYMM map
+  {},
+  // int -> QUANT16_ASYMM map
+  {},
+  // int -> FLOAT16 map
+  {{0, {1.0f, 2.0f, 3.0f, 4.0f, 5.0f, -1.0f, -2.0f, -3.0f, -4.0f, -5.0f, 1.0f, 2.0f, 3.0f, 4.0f, 5.0f, -1.0f, -2.0f, -3.0f, -4.0f, -5.0f, 1.0f, 2.0f, 3.0f, 4.0f, 5.0f, -1.0f, -2.0f, -3.0f, -4.0f, -5.0f, 1.0f, 2.0f, 3.0f, 4.0f, 5.0f, -1.0f, -2.0f, -3.0f, -4.0f, -5.0f}}},
+},
+//Output(s)
+{ // See tools/test_generator/include/TestHarness.h:MixedTyped
+  // int -> FLOAT32 map
+  {},
+  // int -> INT32 map
+  {},
+  // int -> QUANT8_ASYMM map
+  {},
+  // int -> QUANT16_ASYMM map
+  {},
+  // int -> FLOAT16 map
+  {{0, {0.20000000298023224f, 0.20000000298023224f, 0.20000000298023224f, 0.20000000298023224f, 0.20000000298023224f, 0.20000000298023224f, 0.20000000298023224f, 0.20000000298023224f, 0.20000000298023224f, 0.20000000298023224f, 0.20000000298023224f, 0.20000000298023224f, 0.20000000298023224f, 0.20000000298023224f, 0.20000000298023224f, 0.20000000298023224f, 0.20000000298023224f, 0.20000000298023224f, 0.20000000298023224f, 0.20000000298023224f, 0.20000000298023224f, 0.20000000298023224f, 0.20000000298023224f, 0.20000000298023224f, 0.20000000298023224f, 0.20000000298023224f, 0.20000000298023224f, 0.20000000298023224f, 0.20000000298023224f, 0.20000000298023224f, 0.20000000298023224f, 0.20000000298023224f, 0.20000000298023224f, 0.20000000298023224f, 0.20000000298023224f, 0.20000000298023224f, 0.20000000298023224f, 0.20000000298023224f, 0.20000000298023224f, 0.20000000298023224f}}},
+}
+},
+}, // End of an example
+};
+
+std::vector<MixedTypedExample> examples_axis_float16_dim4_axis3_neg_2 = {
+// Begin of an example
+{
+.operands = {
+//Input(s)
+{ // See tools/test_generator/include/TestHarness.h:MixedTyped
+  // int -> FLOAT32 map
+  {},
+  // int -> INT32 map
+  {},
+  // int -> QUANT8_ASYMM map
+  {},
+  // int -> QUANT16_ASYMM map
+  {},
+  // int -> FLOAT16 map
+  {{0, {1.0f, 2.0f, 3.0f, 4.0f, 5.0f, -1.0f, -2.0f, -3.0f, -4.0f, -5.0f, 1.0f, 2.0f, 3.0f, 4.0f, 5.0f, -1.0f, -2.0f, -3.0f, -4.0f, -5.0f, 1.0f, 2.0f, 3.0f, 4.0f, 5.0f, -1.0f, -2.0f, -3.0f, -4.0f, -5.0f, 1.0f, 2.0f, 3.0f, 4.0f, 5.0f, -1.0f, -2.0f, -3.0f, -4.0f, -5.0f}}},
+},
+//Output(s)
+{ // See tools/test_generator/include/TestHarness.h:MixedTyped
+  // int -> FLOAT32 map
+  {},
+  // int -> INT32 map
+  {},
+  // int -> QUANT8_ASYMM map
+  {},
+  // int -> QUANT16_ASYMM map
+  {},
+  // int -> FLOAT16 map
+  {{0, {0.20000000298023224f, 0.20000000298023224f, 0.20000000298023224f, 0.20000000298023224f, 0.20000000298023224f, 0.20000000298023224f, 0.20000000298023224f, 0.20000000298023224f, 0.20000000298023224f, 0.20000000298023224f, 0.20000000298023224f, 0.20000000298023224f, 0.20000000298023224f, 0.20000000298023224f, 0.20000000298023224f, 0.20000000298023224f, 0.20000000298023224f, 0.20000000298023224f, 0.20000000298023224f, 0.20000000298023224f, 0.20000000298023224f, 0.20000000298023224f, 0.20000000298023224f, 0.20000000298023224f, 0.20000000298023224f, 0.20000000298023224f, 0.20000000298023224f, 0.20000000298023224f, 0.20000000298023224f, 0.20000000298023224f, 0.20000000298023224f, 0.20000000298023224f, 0.20000000298023224f, 0.20000000298023224f, 0.20000000298023224f, 0.20000000298023224f, 0.20000000298023224f, 0.20000000298023224f, 0.20000000298023224f, 0.20000000298023224f}}},
+}
+},
+}, // End of an example
+};
+
+std::vector<MixedTypedExample> examples_axis_float16_dim3_axis0_2 = {
+// Begin of an example
+{
+.operands = {
+//Input(s)
+{ // See tools/test_generator/include/TestHarness.h:MixedTyped
+  // int -> FLOAT32 map
+  {},
+  // int -> INT32 map
+  {},
+  // int -> QUANT8_ASYMM map
+  {},
+  // int -> QUANT16_ASYMM map
+  {},
+  // int -> FLOAT16 map
+  {{0, {1.0f, -1.0f, 1.0f, -1.0f, 2.0f, -2.0f, 2.0f, -2.0f, 3.0f, -3.0f, 3.0f, -3.0f, 4.0f, -4.0f, 4.0f, -4.0f, 5.0f, -5.0f, 5.0f, -5.0f}}},
+},
+//Output(s)
+{ // See tools/test_generator/include/TestHarness.h:MixedTyped
+  // int -> FLOAT32 map
+  {},
+  // int -> INT32 map
+  {},
+  // int -> QUANT8_ASYMM map
+  {},
+  // int -> QUANT16_ASYMM map
+  {},
+  // int -> FLOAT16 map
+  {{0, {0.20000000298023224f, 0.20000000298023224f, 0.20000000298023224f, 0.20000000298023224f, 0.20000000298023224f, 0.20000000298023224f, 0.20000000298023224f, 0.20000000298023224f, 0.20000000298023224f, 0.20000000298023224f, 0.20000000298023224f, 0.20000000298023224f, 0.20000000298023224f, 0.20000000298023224f, 0.20000000298023224f, 0.20000000298023224f, 0.20000000298023224f, 0.20000000298023224f, 0.20000000298023224f, 0.20000000298023224f}}},
+}
+},
+}, // End of an example
+};
+
+std::vector<MixedTypedExample> examples_axis_float16_dim3_axis0_neg_2 = {
+// Begin of an example
+{
+.operands = {
+//Input(s)
+{ // See tools/test_generator/include/TestHarness.h:MixedTyped
+  // int -> FLOAT32 map
+  {},
+  // int -> INT32 map
+  {},
+  // int -> QUANT8_ASYMM map
+  {},
+  // int -> QUANT16_ASYMM map
+  {},
+  // int -> FLOAT16 map
+  {{0, {1.0f, -1.0f, 1.0f, -1.0f, 2.0f, -2.0f, 2.0f, -2.0f, 3.0f, -3.0f, 3.0f, -3.0f, 4.0f, -4.0f, 4.0f, -4.0f, 5.0f, -5.0f, 5.0f, -5.0f}}},
+},
+//Output(s)
+{ // See tools/test_generator/include/TestHarness.h:MixedTyped
+  // int -> FLOAT32 map
+  {},
+  // int -> INT32 map
+  {},
+  // int -> QUANT8_ASYMM map
+  {},
+  // int -> QUANT16_ASYMM map
+  {},
+  // int -> FLOAT16 map
+  {{0, {0.20000000298023224f, 0.20000000298023224f, 0.20000000298023224f, 0.20000000298023224f, 0.20000000298023224f, 0.20000000298023224f, 0.20000000298023224f, 0.20000000298023224f, 0.20000000298023224f, 0.20000000298023224f, 0.20000000298023224f, 0.20000000298023224f, 0.20000000298023224f, 0.20000000298023224f, 0.20000000298023224f, 0.20000000298023224f, 0.20000000298023224f, 0.20000000298023224f, 0.20000000298023224f, 0.20000000298023224f}}},
+}
+},
+}, // End of an example
+};
+
+std::vector<MixedTypedExample> examples_axis_float16_dim3_axis1_2 = {
+// Begin of an example
+{
+.operands = {
+//Input(s)
+{ // See tools/test_generator/include/TestHarness.h:MixedTyped
+  // int -> FLOAT32 map
+  {},
+  // int -> INT32 map
+  {},
+  // int -> QUANT8_ASYMM map
+  {},
+  // int -> QUANT16_ASYMM map
+  {},
+  // int -> FLOAT16 map
+  {{0, {1.0f, -1.0f, 2.0f, -2.0f, 3.0f, -3.0f, 4.0f, -4.0f, 5.0f, -5.0f, 1.0f, -1.0f, 2.0f, -2.0f, 3.0f, -3.0f, 4.0f, -4.0f, 5.0f, -5.0f}}},
+},
+//Output(s)
+{ // See tools/test_generator/include/TestHarness.h:MixedTyped
+  // int -> FLOAT32 map
+  {},
+  // int -> INT32 map
+  {},
+  // int -> QUANT8_ASYMM map
+  {},
+  // int -> QUANT16_ASYMM map
+  {},
+  // int -> FLOAT16 map
+  {{0, {0.20000000298023224f, 0.20000000298023224f, 0.20000000298023224f, 0.20000000298023224f, 0.20000000298023224f, 0.20000000298023224f, 0.20000000298023224f, 0.20000000298023224f, 0.20000000298023224f, 0.20000000298023224f, 0.20000000298023224f, 0.20000000298023224f, 0.20000000298023224f, 0.20000000298023224f, 0.20000000298023224f, 0.20000000298023224f, 0.20000000298023224f, 0.20000000298023224f, 0.20000000298023224f, 0.20000000298023224f}}},
+}
+},
+}, // End of an example
+};
+
+std::vector<MixedTypedExample> examples_axis_float16_dim3_axis1_neg_2 = {
+// Begin of an example
+{
+.operands = {
+//Input(s)
+{ // See tools/test_generator/include/TestHarness.h:MixedTyped
+  // int -> FLOAT32 map
+  {},
+  // int -> INT32 map
+  {},
+  // int -> QUANT8_ASYMM map
+  {},
+  // int -> QUANT16_ASYMM map
+  {},
+  // int -> FLOAT16 map
+  {{0, {1.0f, -1.0f, 2.0f, -2.0f, 3.0f, -3.0f, 4.0f, -4.0f, 5.0f, -5.0f, 1.0f, -1.0f, 2.0f, -2.0f, 3.0f, -3.0f, 4.0f, -4.0f, 5.0f, -5.0f}}},
+},
+//Output(s)
+{ // See tools/test_generator/include/TestHarness.h:MixedTyped
+  // int -> FLOAT32 map
+  {},
+  // int -> INT32 map
+  {},
+  // int -> QUANT8_ASYMM map
+  {},
+  // int -> QUANT16_ASYMM map
+  {},
+  // int -> FLOAT16 map
+  {{0, {0.20000000298023224f, 0.20000000298023224f, 0.20000000298023224f, 0.20000000298023224f, 0.20000000298023224f, 0.20000000298023224f, 0.20000000298023224f, 0.20000000298023224f, 0.20000000298023224f, 0.20000000298023224f, 0.20000000298023224f, 0.20000000298023224f, 0.20000000298023224f, 0.20000000298023224f, 0.20000000298023224f, 0.20000000298023224f, 0.20000000298023224f, 0.20000000298023224f, 0.20000000298023224f, 0.20000000298023224f}}},
+}
+},
+}, // End of an example
+};
+
+std::vector<MixedTypedExample> examples_axis_float16_dim3_axis2_2 = {
+// Begin of an example
+{
+.operands = {
+//Input(s)
+{ // See tools/test_generator/include/TestHarness.h:MixedTyped
+  // int -> FLOAT32 map
+  {},
+  // int -> INT32 map
+  {},
+  // int -> QUANT8_ASYMM map
+  {},
+  // int -> QUANT16_ASYMM map
+  {},
+  // int -> FLOAT16 map
+  {{0, {1.0f, 2.0f, 3.0f, 4.0f, 5.0f, -1.0f, -2.0f, -3.0f, -4.0f, -5.0f, 1.0f, 2.0f, 3.0f, 4.0f, 5.0f, -1.0f, -2.0f, -3.0f, -4.0f, -5.0f}}},
+},
+//Output(s)
+{ // See tools/test_generator/include/TestHarness.h:MixedTyped
+  // int -> FLOAT32 map
+  {},
+  // int -> INT32 map
+  {},
+  // int -> QUANT8_ASYMM map
+  {},
+  // int -> QUANT16_ASYMM map
+  {},
+  // int -> FLOAT16 map
+  {{0, {0.20000000298023224f, 0.20000000298023224f, 0.20000000298023224f, 0.20000000298023224f, 0.20000000298023224f, 0.20000000298023224f, 0.20000000298023224f, 0.20000000298023224f, 0.20000000298023224f, 0.20000000298023224f, 0.20000000298023224f, 0.20000000298023224f, 0.20000000298023224f, 0.20000000298023224f, 0.20000000298023224f, 0.20000000298023224f, 0.20000000298023224f, 0.20000000298023224f, 0.20000000298023224f, 0.20000000298023224f}}},
+}
+},
+}, // End of an example
+};
+
+std::vector<MixedTypedExample> examples_axis_float16_dim3_axis2_neg_2 = {
+// Begin of an example
+{
+.operands = {
+//Input(s)
+{ // See tools/test_generator/include/TestHarness.h:MixedTyped
+  // int -> FLOAT32 map
+  {},
+  // int -> INT32 map
+  {},
+  // int -> QUANT8_ASYMM map
+  {},
+  // int -> QUANT16_ASYMM map
+  {},
+  // int -> FLOAT16 map
+  {{0, {1.0f, 2.0f, 3.0f, 4.0f, 5.0f, -1.0f, -2.0f, -3.0f, -4.0f, -5.0f, 1.0f, 2.0f, 3.0f, 4.0f, 5.0f, -1.0f, -2.0f, -3.0f, -4.0f, -5.0f}}},
+},
+//Output(s)
+{ // See tools/test_generator/include/TestHarness.h:MixedTyped
+  // int -> FLOAT32 map
+  {},
+  // int -> INT32 map
+  {},
+  // int -> QUANT8_ASYMM map
+  {},
+  // int -> QUANT16_ASYMM map
+  {},
+  // int -> FLOAT16 map
+  {{0, {0.20000000298023224f, 0.20000000298023224f, 0.20000000298023224f, 0.20000000298023224f, 0.20000000298023224f, 0.20000000298023224f, 0.20000000298023224f, 0.20000000298023224f, 0.20000000298023224f, 0.20000000298023224f, 0.20000000298023224f, 0.20000000298023224f, 0.20000000298023224f, 0.20000000298023224f, 0.20000000298023224f, 0.20000000298023224f, 0.20000000298023224f, 0.20000000298023224f, 0.20000000298023224f, 0.20000000298023224f}}},
+}
+},
+}, // End of an example
+};
+
+std::vector<MixedTypedExample> examples_axis_float16_dim2_axis0_2 = {
+// Begin of an example
+{
+.operands = {
+//Input(s)
+{ // See tools/test_generator/include/TestHarness.h:MixedTyped
+  // int -> FLOAT32 map
+  {},
+  // int -> INT32 map
+  {},
+  // int -> QUANT8_ASYMM map
+  {},
+  // int -> QUANT16_ASYMM map
+  {},
+  // int -> FLOAT16 map
+  {{0, {1.0f, -1.0f, 2.0f, -2.0f, 3.0f, -3.0f, 4.0f, -4.0f, 5.0f, -5.0f}}},
+},
+//Output(s)
+{ // See tools/test_generator/include/TestHarness.h:MixedTyped
+  // int -> FLOAT32 map
+  {},
+  // int -> INT32 map
+  {},
+  // int -> QUANT8_ASYMM map
+  {},
+  // int -> QUANT16_ASYMM map
+  {},
+  // int -> FLOAT16 map
+  {{0, {0.20000000298023224f, 0.20000000298023224f, 0.20000000298023224f, 0.20000000298023224f, 0.20000000298023224f, 0.20000000298023224f, 0.20000000298023224f, 0.20000000298023224f, 0.20000000298023224f, 0.20000000298023224f}}},
+}
+},
+}, // End of an example
+};
+
+std::vector<MixedTypedExample> examples_axis_float16_dim2_axis0_neg_2 = {
+// Begin of an example
+{
+.operands = {
+//Input(s)
+{ // See tools/test_generator/include/TestHarness.h:MixedTyped
+  // int -> FLOAT32 map
+  {},
+  // int -> INT32 map
+  {},
+  // int -> QUANT8_ASYMM map
+  {},
+  // int -> QUANT16_ASYMM map
+  {},
+  // int -> FLOAT16 map
+  {{0, {1.0f, -1.0f, 2.0f, -2.0f, 3.0f, -3.0f, 4.0f, -4.0f, 5.0f, -5.0f}}},
+},
+//Output(s)
+{ // See tools/test_generator/include/TestHarness.h:MixedTyped
+  // int -> FLOAT32 map
+  {},
+  // int -> INT32 map
+  {},
+  // int -> QUANT8_ASYMM map
+  {},
+  // int -> QUANT16_ASYMM map
+  {},
+  // int -> FLOAT16 map
+  {{0, {0.20000000298023224f, 0.20000000298023224f, 0.20000000298023224f, 0.20000000298023224f, 0.20000000298023224f, 0.20000000298023224f, 0.20000000298023224f, 0.20000000298023224f, 0.20000000298023224f, 0.20000000298023224f}}},
+}
+},
+}, // End of an example
+};
+
+std::vector<MixedTypedExample> examples_axis_float16_dim2_axis1_2 = {
+// Begin of an example
+{
+.operands = {
+//Input(s)
+{ // See tools/test_generator/include/TestHarness.h:MixedTyped
+  // int -> FLOAT32 map
+  {},
+  // int -> INT32 map
+  {},
+  // int -> QUANT8_ASYMM map
+  {},
+  // int -> QUANT16_ASYMM map
+  {},
+  // int -> FLOAT16 map
+  {{0, {1.0f, 2.0f, 3.0f, 4.0f, 5.0f, -1.0f, -2.0f, -3.0f, -4.0f, -5.0f}}},
+},
+//Output(s)
+{ // See tools/test_generator/include/TestHarness.h:MixedTyped
+  // int -> FLOAT32 map
+  {},
+  // int -> INT32 map
+  {},
+  // int -> QUANT8_ASYMM map
+  {},
+  // int -> QUANT16_ASYMM map
+  {},
+  // int -> FLOAT16 map
+  {{0, {0.20000000298023224f, 0.20000000298023224f, 0.20000000298023224f, 0.20000000298023224f, 0.20000000298023224f, 0.20000000298023224f, 0.20000000298023224f, 0.20000000298023224f, 0.20000000298023224f, 0.20000000298023224f}}},
+}
+},
+}, // End of an example
+};
+
+std::vector<MixedTypedExample> examples_axis_float16_dim2_axis1_neg_2 = {
+// Begin of an example
+{
+.operands = {
+//Input(s)
+{ // See tools/test_generator/include/TestHarness.h:MixedTyped
+  // int -> FLOAT32 map
+  {},
+  // int -> INT32 map
+  {},
+  // int -> QUANT8_ASYMM map
+  {},
+  // int -> QUANT16_ASYMM map
+  {},
+  // int -> FLOAT16 map
+  {{0, {1.0f, 2.0f, 3.0f, 4.0f, 5.0f, -1.0f, -2.0f, -3.0f, -4.0f, -5.0f}}},
+},
+//Output(s)
+{ // See tools/test_generator/include/TestHarness.h:MixedTyped
+  // int -> FLOAT32 map
+  {},
+  // int -> INT32 map
+  {},
+  // int -> QUANT8_ASYMM map
+  {},
+  // int -> QUANT16_ASYMM map
+  {},
+  // int -> FLOAT16 map
+  {{0, {0.20000000298023224f, 0.20000000298023224f, 0.20000000298023224f, 0.20000000298023224f, 0.20000000298023224f, 0.20000000298023224f, 0.20000000298023224f, 0.20000000298023224f, 0.20000000298023224f, 0.20000000298023224f}}},
+}
+},
+}, // End of an example
+};
+
+std::vector<MixedTypedExample> examples_axis_float16_dim1_axis0_2 = {
+// Begin of an example
+{
+.operands = {
+//Input(s)
+{ // See tools/test_generator/include/TestHarness.h:MixedTyped
+  // int -> FLOAT32 map
+  {},
+  // int -> INT32 map
+  {},
+  // int -> QUANT8_ASYMM map
+  {},
+  // int -> QUANT16_ASYMM map
+  {},
+  // int -> FLOAT16 map
+  {{0, {1.0f, 2.0f, 3.0f, 4.0f, 5.0f}}},
+},
+//Output(s)
+{ // See tools/test_generator/include/TestHarness.h:MixedTyped
+  // int -> FLOAT32 map
+  {},
+  // int -> INT32 map
+  {},
+  // int -> QUANT8_ASYMM map
+  {},
+  // int -> QUANT16_ASYMM map
+  {},
+  // int -> FLOAT16 map
+  {{0, {0.20000000298023224f, 0.20000000298023224f, 0.20000000298023224f, 0.20000000298023224f, 0.20000000298023224f}}},
+}
+},
+}, // End of an example
+};
+
+std::vector<MixedTypedExample> examples_axis_float16_dim1_axis0_neg_2 = {
+// Begin of an example
+{
+.operands = {
+//Input(s)
+{ // See tools/test_generator/include/TestHarness.h:MixedTyped
+  // int -> FLOAT32 map
+  {},
+  // int -> INT32 map
+  {},
+  // int -> QUANT8_ASYMM map
+  {},
+  // int -> QUANT16_ASYMM map
+  {},
+  // int -> FLOAT16 map
+  {{0, {1.0f, 2.0f, 3.0f, 4.0f, 5.0f}}},
+},
+//Output(s)
+{ // See tools/test_generator/include/TestHarness.h:MixedTyped
+  // int -> FLOAT32 map
+  {},
+  // int -> INT32 map
+  {},
+  // int -> QUANT8_ASYMM map
+  {},
+  // int -> QUANT16_ASYMM map
+  {},
+  // int -> FLOAT16 map
+  {{0, {0.20000000298023224f, 0.20000000298023224f, 0.20000000298023224f, 0.20000000298023224f, 0.20000000298023224f}}},
+}
+},
+}, // End of an example
+};
+
+std::vector<MixedTypedExample> examples_axis_quant8_dim4_axis0_2 = {
+// Begin of an example
+{
+.operands = {
+//Input(s)
+{ // See tools/test_generator/include/TestHarness.h:MixedTyped
+  // int -> FLOAT32 map
+  {},
+  // int -> INT32 map
+  {},
+  // int -> QUANT8_ASYMM map
   {{0, {132, 124, 132, 124, 132, 124, 132, 124, 136, 120, 136, 120, 136, 120, 136, 120, 140, 116, 140, 116, 140, 116, 140, 116, 144, 112, 144, 112, 144, 112, 144, 112, 148, 108, 148, 108, 148, 108, 148, 108}}},
   // int -> QUANT16_SYMM map
-=======
-  {},
-  // int -> QUANT16_ASYMM map
->>>>>>> b2c93be8
-  {},
-  // int -> FLOAT16 map
-  {{0, {1.0f, -1.0f, 1.0f, -1.0f, 1.0f, -1.0f, 1.0f, -1.0f, 2.0f, -2.0f, 2.0f, -2.0f, 2.0f, -2.0f, 2.0f, -2.0f, 3.0f, -3.0f, 3.0f, -3.0f, 3.0f, -3.0f, 3.0f, -3.0f, 4.0f, -4.0f, 4.0f, -4.0f, 4.0f, -4.0f, 4.0f, -4.0f, 5.0f, -5.0f, 5.0f, -5.0f, 5.0f, -5.0f, 5.0f, -5.0f}}},
-},
-//Output(s)
-{ // See tools/test_generator/include/TestHarness.h:MixedTyped
-  // int -> FLOAT32 map
-  {},
-  // int -> INT32 map
-  {},
-  // int -> QUANT8_ASYMM map
-<<<<<<< HEAD
-  {{0, {3, 163, 3, 163, 3, 163, 3, 163, 8, 60, 8, 60, 8, 60, 8, 60, 22, 22, 22, 22, 22, 22, 22, 22, 60, 8, 60, 8, 60, 8, 60, 8, 163, 3, 163, 3, 163, 3, 163, 3}}},
-  // int -> QUANT16_SYMM map
-=======
-  {},
-  // int -> QUANT16_ASYMM map
->>>>>>> b2c93be8
-  {},
-  // int -> FLOAT16 map
-  {{0, {0.011656231246888638f, 0.6364086270332336f, 0.011656231246888638f, 0.6364086270332336f, 0.011656231246888638f, 0.6364086270332336f, 0.011656231246888638f, 0.6364086270332336f, 0.03168492019176483f, 0.2341216504573822f, 0.03168492019176483f, 0.2341216504573822f, 0.03168492019176483f, 0.2341216504573822f, 0.03168492019176483f, 0.2341216504573822f, 0.08612854033708572f, 0.08612854033708572f, 0.08612854033708572f, 0.08612854033708572f, 0.08612854033708572f, 0.08612854033708572f, 0.08612854033708572f, 0.08612854033708572f, 0.2341216504573822f, 0.03168492019176483f, 0.2341216504573822f, 0.03168492019176483f, 0.2341216504573822f, 0.03168492019176483f, 0.2341216504573822f, 0.03168492019176483f, 0.6364086270332336f, 0.011656231246888638f, 0.6364086270332336f, 0.011656231246888638f, 0.6364086270332336f, 0.011656231246888638f, 0.6364086270332336f, 0.011656231246888638f}}},
-}
-},
-}, // End of an example
-};
-
-std::vector<MixedTypedExample> examples_axis_float16_dim4_axis1 = {
-// Begin of an example
-{
-.operands = {
-//Input(s)
-{ // See tools/test_generator/include/TestHarness.h:MixedTyped
-  // int -> FLOAT32 map
-  {},
-  // int -> INT32 map
-  {},
-  // int -> QUANT8_ASYMM map
-<<<<<<< HEAD
+  {},
+  // int -> FLOAT16 map
+  {},
+},
+//Output(s)
+{ // See tools/test_generator/include/TestHarness.h:MixedTyped
+  // int -> FLOAT32 map
+  {},
+  // int -> INT32 map
+  {},
+  // int -> QUANT8_ASYMM map
+  {{0, {51, 51, 51, 51, 51, 51, 51, 51, 51, 51, 51, 51, 51, 51, 51, 51, 51, 51, 51, 51, 51, 51, 51, 51, 51, 51, 51, 51, 51, 51, 51, 51, 51, 51, 51, 51, 51, 51, 51, 51}}},
+  // int -> QUANT16_SYMM map
+  {},
+  // int -> FLOAT16 map
+  {},
+}
+},
+}, // End of an example
+};
+
+std::vector<MixedTypedExample> examples_axis_quant8_dim4_axis0_neg_2 = {
+// Begin of an example
+{
+.operands = {
+//Input(s)
+{ // See tools/test_generator/include/TestHarness.h:MixedTyped
+  // int -> FLOAT32 map
+  {},
+  // int -> INT32 map
+  {},
+  // int -> QUANT8_ASYMM map
+  {{0, {132, 124, 132, 124, 132, 124, 132, 124, 136, 120, 136, 120, 136, 120, 136, 120, 140, 116, 140, 116, 140, 116, 140, 116, 144, 112, 144, 112, 144, 112, 144, 112, 148, 108, 148, 108, 148, 108, 148, 108}}},
+  // int -> QUANT16_SYMM map
+  {},
+  // int -> FLOAT16 map
+  {},
+},
+//Output(s)
+{ // See tools/test_generator/include/TestHarness.h:MixedTyped
+  // int -> FLOAT32 map
+  {},
+  // int -> INT32 map
+  {},
+  // int -> QUANT8_ASYMM map
+  {{0, {51, 51, 51, 51, 51, 51, 51, 51, 51, 51, 51, 51, 51, 51, 51, 51, 51, 51, 51, 51, 51, 51, 51, 51, 51, 51, 51, 51, 51, 51, 51, 51, 51, 51, 51, 51, 51, 51, 51, 51}}},
+  // int -> QUANT16_SYMM map
+  {},
+  // int -> FLOAT16 map
+  {},
+}
+},
+}, // End of an example
+};
+
+std::vector<MixedTypedExample> examples_axis_quant8_dim4_axis1_2 = {
+// Begin of an example
+{
+.operands = {
+//Input(s)
+{ // See tools/test_generator/include/TestHarness.h:MixedTyped
+  // int -> FLOAT32 map
+  {},
+  // int -> INT32 map
+  {},
+  // int -> QUANT8_ASYMM map
   {{0, {132, 124, 132, 124, 136, 120, 136, 120, 140, 116, 140, 116, 144, 112, 144, 112, 148, 108, 148, 108, 132, 124, 132, 124, 136, 120, 136, 120, 140, 116, 140, 116, 144, 112, 144, 112, 148, 108, 148, 108}}},
   // int -> QUANT16_SYMM map
-=======
-  {},
-  // int -> QUANT16_ASYMM map
->>>>>>> b2c93be8
-  {},
-  // int -> FLOAT16 map
-  {{0, {1.0f, -1.0f, 1.0f, -1.0f, 2.0f, -2.0f, 2.0f, -2.0f, 3.0f, -3.0f, 3.0f, -3.0f, 4.0f, -4.0f, 4.0f, -4.0f, 5.0f, -5.0f, 5.0f, -5.0f, 1.0f, -1.0f, 1.0f, -1.0f, 2.0f, -2.0f, 2.0f, -2.0f, 3.0f, -3.0f, 3.0f, -3.0f, 4.0f, -4.0f, 4.0f, -4.0f, 5.0f, -5.0f, 5.0f, -5.0f}}},
-},
-//Output(s)
-{ // See tools/test_generator/include/TestHarness.h:MixedTyped
-  // int -> FLOAT32 map
-  {},
-  // int -> INT32 map
-  {},
-  // int -> QUANT8_ASYMM map
-<<<<<<< HEAD
-  {{0, {3, 163, 3, 163, 8, 60, 8, 60, 22, 22, 22, 22, 60, 8, 60, 8, 163, 3, 163, 3, 3, 163, 3, 163, 8, 60, 8, 60, 22, 22, 22, 22, 60, 8, 60, 8, 163, 3, 163, 3}}},
-  // int -> QUANT16_SYMM map
-=======
-  {},
-  // int -> QUANT16_ASYMM map
->>>>>>> b2c93be8
-  {},
-  // int -> FLOAT16 map
-  {{0, {0.011656231246888638f, 0.6364086270332336f, 0.011656231246888638f, 0.6364086270332336f, 0.03168492019176483f, 0.2341216504573822f, 0.03168492019176483f, 0.2341216504573822f, 0.08612854033708572f, 0.08612854033708572f, 0.08612854033708572f, 0.08612854033708572f, 0.2341216504573822f, 0.03168492019176483f, 0.2341216504573822f, 0.03168492019176483f, 0.6364086270332336f, 0.011656231246888638f, 0.6364086270332336f, 0.011656231246888638f, 0.011656231246888638f, 0.6364086270332336f, 0.011656231246888638f, 0.6364086270332336f, 0.03168492019176483f, 0.2341216504573822f, 0.03168492019176483f, 0.2341216504573822f, 0.08612854033708572f, 0.08612854033708572f, 0.08612854033708572f, 0.08612854033708572f, 0.2341216504573822f, 0.03168492019176483f, 0.2341216504573822f, 0.03168492019176483f, 0.6364086270332336f, 0.011656231246888638f, 0.6364086270332336f, 0.011656231246888638f}}},
-}
-},
-}, // End of an example
-};
-
-std::vector<MixedTypedExample> examples_axis_float16_dim4_axis1_neg = {
-// Begin of an example
-{
-.operands = {
-//Input(s)
-{ // See tools/test_generator/include/TestHarness.h:MixedTyped
-  // int -> FLOAT32 map
-  {},
-  // int -> INT32 map
-  {},
-  // int -> QUANT8_ASYMM map
-<<<<<<< HEAD
+  {},
+  // int -> FLOAT16 map
+  {},
+},
+//Output(s)
+{ // See tools/test_generator/include/TestHarness.h:MixedTyped
+  // int -> FLOAT32 map
+  {},
+  // int -> INT32 map
+  {},
+  // int -> QUANT8_ASYMM map
+  {{0, {51, 51, 51, 51, 51, 51, 51, 51, 51, 51, 51, 51, 51, 51, 51, 51, 51, 51, 51, 51, 51, 51, 51, 51, 51, 51, 51, 51, 51, 51, 51, 51, 51, 51, 51, 51, 51, 51, 51, 51}}},
+  // int -> QUANT16_SYMM map
+  {},
+  // int -> FLOAT16 map
+  {},
+}
+},
+}, // End of an example
+};
+
+std::vector<MixedTypedExample> examples_axis_quant8_dim4_axis1_neg_2 = {
+// Begin of an example
+{
+.operands = {
+//Input(s)
+{ // See tools/test_generator/include/TestHarness.h:MixedTyped
+  // int -> FLOAT32 map
+  {},
+  // int -> INT32 map
+  {},
+  // int -> QUANT8_ASYMM map
   {{0, {132, 124, 132, 124, 136, 120, 136, 120, 140, 116, 140, 116, 144, 112, 144, 112, 148, 108, 148, 108, 132, 124, 132, 124, 136, 120, 136, 120, 140, 116, 140, 116, 144, 112, 144, 112, 148, 108, 148, 108}}},
   // int -> QUANT16_SYMM map
-=======
-  {},
-  // int -> QUANT16_ASYMM map
->>>>>>> b2c93be8
-  {},
-  // int -> FLOAT16 map
-  {{0, {1.0f, -1.0f, 1.0f, -1.0f, 2.0f, -2.0f, 2.0f, -2.0f, 3.0f, -3.0f, 3.0f, -3.0f, 4.0f, -4.0f, 4.0f, -4.0f, 5.0f, -5.0f, 5.0f, -5.0f, 1.0f, -1.0f, 1.0f, -1.0f, 2.0f, -2.0f, 2.0f, -2.0f, 3.0f, -3.0f, 3.0f, -3.0f, 4.0f, -4.0f, 4.0f, -4.0f, 5.0f, -5.0f, 5.0f, -5.0f}}},
-},
-//Output(s)
-{ // See tools/test_generator/include/TestHarness.h:MixedTyped
-  // int -> FLOAT32 map
-  {},
-  // int -> INT32 map
-  {},
-  // int -> QUANT8_ASYMM map
-<<<<<<< HEAD
-  {{0, {3, 163, 3, 163, 8, 60, 8, 60, 22, 22, 22, 22, 60, 8, 60, 8, 163, 3, 163, 3, 3, 163, 3, 163, 8, 60, 8, 60, 22, 22, 22, 22, 60, 8, 60, 8, 163, 3, 163, 3}}},
-  // int -> QUANT16_SYMM map
-=======
-  {},
-  // int -> QUANT16_ASYMM map
->>>>>>> b2c93be8
-  {},
-  // int -> FLOAT16 map
-  {{0, {0.011656231246888638f, 0.6364086270332336f, 0.011656231246888638f, 0.6364086270332336f, 0.03168492019176483f, 0.2341216504573822f, 0.03168492019176483f, 0.2341216504573822f, 0.08612854033708572f, 0.08612854033708572f, 0.08612854033708572f, 0.08612854033708572f, 0.2341216504573822f, 0.03168492019176483f, 0.2341216504573822f, 0.03168492019176483f, 0.6364086270332336f, 0.011656231246888638f, 0.6364086270332336f, 0.011656231246888638f, 0.011656231246888638f, 0.6364086270332336f, 0.011656231246888638f, 0.6364086270332336f, 0.03168492019176483f, 0.2341216504573822f, 0.03168492019176483f, 0.2341216504573822f, 0.08612854033708572f, 0.08612854033708572f, 0.08612854033708572f, 0.08612854033708572f, 0.2341216504573822f, 0.03168492019176483f, 0.2341216504573822f, 0.03168492019176483f, 0.6364086270332336f, 0.011656231246888638f, 0.6364086270332336f, 0.011656231246888638f}}},
-}
-},
-}, // End of an example
-};
-
-std::vector<MixedTypedExample> examples_axis_float16_dim4_axis2 = {
-// Begin of an example
-{
-.operands = {
-//Input(s)
-{ // See tools/test_generator/include/TestHarness.h:MixedTyped
-  // int -> FLOAT32 map
-  {},
-  // int -> INT32 map
-  {},
-  // int -> QUANT8_ASYMM map
-<<<<<<< HEAD
+  {},
+  // int -> FLOAT16 map
+  {},
+},
+//Output(s)
+{ // See tools/test_generator/include/TestHarness.h:MixedTyped
+  // int -> FLOAT32 map
+  {},
+  // int -> INT32 map
+  {},
+  // int -> QUANT8_ASYMM map
+  {{0, {51, 51, 51, 51, 51, 51, 51, 51, 51, 51, 51, 51, 51, 51, 51, 51, 51, 51, 51, 51, 51, 51, 51, 51, 51, 51, 51, 51, 51, 51, 51, 51, 51, 51, 51, 51, 51, 51, 51, 51}}},
+  // int -> QUANT16_SYMM map
+  {},
+  // int -> FLOAT16 map
+  {},
+}
+},
+}, // End of an example
+};
+
+std::vector<MixedTypedExample> examples_axis_quant8_dim4_axis2_2 = {
+// Begin of an example
+{
+.operands = {
+//Input(s)
+{ // See tools/test_generator/include/TestHarness.h:MixedTyped
+  // int -> FLOAT32 map
+  {},
+  // int -> INT32 map
+  {},
+  // int -> QUANT8_ASYMM map
   {{0, {132, 124, 136, 120, 140, 116, 144, 112, 148, 108, 132, 124, 136, 120, 140, 116, 144, 112, 148, 108, 132, 124, 136, 120, 140, 116, 144, 112, 148, 108, 132, 124, 136, 120, 140, 116, 144, 112, 148, 108}}},
   // int -> QUANT16_SYMM map
-=======
-  {},
-  // int -> QUANT16_ASYMM map
->>>>>>> b2c93be8
-  {},
-  // int -> FLOAT16 map
-  {{0, {1.0f, -1.0f, 2.0f, -2.0f, 3.0f, -3.0f, 4.0f, -4.0f, 5.0f, -5.0f, 1.0f, -1.0f, 2.0f, -2.0f, 3.0f, -3.0f, 4.0f, -4.0f, 5.0f, -5.0f, 1.0f, -1.0f, 2.0f, -2.0f, 3.0f, -3.0f, 4.0f, -4.0f, 5.0f, -5.0f, 1.0f, -1.0f, 2.0f, -2.0f, 3.0f, -3.0f, 4.0f, -4.0f, 5.0f, -5.0f}}},
-},
-//Output(s)
-{ // See tools/test_generator/include/TestHarness.h:MixedTyped
-  // int -> FLOAT32 map
-  {},
-  // int -> INT32 map
-  {},
-  // int -> QUANT8_ASYMM map
-<<<<<<< HEAD
-  {{0, {3, 163, 8, 60, 22, 22, 60, 8, 163, 3, 3, 163, 8, 60, 22, 22, 60, 8, 163, 3, 3, 163, 8, 60, 22, 22, 60, 8, 163, 3, 3, 163, 8, 60, 22, 22, 60, 8, 163, 3}}},
-  // int -> QUANT16_SYMM map
-=======
-  {},
-  // int -> QUANT16_ASYMM map
->>>>>>> b2c93be8
-  {},
-  // int -> FLOAT16 map
-  {{0, {0.011656231246888638f, 0.6364086270332336f, 0.03168492019176483f, 0.2341216504573822f, 0.08612854033708572f, 0.08612854033708572f, 0.2341216504573822f, 0.03168492019176483f, 0.6364086270332336f, 0.011656231246888638f, 0.011656231246888638f, 0.6364086270332336f, 0.03168492019176483f, 0.2341216504573822f, 0.08612854033708572f, 0.08612854033708572f, 0.2341216504573822f, 0.03168492019176483f, 0.6364086270332336f, 0.011656231246888638f, 0.011656231246888638f, 0.6364086270332336f, 0.03168492019176483f, 0.2341216504573822f, 0.08612854033708572f, 0.08612854033708572f, 0.2341216504573822f, 0.03168492019176483f, 0.6364086270332336f, 0.011656231246888638f, 0.011656231246888638f, 0.6364086270332336f, 0.03168492019176483f, 0.2341216504573822f, 0.08612854033708572f, 0.08612854033708572f, 0.2341216504573822f, 0.03168492019176483f, 0.6364086270332336f, 0.011656231246888638f}}},
-}
-},
-}, // End of an example
-};
-
-std::vector<MixedTypedExample> examples_axis_float16_dim4_axis2_neg = {
-// Begin of an example
-{
-.operands = {
-//Input(s)
-{ // See tools/test_generator/include/TestHarness.h:MixedTyped
-  // int -> FLOAT32 map
-  {},
-  // int -> INT32 map
-  {},
-  // int -> QUANT8_ASYMM map
-<<<<<<< HEAD
+  {},
+  // int -> FLOAT16 map
+  {},
+},
+//Output(s)
+{ // See tools/test_generator/include/TestHarness.h:MixedTyped
+  // int -> FLOAT32 map
+  {},
+  // int -> INT32 map
+  {},
+  // int -> QUANT8_ASYMM map
+  {{0, {51, 51, 51, 51, 51, 51, 51, 51, 51, 51, 51, 51, 51, 51, 51, 51, 51, 51, 51, 51, 51, 51, 51, 51, 51, 51, 51, 51, 51, 51, 51, 51, 51, 51, 51, 51, 51, 51, 51, 51}}},
+  // int -> QUANT16_SYMM map
+  {},
+  // int -> FLOAT16 map
+  {},
+}
+},
+}, // End of an example
+};
+
+std::vector<MixedTypedExample> examples_axis_quant8_dim4_axis2_neg_2 = {
+// Begin of an example
+{
+.operands = {
+//Input(s)
+{ // See tools/test_generator/include/TestHarness.h:MixedTyped
+  // int -> FLOAT32 map
+  {},
+  // int -> INT32 map
+  {},
+  // int -> QUANT8_ASYMM map
   {{0, {132, 124, 136, 120, 140, 116, 144, 112, 148, 108, 132, 124, 136, 120, 140, 116, 144, 112, 148, 108, 132, 124, 136, 120, 140, 116, 144, 112, 148, 108, 132, 124, 136, 120, 140, 116, 144, 112, 148, 108}}},
   // int -> QUANT16_SYMM map
-=======
-  {},
-  // int -> QUANT16_ASYMM map
->>>>>>> b2c93be8
-  {},
-  // int -> FLOAT16 map
-  {{0, {1.0f, -1.0f, 2.0f, -2.0f, 3.0f, -3.0f, 4.0f, -4.0f, 5.0f, -5.0f, 1.0f, -1.0f, 2.0f, -2.0f, 3.0f, -3.0f, 4.0f, -4.0f, 5.0f, -5.0f, 1.0f, -1.0f, 2.0f, -2.0f, 3.0f, -3.0f, 4.0f, -4.0f, 5.0f, -5.0f, 1.0f, -1.0f, 2.0f, -2.0f, 3.0f, -3.0f, 4.0f, -4.0f, 5.0f, -5.0f}}},
-},
-//Output(s)
-{ // See tools/test_generator/include/TestHarness.h:MixedTyped
-  // int -> FLOAT32 map
-  {},
-  // int -> INT32 map
-  {},
-  // int -> QUANT8_ASYMM map
-<<<<<<< HEAD
-  {{0, {3, 163, 8, 60, 22, 22, 60, 8, 163, 3, 3, 163, 8, 60, 22, 22, 60, 8, 163, 3, 3, 163, 8, 60, 22, 22, 60, 8, 163, 3, 3, 163, 8, 60, 22, 22, 60, 8, 163, 3}}},
-  // int -> QUANT16_SYMM map
-=======
-  {},
-  // int -> QUANT16_ASYMM map
->>>>>>> b2c93be8
-  {},
-  // int -> FLOAT16 map
-  {{0, {0.011656231246888638f, 0.6364086270332336f, 0.03168492019176483f, 0.2341216504573822f, 0.08612854033708572f, 0.08612854033708572f, 0.2341216504573822f, 0.03168492019176483f, 0.6364086270332336f, 0.011656231246888638f, 0.011656231246888638f, 0.6364086270332336f, 0.03168492019176483f, 0.2341216504573822f, 0.08612854033708572f, 0.08612854033708572f, 0.2341216504573822f, 0.03168492019176483f, 0.6364086270332336f, 0.011656231246888638f, 0.011656231246888638f, 0.6364086270332336f, 0.03168492019176483f, 0.2341216504573822f, 0.08612854033708572f, 0.08612854033708572f, 0.2341216504573822f, 0.03168492019176483f, 0.6364086270332336f, 0.011656231246888638f, 0.011656231246888638f, 0.6364086270332336f, 0.03168492019176483f, 0.2341216504573822f, 0.08612854033708572f, 0.08612854033708572f, 0.2341216504573822f, 0.03168492019176483f, 0.6364086270332336f, 0.011656231246888638f}}},
-}
-},
-}, // End of an example
-};
-
-std::vector<MixedTypedExample> examples_axis_float16_dim4_axis3 = {
-// Begin of an example
-{
-.operands = {
-//Input(s)
-{ // See tools/test_generator/include/TestHarness.h:MixedTyped
-  // int -> FLOAT32 map
-  {},
-  // int -> INT32 map
-  {},
-  // int -> QUANT8_ASYMM map
-<<<<<<< HEAD
+  {},
+  // int -> FLOAT16 map
+  {},
+},
+//Output(s)
+{ // See tools/test_generator/include/TestHarness.h:MixedTyped
+  // int -> FLOAT32 map
+  {},
+  // int -> INT32 map
+  {},
+  // int -> QUANT8_ASYMM map
+  {{0, {51, 51, 51, 51, 51, 51, 51, 51, 51, 51, 51, 51, 51, 51, 51, 51, 51, 51, 51, 51, 51, 51, 51, 51, 51, 51, 51, 51, 51, 51, 51, 51, 51, 51, 51, 51, 51, 51, 51, 51}}},
+  // int -> QUANT16_SYMM map
+  {},
+  // int -> FLOAT16 map
+  {},
+}
+},
+}, // End of an example
+};
+
+std::vector<MixedTypedExample> examples_axis_quant8_dim4_axis3_2 = {
+// Begin of an example
+{
+.operands = {
+//Input(s)
+{ // See tools/test_generator/include/TestHarness.h:MixedTyped
+  // int -> FLOAT32 map
+  {},
+  // int -> INT32 map
+  {},
+  // int -> QUANT8_ASYMM map
   {{0, {132, 136, 140, 144, 148, 124, 120, 116, 112, 108, 132, 136, 140, 144, 148, 124, 120, 116, 112, 108, 132, 136, 140, 144, 148, 124, 120, 116, 112, 108, 132, 136, 140, 144, 148, 124, 120, 116, 112, 108}}},
   // int -> QUANT16_SYMM map
-=======
-  {},
-  // int -> QUANT16_ASYMM map
->>>>>>> b2c93be8
-  {},
-  // int -> FLOAT16 map
-  {{0, {1.0f, 2.0f, 3.0f, 4.0f, 5.0f, -1.0f, -2.0f, -3.0f, -4.0f, -5.0f, 1.0f, 2.0f, 3.0f, 4.0f, 5.0f, -1.0f, -2.0f, -3.0f, -4.0f, -5.0f, 1.0f, 2.0f, 3.0f, 4.0f, 5.0f, -1.0f, -2.0f, -3.0f, -4.0f, -5.0f, 1.0f, 2.0f, 3.0f, 4.0f, 5.0f, -1.0f, -2.0f, -3.0f, -4.0f, -5.0f}}},
-},
-//Output(s)
-{ // See tools/test_generator/include/TestHarness.h:MixedTyped
-  // int -> FLOAT32 map
-  {},
-  // int -> INT32 map
-  {},
-  // int -> QUANT8_ASYMM map
-<<<<<<< HEAD
-  {{0, {3, 8, 22, 60, 163, 163, 60, 22, 8, 3, 3, 8, 22, 60, 163, 163, 60, 22, 8, 3, 3, 8, 22, 60, 163, 163, 60, 22, 8, 3, 3, 8, 22, 60, 163, 163, 60, 22, 8, 3}}},
-  // int -> QUANT16_SYMM map
-=======
-  {},
-  // int -> QUANT16_ASYMM map
->>>>>>> b2c93be8
-  {},
-  // int -> FLOAT16 map
-  {{0, {0.011656231246888638f, 0.03168492019176483f, 0.08612854033708572f, 0.2341216504573822f, 0.6364086270332336f, 0.6364086270332336f, 0.2341216504573822f, 0.08612854033708572f, 0.03168492019176483f, 0.011656231246888638f, 0.011656231246888638f, 0.03168492019176483f, 0.08612854033708572f, 0.2341216504573822f, 0.6364086270332336f, 0.6364086270332336f, 0.2341216504573822f, 0.08612854033708572f, 0.03168492019176483f, 0.011656231246888638f, 0.011656231246888638f, 0.03168492019176483f, 0.08612854033708572f, 0.2341216504573822f, 0.6364086270332336f, 0.6364086270332336f, 0.2341216504573822f, 0.08612854033708572f, 0.03168492019176483f, 0.011656231246888638f, 0.011656231246888638f, 0.03168492019176483f, 0.08612854033708572f, 0.2341216504573822f, 0.6364086270332336f, 0.6364086270332336f, 0.2341216504573822f, 0.08612854033708572f, 0.03168492019176483f, 0.011656231246888638f}}},
-}
-},
-}, // End of an example
-};
-
-std::vector<MixedTypedExample> examples_axis_float16_dim4_axis3_neg = {
-// Begin of an example
-{
-.operands = {
-//Input(s)
-{ // See tools/test_generator/include/TestHarness.h:MixedTyped
-  // int -> FLOAT32 map
-  {},
-  // int -> INT32 map
-  {},
-  // int -> QUANT8_ASYMM map
-<<<<<<< HEAD
+  {},
+  // int -> FLOAT16 map
+  {},
+},
+//Output(s)
+{ // See tools/test_generator/include/TestHarness.h:MixedTyped
+  // int -> FLOAT32 map
+  {},
+  // int -> INT32 map
+  {},
+  // int -> QUANT8_ASYMM map
+  {{0, {51, 51, 51, 51, 51, 51, 51, 51, 51, 51, 51, 51, 51, 51, 51, 51, 51, 51, 51, 51, 51, 51, 51, 51, 51, 51, 51, 51, 51, 51, 51, 51, 51, 51, 51, 51, 51, 51, 51, 51}}},
+  // int -> QUANT16_SYMM map
+  {},
+  // int -> FLOAT16 map
+  {},
+}
+},
+}, // End of an example
+};
+
+std::vector<MixedTypedExample> examples_axis_quant8_dim4_axis3_neg_2 = {
+// Begin of an example
+{
+.operands = {
+//Input(s)
+{ // See tools/test_generator/include/TestHarness.h:MixedTyped
+  // int -> FLOAT32 map
+  {},
+  // int -> INT32 map
+  {},
+  // int -> QUANT8_ASYMM map
   {{0, {132, 136, 140, 144, 148, 124, 120, 116, 112, 108, 132, 136, 140, 144, 148, 124, 120, 116, 112, 108, 132, 136, 140, 144, 148, 124, 120, 116, 112, 108, 132, 136, 140, 144, 148, 124, 120, 116, 112, 108}}},
   // int -> QUANT16_SYMM map
-=======
-  {},
-  // int -> QUANT16_ASYMM map
->>>>>>> b2c93be8
-  {},
-  // int -> FLOAT16 map
-  {{0, {1.0f, 2.0f, 3.0f, 4.0f, 5.0f, -1.0f, -2.0f, -3.0f, -4.0f, -5.0f, 1.0f, 2.0f, 3.0f, 4.0f, 5.0f, -1.0f, -2.0f, -3.0f, -4.0f, -5.0f, 1.0f, 2.0f, 3.0f, 4.0f, 5.0f, -1.0f, -2.0f, -3.0f, -4.0f, -5.0f, 1.0f, 2.0f, 3.0f, 4.0f, 5.0f, -1.0f, -2.0f, -3.0f, -4.0f, -5.0f}}},
-},
-//Output(s)
-{ // See tools/test_generator/include/TestHarness.h:MixedTyped
-  // int -> FLOAT32 map
-  {},
-  // int -> INT32 map
-  {},
-  // int -> QUANT8_ASYMM map
-<<<<<<< HEAD
-  {{0, {3, 8, 22, 60, 163, 163, 60, 22, 8, 3, 3, 8, 22, 60, 163, 163, 60, 22, 8, 3, 3, 8, 22, 60, 163, 163, 60, 22, 8, 3, 3, 8, 22, 60, 163, 163, 60, 22, 8, 3}}},
-  // int -> QUANT16_SYMM map
-=======
-  {},
-  // int -> QUANT16_ASYMM map
->>>>>>> b2c93be8
-  {},
-  // int -> FLOAT16 map
-  {{0, {0.011656231246888638f, 0.03168492019176483f, 0.08612854033708572f, 0.2341216504573822f, 0.6364086270332336f, 0.6364086270332336f, 0.2341216504573822f, 0.08612854033708572f, 0.03168492019176483f, 0.011656231246888638f, 0.011656231246888638f, 0.03168492019176483f, 0.08612854033708572f, 0.2341216504573822f, 0.6364086270332336f, 0.6364086270332336f, 0.2341216504573822f, 0.08612854033708572f, 0.03168492019176483f, 0.011656231246888638f, 0.011656231246888638f, 0.03168492019176483f, 0.08612854033708572f, 0.2341216504573822f, 0.6364086270332336f, 0.6364086270332336f, 0.2341216504573822f, 0.08612854033708572f, 0.03168492019176483f, 0.011656231246888638f, 0.011656231246888638f, 0.03168492019176483f, 0.08612854033708572f, 0.2341216504573822f, 0.6364086270332336f, 0.6364086270332336f, 0.2341216504573822f, 0.08612854033708572f, 0.03168492019176483f, 0.011656231246888638f}}},
-}
-},
-}, // End of an example
-};
-
-std::vector<MixedTypedExample> examples_axis_float16_dim3_axis0 = {
-// Begin of an example
-{
-.operands = {
-//Input(s)
-{ // See tools/test_generator/include/TestHarness.h:MixedTyped
-  // int -> FLOAT32 map
-  {},
-  // int -> INT32 map
-  {},
-  // int -> QUANT8_ASYMM map
-<<<<<<< HEAD
+  {},
+  // int -> FLOAT16 map
+  {},
+},
+//Output(s)
+{ // See tools/test_generator/include/TestHarness.h:MixedTyped
+  // int -> FLOAT32 map
+  {},
+  // int -> INT32 map
+  {},
+  // int -> QUANT8_ASYMM map
+  {{0, {51, 51, 51, 51, 51, 51, 51, 51, 51, 51, 51, 51, 51, 51, 51, 51, 51, 51, 51, 51, 51, 51, 51, 51, 51, 51, 51, 51, 51, 51, 51, 51, 51, 51, 51, 51, 51, 51, 51, 51}}},
+  // int -> QUANT16_SYMM map
+  {},
+  // int -> FLOAT16 map
+  {},
+}
+},
+}, // End of an example
+};
+
+std::vector<MixedTypedExample> examples_axis_quant8_dim3_axis0_2 = {
+// Begin of an example
+{
+.operands = {
+//Input(s)
+{ // See tools/test_generator/include/TestHarness.h:MixedTyped
+  // int -> FLOAT32 map
+  {},
+  // int -> INT32 map
+  {},
+  // int -> QUANT8_ASYMM map
   {{0, {132, 124, 132, 124, 136, 120, 136, 120, 140, 116, 140, 116, 144, 112, 144, 112, 148, 108, 148, 108}}},
   // int -> QUANT16_SYMM map
-=======
-  {},
-  // int -> QUANT16_ASYMM map
->>>>>>> b2c93be8
-  {},
-  // int -> FLOAT16 map
-  {{0, {1.0f, -1.0f, 1.0f, -1.0f, 2.0f, -2.0f, 2.0f, -2.0f, 3.0f, -3.0f, 3.0f, -3.0f, 4.0f, -4.0f, 4.0f, -4.0f, 5.0f, -5.0f, 5.0f, -5.0f}}},
-},
-//Output(s)
-{ // See tools/test_generator/include/TestHarness.h:MixedTyped
-  // int -> FLOAT32 map
-  {},
-  // int -> INT32 map
-  {},
-  // int -> QUANT8_ASYMM map
-<<<<<<< HEAD
-  {{0, {3, 163, 3, 163, 8, 60, 8, 60, 22, 22, 22, 22, 60, 8, 60, 8, 163, 3, 163, 3}}},
-  // int -> QUANT16_SYMM map
-=======
-  {},
-  // int -> QUANT16_ASYMM map
->>>>>>> b2c93be8
-  {},
-  // int -> FLOAT16 map
-  {{0, {0.011656231246888638f, 0.6364086270332336f, 0.011656231246888638f, 0.6364086270332336f, 0.03168492019176483f, 0.2341216504573822f, 0.03168492019176483f, 0.2341216504573822f, 0.08612854033708572f, 0.08612854033708572f, 0.08612854033708572f, 0.08612854033708572f, 0.2341216504573822f, 0.03168492019176483f, 0.2341216504573822f, 0.03168492019176483f, 0.6364086270332336f, 0.011656231246888638f, 0.6364086270332336f, 0.011656231246888638f}}},
-}
-},
-}, // End of an example
-};
-
-std::vector<MixedTypedExample> examples_axis_float16_dim3_axis0_neg = {
-// Begin of an example
-{
-.operands = {
-//Input(s)
-{ // See tools/test_generator/include/TestHarness.h:MixedTyped
-  // int -> FLOAT32 map
-  {},
-  // int -> INT32 map
-  {},
-  // int -> QUANT8_ASYMM map
-<<<<<<< HEAD
+  {},
+  // int -> FLOAT16 map
+  {},
+},
+//Output(s)
+{ // See tools/test_generator/include/TestHarness.h:MixedTyped
+  // int -> FLOAT32 map
+  {},
+  // int -> INT32 map
+  {},
+  // int -> QUANT8_ASYMM map
+  {{0, {51, 51, 51, 51, 51, 51, 51, 51, 51, 51, 51, 51, 51, 51, 51, 51, 51, 51, 51, 51}}},
+  // int -> QUANT16_SYMM map
+  {},
+  // int -> FLOAT16 map
+  {},
+}
+},
+}, // End of an example
+};
+
+std::vector<MixedTypedExample> examples_axis_quant8_dim3_axis0_neg_2 = {
+// Begin of an example
+{
+.operands = {
+//Input(s)
+{ // See tools/test_generator/include/TestHarness.h:MixedTyped
+  // int -> FLOAT32 map
+  {},
+  // int -> INT32 map
+  {},
+  // int -> QUANT8_ASYMM map
   {{0, {132, 124, 132, 124, 136, 120, 136, 120, 140, 116, 140, 116, 144, 112, 144, 112, 148, 108, 148, 108}}},
   // int -> QUANT16_SYMM map
-=======
-  {},
-  // int -> QUANT16_ASYMM map
->>>>>>> b2c93be8
-  {},
-  // int -> FLOAT16 map
-  {{0, {1.0f, -1.0f, 1.0f, -1.0f, 2.0f, -2.0f, 2.0f, -2.0f, 3.0f, -3.0f, 3.0f, -3.0f, 4.0f, -4.0f, 4.0f, -4.0f, 5.0f, -5.0f, 5.0f, -5.0f}}},
-},
-//Output(s)
-{ // See tools/test_generator/include/TestHarness.h:MixedTyped
-  // int -> FLOAT32 map
-  {},
-  // int -> INT32 map
-  {},
-  // int -> QUANT8_ASYMM map
-<<<<<<< HEAD
-  {{0, {3, 163, 3, 163, 8, 60, 8, 60, 22, 22, 22, 22, 60, 8, 60, 8, 163, 3, 163, 3}}},
-  // int -> QUANT16_SYMM map
-=======
-  {},
-  // int -> QUANT16_ASYMM map
->>>>>>> b2c93be8
-  {},
-  // int -> FLOAT16 map
-  {{0, {0.011656231246888638f, 0.6364086270332336f, 0.011656231246888638f, 0.6364086270332336f, 0.03168492019176483f, 0.2341216504573822f, 0.03168492019176483f, 0.2341216504573822f, 0.08612854033708572f, 0.08612854033708572f, 0.08612854033708572f, 0.08612854033708572f, 0.2341216504573822f, 0.03168492019176483f, 0.2341216504573822f, 0.03168492019176483f, 0.6364086270332336f, 0.011656231246888638f, 0.6364086270332336f, 0.011656231246888638f}}},
-}
-},
-}, // End of an example
-};
-
-std::vector<MixedTypedExample> examples_axis_float16_dim3_axis1 = {
-// Begin of an example
-{
-.operands = {
-//Input(s)
-{ // See tools/test_generator/include/TestHarness.h:MixedTyped
-  // int -> FLOAT32 map
-  {},
-  // int -> INT32 map
-  {},
-  // int -> QUANT8_ASYMM map
-<<<<<<< HEAD
+  {},
+  // int -> FLOAT16 map
+  {},
+},
+//Output(s)
+{ // See tools/test_generator/include/TestHarness.h:MixedTyped
+  // int -> FLOAT32 map
+  {},
+  // int -> INT32 map
+  {},
+  // int -> QUANT8_ASYMM map
+  {{0, {51, 51, 51, 51, 51, 51, 51, 51, 51, 51, 51, 51, 51, 51, 51, 51, 51, 51, 51, 51}}},
+  // int -> QUANT16_SYMM map
+  {},
+  // int -> FLOAT16 map
+  {},
+}
+},
+}, // End of an example
+};
+
+std::vector<MixedTypedExample> examples_axis_quant8_dim3_axis1_2 = {
+// Begin of an example
+{
+.operands = {
+//Input(s)
+{ // See tools/test_generator/include/TestHarness.h:MixedTyped
+  // int -> FLOAT32 map
+  {},
+  // int -> INT32 map
+  {},
+  // int -> QUANT8_ASYMM map
   {{0, {132, 124, 136, 120, 140, 116, 144, 112, 148, 108, 132, 124, 136, 120, 140, 116, 144, 112, 148, 108}}},
   // int -> QUANT16_SYMM map
-=======
-  {},
-  // int -> QUANT16_ASYMM map
->>>>>>> b2c93be8
-  {},
-  // int -> FLOAT16 map
-  {{0, {1.0f, -1.0f, 2.0f, -2.0f, 3.0f, -3.0f, 4.0f, -4.0f, 5.0f, -5.0f, 1.0f, -1.0f, 2.0f, -2.0f, 3.0f, -3.0f, 4.0f, -4.0f, 5.0f, -5.0f}}},
-},
-//Output(s)
-{ // See tools/test_generator/include/TestHarness.h:MixedTyped
-  // int -> FLOAT32 map
-  {},
-  // int -> INT32 map
-  {},
-  // int -> QUANT8_ASYMM map
-<<<<<<< HEAD
-  {{0, {3, 163, 8, 60, 22, 22, 60, 8, 163, 3, 3, 163, 8, 60, 22, 22, 60, 8, 163, 3}}},
-  // int -> QUANT16_SYMM map
-=======
-  {},
-  // int -> QUANT16_ASYMM map
->>>>>>> b2c93be8
-  {},
-  // int -> FLOAT16 map
-  {{0, {0.011656231246888638f, 0.6364086270332336f, 0.03168492019176483f, 0.2341216504573822f, 0.08612854033708572f, 0.08612854033708572f, 0.2341216504573822f, 0.03168492019176483f, 0.6364086270332336f, 0.011656231246888638f, 0.011656231246888638f, 0.6364086270332336f, 0.03168492019176483f, 0.2341216504573822f, 0.08612854033708572f, 0.08612854033708572f, 0.2341216504573822f, 0.03168492019176483f, 0.6364086270332336f, 0.011656231246888638f}}},
-}
-},
-}, // End of an example
-};
-
-std::vector<MixedTypedExample> examples_axis_float16_dim3_axis1_neg = {
-// Begin of an example
-{
-.operands = {
-//Input(s)
-{ // See tools/test_generator/include/TestHarness.h:MixedTyped
-  // int -> FLOAT32 map
-  {},
-  // int -> INT32 map
-  {},
-  // int -> QUANT8_ASYMM map
-<<<<<<< HEAD
+  {},
+  // int -> FLOAT16 map
+  {},
+},
+//Output(s)
+{ // See tools/test_generator/include/TestHarness.h:MixedTyped
+  // int -> FLOAT32 map
+  {},
+  // int -> INT32 map
+  {},
+  // int -> QUANT8_ASYMM map
+  {{0, {51, 51, 51, 51, 51, 51, 51, 51, 51, 51, 51, 51, 51, 51, 51, 51, 51, 51, 51, 51}}},
+  // int -> QUANT16_SYMM map
+  {},
+  // int -> FLOAT16 map
+  {},
+}
+},
+}, // End of an example
+};
+
+std::vector<MixedTypedExample> examples_axis_quant8_dim3_axis1_neg_2 = {
+// Begin of an example
+{
+.operands = {
+//Input(s)
+{ // See tools/test_generator/include/TestHarness.h:MixedTyped
+  // int -> FLOAT32 map
+  {},
+  // int -> INT32 map
+  {},
+  // int -> QUANT8_ASYMM map
   {{0, {132, 124, 136, 120, 140, 116, 144, 112, 148, 108, 132, 124, 136, 120, 140, 116, 144, 112, 148, 108}}},
   // int -> QUANT16_SYMM map
-=======
-  {},
-  // int -> QUANT16_ASYMM map
-  {},
-  // int -> FLOAT16 map
-  {{0, {1.0f, -1.0f, 2.0f, -2.0f, 3.0f, -3.0f, 4.0f, -4.0f, 5.0f, -5.0f, 1.0f, -1.0f, 2.0f, -2.0f, 3.0f, -3.0f, 4.0f, -4.0f, 5.0f, -5.0f}}},
-},
-//Output(s)
-{ // See tools/test_generator/include/TestHarness.h:MixedTyped
-  // int -> FLOAT32 map
-  {},
-  // int -> INT32 map
-  {},
-  // int -> QUANT8_ASYMM map
-  {},
-  // int -> QUANT16_ASYMM map
->>>>>>> b2c93be8
-  {},
-  // int -> FLOAT16 map
-  {{0, {0.011656231246888638f, 0.6364086270332336f, 0.03168492019176483f, 0.2341216504573822f, 0.08612854033708572f, 0.08612854033708572f, 0.2341216504573822f, 0.03168492019176483f, 0.6364086270332336f, 0.011656231246888638f, 0.011656231246888638f, 0.6364086270332336f, 0.03168492019176483f, 0.2341216504573822f, 0.08612854033708572f, 0.08612854033708572f, 0.2341216504573822f, 0.03168492019176483f, 0.6364086270332336f, 0.011656231246888638f}}},
-}
-},
-}, // End of an example
-};
-
-std::vector<MixedTypedExample> examples_axis_float16_dim3_axis2 = {
-// Begin of an example
-{
-.operands = {
-//Input(s)
-{ // See tools/test_generator/include/TestHarness.h:MixedTyped
-  // int -> FLOAT32 map
-  {},
-  // int -> INT32 map
-  {},
-  // int -> QUANT8_ASYMM map
-  {},
-  // int -> QUANT16_ASYMM map
-  {},
-  // int -> FLOAT16 map
-  {{0, {1.0f, 2.0f, 3.0f, 4.0f, 5.0f, -1.0f, -2.0f, -3.0f, -4.0f, -5.0f, 1.0f, 2.0f, 3.0f, 4.0f, 5.0f, -1.0f, -2.0f, -3.0f, -4.0f, -5.0f}}},
-},
-//Output(s)
-{ // See tools/test_generator/include/TestHarness.h:MixedTyped
-  // int -> FLOAT32 map
-  {},
-  // int -> INT32 map
-  {},
-  // int -> QUANT8_ASYMM map
-<<<<<<< HEAD
-  {{0, {3, 163, 8, 60, 22, 22, 60, 8, 163, 3, 3, 163, 8, 60, 22, 22, 60, 8, 163, 3}}},
-  // int -> QUANT16_SYMM map
-=======
-  {},
-  // int -> QUANT16_ASYMM map
-  {},
-  // int -> FLOAT16 map
-  {{0, {0.011656231246888638f, 0.03168492019176483f, 0.08612854033708572f, 0.2341216504573822f, 0.6364086270332336f, 0.6364086270332336f, 0.2341216504573822f, 0.08612854033708572f, 0.03168492019176483f, 0.011656231246888638f, 0.011656231246888638f, 0.03168492019176483f, 0.08612854033708572f, 0.2341216504573822f, 0.6364086270332336f, 0.6364086270332336f, 0.2341216504573822f, 0.08612854033708572f, 0.03168492019176483f, 0.011656231246888638f}}},
-}
-},
-}, // End of an example
-};
-
-std::vector<MixedTypedExample> examples_axis_float16_dim3_axis2_neg = {
-// Begin of an example
-{
-.operands = {
-//Input(s)
-{ // See tools/test_generator/include/TestHarness.h:MixedTyped
-  // int -> FLOAT32 map
-  {},
-  // int -> INT32 map
-  {},
-  // int -> QUANT8_ASYMM map
-  {},
-  // int -> QUANT16_ASYMM map
->>>>>>> b2c93be8
-  {},
-  // int -> FLOAT16 map
-  {{0, {1.0f, 2.0f, 3.0f, 4.0f, 5.0f, -1.0f, -2.0f, -3.0f, -4.0f, -5.0f, 1.0f, 2.0f, 3.0f, 4.0f, 5.0f, -1.0f, -2.0f, -3.0f, -4.0f, -5.0f}}},
-},
-//Output(s)
-{ // See tools/test_generator/include/TestHarness.h:MixedTyped
-  // int -> FLOAT32 map
-  {},
-  // int -> INT32 map
-  {},
-  // int -> QUANT8_ASYMM map
-  {},
-  // int -> QUANT16_ASYMM map
-  {},
-  // int -> FLOAT16 map
-  {{0, {0.011656231246888638f, 0.03168492019176483f, 0.08612854033708572f, 0.2341216504573822f, 0.6364086270332336f, 0.6364086270332336f, 0.2341216504573822f, 0.08612854033708572f, 0.03168492019176483f, 0.011656231246888638f, 0.011656231246888638f, 0.03168492019176483f, 0.08612854033708572f, 0.2341216504573822f, 0.6364086270332336f, 0.6364086270332336f, 0.2341216504573822f, 0.08612854033708572f, 0.03168492019176483f, 0.011656231246888638f}}},
-}
-},
-}, // End of an example
-};
-
-std::vector<MixedTypedExample> examples_axis_float16_dim2_axis0 = {
-// Begin of an example
-{
-.operands = {
-//Input(s)
-{ // See tools/test_generator/include/TestHarness.h:MixedTyped
-  // int -> FLOAT32 map
-  {},
-  // int -> INT32 map
-  {},
-  // int -> QUANT8_ASYMM map
-<<<<<<< HEAD
+  {},
+  // int -> FLOAT16 map
+  {},
+},
+//Output(s)
+{ // See tools/test_generator/include/TestHarness.h:MixedTyped
+  // int -> FLOAT32 map
+  {},
+  // int -> INT32 map
+  {},
+  // int -> QUANT8_ASYMM map
+  {{0, {51, 51, 51, 51, 51, 51, 51, 51, 51, 51, 51, 51, 51, 51, 51, 51, 51, 51, 51, 51}}},
+  // int -> QUANT16_SYMM map
+  {},
+  // int -> FLOAT16 map
+  {},
+}
+},
+}, // End of an example
+};
+
+std::vector<MixedTypedExample> examples_axis_quant8_dim3_axis2_2 = {
+// Begin of an example
+{
+.operands = {
+//Input(s)
+{ // See tools/test_generator/include/TestHarness.h:MixedTyped
+  // int -> FLOAT32 map
+  {},
+  // int -> INT32 map
+  {},
+  // int -> QUANT8_ASYMM map
   {{0, {132, 136, 140, 144, 148, 124, 120, 116, 112, 108, 132, 136, 140, 144, 148, 124, 120, 116, 112, 108}}},
   // int -> QUANT16_SYMM map
-=======
-  {},
-  // int -> QUANT16_ASYMM map
-  {},
-  // int -> FLOAT16 map
-  {{0, {1.0f, -1.0f, 2.0f, -2.0f, 3.0f, -3.0f, 4.0f, -4.0f, 5.0f, -5.0f}}},
-},
-//Output(s)
-{ // See tools/test_generator/include/TestHarness.h:MixedTyped
-  // int -> FLOAT32 map
-  {},
-  // int -> INT32 map
-  {},
-  // int -> QUANT8_ASYMM map
-  {},
-  // int -> QUANT16_ASYMM map
->>>>>>> b2c93be8
-  {},
-  // int -> FLOAT16 map
-  {{0, {0.011656231246888638f, 0.6364086270332336f, 0.03168492019176483f, 0.2341216504573822f, 0.08612854033708572f, 0.08612854033708572f, 0.2341216504573822f, 0.03168492019176483f, 0.6364086270332336f, 0.011656231246888638f}}},
-}
-},
-}, // End of an example
-};
-
-std::vector<MixedTypedExample> examples_axis_float16_dim2_axis0_neg = {
-// Begin of an example
-{
-.operands = {
-//Input(s)
-{ // See tools/test_generator/include/TestHarness.h:MixedTyped
-  // int -> FLOAT32 map
-  {},
-  // int -> INT32 map
-  {},
-  // int -> QUANT8_ASYMM map
-  {},
-  // int -> QUANT16_ASYMM map
-  {},
-  // int -> FLOAT16 map
-  {{0, {1.0f, -1.0f, 2.0f, -2.0f, 3.0f, -3.0f, 4.0f, -4.0f, 5.0f, -5.0f}}},
-},
-//Output(s)
-{ // See tools/test_generator/include/TestHarness.h:MixedTyped
-  // int -> FLOAT32 map
-  {},
-  // int -> INT32 map
-  {},
-  // int -> QUANT8_ASYMM map
-<<<<<<< HEAD
-  {{0, {3, 8, 22, 60, 163, 163, 60, 22, 8, 3, 3, 8, 22, 60, 163, 163, 60, 22, 8, 3}}},
-  // int -> QUANT16_SYMM map
-=======
-  {},
-  // int -> QUANT16_ASYMM map
-  {},
-  // int -> FLOAT16 map
-  {{0, {0.011656231246888638f, 0.6364086270332336f, 0.03168492019176483f, 0.2341216504573822f, 0.08612854033708572f, 0.08612854033708572f, 0.2341216504573822f, 0.03168492019176483f, 0.6364086270332336f, 0.011656231246888638f}}},
-}
-},
-}, // End of an example
-};
-
-std::vector<MixedTypedExample> examples_axis_float16_dim2_axis1 = {
-// Begin of an example
-{
-.operands = {
-//Input(s)
-{ // See tools/test_generator/include/TestHarness.h:MixedTyped
-  // int -> FLOAT32 map
-  {},
-  // int -> INT32 map
-  {},
-  // int -> QUANT8_ASYMM map
-  {},
-  // int -> QUANT16_ASYMM map
->>>>>>> b2c93be8
-  {},
-  // int -> FLOAT16 map
-  {{0, {1.0f, 2.0f, 3.0f, 4.0f, 5.0f, -1.0f, -2.0f, -3.0f, -4.0f, -5.0f}}},
-},
-//Output(s)
-{ // See tools/test_generator/include/TestHarness.h:MixedTyped
-  // int -> FLOAT32 map
-  {},
-  // int -> INT32 map
-  {},
-  // int -> QUANT8_ASYMM map
-  {},
-  // int -> QUANT16_ASYMM map
-  {},
-  // int -> FLOAT16 map
-  {{0, {0.011656231246888638f, 0.03168492019176483f, 0.08612854033708572f, 0.2341216504573822f, 0.6364086270332336f, 0.6364086270332336f, 0.2341216504573822f, 0.08612854033708572f, 0.03168492019176483f, 0.011656231246888638f}}},
-}
-},
-}, // End of an example
-};
-
-std::vector<MixedTypedExample> examples_axis_float16_dim2_axis1_neg = {
-// Begin of an example
-{
-.operands = {
-//Input(s)
-{ // See tools/test_generator/include/TestHarness.h:MixedTyped
-  // int -> FLOAT32 map
-  {},
-  // int -> INT32 map
-  {},
-  // int -> QUANT8_ASYMM map
-<<<<<<< HEAD
+  {},
+  // int -> FLOAT16 map
+  {},
+},
+//Output(s)
+{ // See tools/test_generator/include/TestHarness.h:MixedTyped
+  // int -> FLOAT32 map
+  {},
+  // int -> INT32 map
+  {},
+  // int -> QUANT8_ASYMM map
+  {{0, {51, 51, 51, 51, 51, 51, 51, 51, 51, 51, 51, 51, 51, 51, 51, 51, 51, 51, 51, 51}}},
+  // int -> QUANT16_SYMM map
+  {},
+  // int -> FLOAT16 map
+  {},
+}
+},
+}, // End of an example
+};
+
+std::vector<MixedTypedExample> examples_axis_quant8_dim3_axis2_neg_2 = {
+// Begin of an example
+{
+.operands = {
+//Input(s)
+{ // See tools/test_generator/include/TestHarness.h:MixedTyped
+  // int -> FLOAT32 map
+  {},
+  // int -> INT32 map
+  {},
+  // int -> QUANT8_ASYMM map
   {{0, {132, 136, 140, 144, 148, 124, 120, 116, 112, 108, 132, 136, 140, 144, 148, 124, 120, 116, 112, 108}}},
   // int -> QUANT16_SYMM map
-=======
-  {},
-  // int -> QUANT16_ASYMM map
-  {},
-  // int -> FLOAT16 map
-  {{0, {1.0f, 2.0f, 3.0f, 4.0f, 5.0f, -1.0f, -2.0f, -3.0f, -4.0f, -5.0f}}},
-},
-//Output(s)
-{ // See tools/test_generator/include/TestHarness.h:MixedTyped
-  // int -> FLOAT32 map
-  {},
-  // int -> INT32 map
-  {},
-  // int -> QUANT8_ASYMM map
-  {},
-  // int -> QUANT16_ASYMM map
->>>>>>> b2c93be8
-  {},
-  // int -> FLOAT16 map
-  {{0, {0.011656231246888638f, 0.03168492019176483f, 0.08612854033708572f, 0.2341216504573822f, 0.6364086270332336f, 0.6364086270332336f, 0.2341216504573822f, 0.08612854033708572f, 0.03168492019176483f, 0.011656231246888638f}}},
-}
-},
-}, // End of an example
-};
-
-std::vector<MixedTypedExample> examples_axis_float16_dim1_axis0 = {
-// Begin of an example
-{
-.operands = {
-//Input(s)
-{ // See tools/test_generator/include/TestHarness.h:MixedTyped
-  // int -> FLOAT32 map
-  {},
-  // int -> INT32 map
-  {},
-  // int -> QUANT8_ASYMM map
-  {},
-  // int -> QUANT16_ASYMM map
-  {},
-  // int -> FLOAT16 map
-  {{0, {1.0f, 2.0f, 3.0f, 4.0f, 5.0f}}},
-},
-//Output(s)
-{ // See tools/test_generator/include/TestHarness.h:MixedTyped
-  // int -> FLOAT32 map
-  {},
-  // int -> INT32 map
-  {},
-  // int -> QUANT8_ASYMM map
-<<<<<<< HEAD
-  {{0, {3, 8, 22, 60, 163, 163, 60, 22, 8, 3, 3, 8, 22, 60, 163, 163, 60, 22, 8, 3}}},
-  // int -> QUANT16_SYMM map
-=======
-  {},
-  // int -> QUANT16_ASYMM map
-  {},
-  // int -> FLOAT16 map
-  {{0, {0.011656231246888638f, 0.03168492019176483f, 0.08612854033708572f, 0.2341216504573822f, 0.6364086270332336f}}},
-}
-},
-}, // End of an example
-};
-
-std::vector<MixedTypedExample> examples_axis_float16_dim1_axis0_neg = {
-// Begin of an example
-{
-.operands = {
-//Input(s)
-{ // See tools/test_generator/include/TestHarness.h:MixedTyped
-  // int -> FLOAT32 map
-  {},
-  // int -> INT32 map
-  {},
-  // int -> QUANT8_ASYMM map
-  {},
-  // int -> QUANT16_ASYMM map
->>>>>>> b2c93be8
-  {},
-  // int -> FLOAT16 map
-  {{0, {1.0f, 2.0f, 3.0f, 4.0f, 5.0f}}},
-},
-//Output(s)
-{ // See tools/test_generator/include/TestHarness.h:MixedTyped
-  // int -> FLOAT32 map
-  {},
-  // int -> INT32 map
-  {},
-  // int -> QUANT8_ASYMM map
-  {},
-  // int -> QUANT16_ASYMM map
-  {},
-  // int -> FLOAT16 map
-  {{0, {0.011656231246888638f, 0.03168492019176483f, 0.08612854033708572f, 0.2341216504573822f, 0.6364086270332336f}}},
-}
-},
-}, // End of an example
-};
-
-std::vector<MixedTypedExample> examples_axis_quant8_dim4_axis0 = {
-// Begin of an example
-{
-.operands = {
-//Input(s)
-{ // See tools/test_generator/include/TestHarness.h:MixedTyped
-  // int -> FLOAT32 map
-  {},
-  // int -> INT32 map
-  {},
-  // int -> QUANT8_ASYMM map
-<<<<<<< HEAD
+  {},
+  // int -> FLOAT16 map
+  {},
+},
+//Output(s)
+{ // See tools/test_generator/include/TestHarness.h:MixedTyped
+  // int -> FLOAT32 map
+  {},
+  // int -> INT32 map
+  {},
+  // int -> QUANT8_ASYMM map
+  {{0, {51, 51, 51, 51, 51, 51, 51, 51, 51, 51, 51, 51, 51, 51, 51, 51, 51, 51, 51, 51}}},
+  // int -> QUANT16_SYMM map
+  {},
+  // int -> FLOAT16 map
+  {},
+}
+},
+}, // End of an example
+};
+
+std::vector<MixedTypedExample> examples_axis_quant8_dim2_axis0_2 = {
+// Begin of an example
+{
+.operands = {
+//Input(s)
+{ // See tools/test_generator/include/TestHarness.h:MixedTyped
+  // int -> FLOAT32 map
+  {},
+  // int -> INT32 map
+  {},
+  // int -> QUANT8_ASYMM map
   {{0, {132, 124, 136, 120, 140, 116, 144, 112, 148, 108}}},
   // int -> QUANT16_SYMM map
-=======
-  {{0, {132, 124, 132, 124, 132, 124, 132, 124, 136, 120, 136, 120, 136, 120, 136, 120, 140, 116, 140, 116, 140, 116, 140, 116, 144, 112, 144, 112, 144, 112, 144, 112, 148, 108, 148, 108, 148, 108, 148, 108}}},
-  // int -> QUANT16_ASYMM map
-  {},
-  // int -> FLOAT16 map
-  {},
-},
-//Output(s)
-{ // See tools/test_generator/include/TestHarness.h:MixedTyped
-  // int -> FLOAT32 map
-  {},
-  // int -> INT32 map
-  {},
-  // int -> QUANT8_ASYMM map
-  {{0, {3, 163, 3, 163, 3, 163, 3, 163, 8, 60, 8, 60, 8, 60, 8, 60, 22, 22, 22, 22, 22, 22, 22, 22, 60, 8, 60, 8, 60, 8, 60, 8, 163, 3, 163, 3, 163, 3, 163, 3}}},
-  // int -> QUANT16_ASYMM map
-  {},
-  // int -> FLOAT16 map
-  {},
-}
-},
-}, // End of an example
-};
-
-std::vector<MixedTypedExample> examples_axis_quant8_dim4_axis0_neg = {
-// Begin of an example
-{
-.operands = {
-//Input(s)
-{ // See tools/test_generator/include/TestHarness.h:MixedTyped
-  // int -> FLOAT32 map
-  {},
-  // int -> INT32 map
-  {},
-  // int -> QUANT8_ASYMM map
-  {{0, {132, 124, 132, 124, 132, 124, 132, 124, 136, 120, 136, 120, 136, 120, 136, 120, 140, 116, 140, 116, 140, 116, 140, 116, 144, 112, 144, 112, 144, 112, 144, 112, 148, 108, 148, 108, 148, 108, 148, 108}}},
-  // int -> QUANT16_ASYMM map
-  {},
-  // int -> FLOAT16 map
-  {},
-},
-//Output(s)
-{ // See tools/test_generator/include/TestHarness.h:MixedTyped
-  // int -> FLOAT32 map
-  {},
-  // int -> INT32 map
-  {},
-  // int -> QUANT8_ASYMM map
-  {{0, {3, 163, 3, 163, 3, 163, 3, 163, 8, 60, 8, 60, 8, 60, 8, 60, 22, 22, 22, 22, 22, 22, 22, 22, 60, 8, 60, 8, 60, 8, 60, 8, 163, 3, 163, 3, 163, 3, 163, 3}}},
-  // int -> QUANT16_ASYMM map
-  {},
-  // int -> FLOAT16 map
-  {},
-}
-},
-}, // End of an example
-};
-
-std::vector<MixedTypedExample> examples_axis_quant8_dim4_axis1 = {
-// Begin of an example
-{
-.operands = {
-//Input(s)
-{ // See tools/test_generator/include/TestHarness.h:MixedTyped
-  // int -> FLOAT32 map
-  {},
-  // int -> INT32 map
-  {},
-  // int -> QUANT8_ASYMM map
-  {{0, {132, 124, 132, 124, 136, 120, 136, 120, 140, 116, 140, 116, 144, 112, 144, 112, 148, 108, 148, 108, 132, 124, 132, 124, 136, 120, 136, 120, 140, 116, 140, 116, 144, 112, 144, 112, 148, 108, 148, 108}}},
-  // int -> QUANT16_ASYMM map
-  {},
-  // int -> FLOAT16 map
-  {},
-},
-//Output(s)
-{ // See tools/test_generator/include/TestHarness.h:MixedTyped
-  // int -> FLOAT32 map
-  {},
-  // int -> INT32 map
-  {},
-  // int -> QUANT8_ASYMM map
-  {{0, {3, 163, 3, 163, 8, 60, 8, 60, 22, 22, 22, 22, 60, 8, 60, 8, 163, 3, 163, 3, 3, 163, 3, 163, 8, 60, 8, 60, 22, 22, 22, 22, 60, 8, 60, 8, 163, 3, 163, 3}}},
-  // int -> QUANT16_ASYMM map
-  {},
-  // int -> FLOAT16 map
-  {},
-}
-},
-}, // End of an example
-};
-
-std::vector<MixedTypedExample> examples_axis_quant8_dim4_axis1_neg = {
-// Begin of an example
-{
-.operands = {
-//Input(s)
-{ // See tools/test_generator/include/TestHarness.h:MixedTyped
-  // int -> FLOAT32 map
-  {},
-  // int -> INT32 map
-  {},
-  // int -> QUANT8_ASYMM map
-  {{0, {132, 124, 132, 124, 136, 120, 136, 120, 140, 116, 140, 116, 144, 112, 144, 112, 148, 108, 148, 108, 132, 124, 132, 124, 136, 120, 136, 120, 140, 116, 140, 116, 144, 112, 144, 112, 148, 108, 148, 108}}},
-  // int -> QUANT16_ASYMM map
-  {},
-  // int -> FLOAT16 map
-  {},
-},
-//Output(s)
-{ // See tools/test_generator/include/TestHarness.h:MixedTyped
-  // int -> FLOAT32 map
-  {},
-  // int -> INT32 map
-  {},
-  // int -> QUANT8_ASYMM map
-  {{0, {3, 163, 3, 163, 8, 60, 8, 60, 22, 22, 22, 22, 60, 8, 60, 8, 163, 3, 163, 3, 3, 163, 3, 163, 8, 60, 8, 60, 22, 22, 22, 22, 60, 8, 60, 8, 163, 3, 163, 3}}},
-  // int -> QUANT16_ASYMM map
-  {},
-  // int -> FLOAT16 map
-  {},
-}
-},
-}, // End of an example
-};
-
-std::vector<MixedTypedExample> examples_axis_quant8_dim4_axis2 = {
-// Begin of an example
-{
-.operands = {
-//Input(s)
-{ // See tools/test_generator/include/TestHarness.h:MixedTyped
-  // int -> FLOAT32 map
-  {},
-  // int -> INT32 map
-  {},
-  // int -> QUANT8_ASYMM map
-  {{0, {132, 124, 136, 120, 140, 116, 144, 112, 148, 108, 132, 124, 136, 120, 140, 116, 144, 112, 148, 108, 132, 124, 136, 120, 140, 116, 144, 112, 148, 108, 132, 124, 136, 120, 140, 116, 144, 112, 148, 108}}},
-  // int -> QUANT16_ASYMM map
-  {},
-  // int -> FLOAT16 map
-  {},
-},
-//Output(s)
-{ // See tools/test_generator/include/TestHarness.h:MixedTyped
-  // int -> FLOAT32 map
-  {},
-  // int -> INT32 map
-  {},
-  // int -> QUANT8_ASYMM map
-  {{0, {3, 163, 8, 60, 22, 22, 60, 8, 163, 3, 3, 163, 8, 60, 22, 22, 60, 8, 163, 3, 3, 163, 8, 60, 22, 22, 60, 8, 163, 3, 3, 163, 8, 60, 22, 22, 60, 8, 163, 3}}},
-  // int -> QUANT16_ASYMM map
-  {},
-  // int -> FLOAT16 map
-  {},
-}
-},
-}, // End of an example
-};
-
-std::vector<MixedTypedExample> examples_axis_quant8_dim4_axis2_neg = {
-// Begin of an example
-{
-.operands = {
-//Input(s)
-{ // See tools/test_generator/include/TestHarness.h:MixedTyped
-  // int -> FLOAT32 map
-  {},
-  // int -> INT32 map
-  {},
-  // int -> QUANT8_ASYMM map
-  {{0, {132, 124, 136, 120, 140, 116, 144, 112, 148, 108, 132, 124, 136, 120, 140, 116, 144, 112, 148, 108, 132, 124, 136, 120, 140, 116, 144, 112, 148, 108, 132, 124, 136, 120, 140, 116, 144, 112, 148, 108}}},
-  // int -> QUANT16_ASYMM map
-  {},
-  // int -> FLOAT16 map
-  {},
-},
-//Output(s)
-{ // See tools/test_generator/include/TestHarness.h:MixedTyped
-  // int -> FLOAT32 map
-  {},
-  // int -> INT32 map
-  {},
-  // int -> QUANT8_ASYMM map
-  {{0, {3, 163, 8, 60, 22, 22, 60, 8, 163, 3, 3, 163, 8, 60, 22, 22, 60, 8, 163, 3, 3, 163, 8, 60, 22, 22, 60, 8, 163, 3, 3, 163, 8, 60, 22, 22, 60, 8, 163, 3}}},
-  // int -> QUANT16_ASYMM map
-  {},
-  // int -> FLOAT16 map
-  {},
-}
-},
-}, // End of an example
-};
-
-std::vector<MixedTypedExample> examples_axis_quant8_dim4_axis3 = {
-// Begin of an example
-{
-.operands = {
-//Input(s)
-{ // See tools/test_generator/include/TestHarness.h:MixedTyped
-  // int -> FLOAT32 map
-  {},
-  // int -> INT32 map
-  {},
-  // int -> QUANT8_ASYMM map
-  {{0, {132, 136, 140, 144, 148, 124, 120, 116, 112, 108, 132, 136, 140, 144, 148, 124, 120, 116, 112, 108, 132, 136, 140, 144, 148, 124, 120, 116, 112, 108, 132, 136, 140, 144, 148, 124, 120, 116, 112, 108}}},
-  // int -> QUANT16_ASYMM map
-  {},
-  // int -> FLOAT16 map
-  {},
-},
-//Output(s)
-{ // See tools/test_generator/include/TestHarness.h:MixedTyped
-  // int -> FLOAT32 map
-  {},
-  // int -> INT32 map
-  {},
-  // int -> QUANT8_ASYMM map
-  {{0, {3, 8, 22, 60, 163, 163, 60, 22, 8, 3, 3, 8, 22, 60, 163, 163, 60, 22, 8, 3, 3, 8, 22, 60, 163, 163, 60, 22, 8, 3, 3, 8, 22, 60, 163, 163, 60, 22, 8, 3}}},
-  // int -> QUANT16_ASYMM map
-  {},
-  // int -> FLOAT16 map
-  {},
-}
-},
-}, // End of an example
-};
-
-std::vector<MixedTypedExample> examples_axis_quant8_dim4_axis3_neg = {
-// Begin of an example
-{
-.operands = {
-//Input(s)
-{ // See tools/test_generator/include/TestHarness.h:MixedTyped
-  // int -> FLOAT32 map
-  {},
-  // int -> INT32 map
-  {},
-  // int -> QUANT8_ASYMM map
-  {{0, {132, 136, 140, 144, 148, 124, 120, 116, 112, 108, 132, 136, 140, 144, 148, 124, 120, 116, 112, 108, 132, 136, 140, 144, 148, 124, 120, 116, 112, 108, 132, 136, 140, 144, 148, 124, 120, 116, 112, 108}}},
-  // int -> QUANT16_ASYMM map
-  {},
-  // int -> FLOAT16 map
-  {},
-},
-//Output(s)
-{ // See tools/test_generator/include/TestHarness.h:MixedTyped
-  // int -> FLOAT32 map
-  {},
-  // int -> INT32 map
-  {},
-  // int -> QUANT8_ASYMM map
-  {{0, {3, 8, 22, 60, 163, 163, 60, 22, 8, 3, 3, 8, 22, 60, 163, 163, 60, 22, 8, 3, 3, 8, 22, 60, 163, 163, 60, 22, 8, 3, 3, 8, 22, 60, 163, 163, 60, 22, 8, 3}}},
-  // int -> QUANT16_ASYMM map
-  {},
-  // int -> FLOAT16 map
-  {},
-}
-},
-}, // End of an example
-};
-
-std::vector<MixedTypedExample> examples_axis_quant8_dim3_axis0 = {
-// Begin of an example
-{
-.operands = {
-//Input(s)
-{ // See tools/test_generator/include/TestHarness.h:MixedTyped
-  // int -> FLOAT32 map
-  {},
-  // int -> INT32 map
-  {},
-  // int -> QUANT8_ASYMM map
-  {{0, {132, 124, 132, 124, 136, 120, 136, 120, 140, 116, 140, 116, 144, 112, 144, 112, 148, 108, 148, 108}}},
-  // int -> QUANT16_ASYMM map
-  {},
-  // int -> FLOAT16 map
-  {},
-},
-//Output(s)
-{ // See tools/test_generator/include/TestHarness.h:MixedTyped
-  // int -> FLOAT32 map
-  {},
-  // int -> INT32 map
-  {},
-  // int -> QUANT8_ASYMM map
-  {{0, {3, 163, 3, 163, 8, 60, 8, 60, 22, 22, 22, 22, 60, 8, 60, 8, 163, 3, 163, 3}}},
-  // int -> QUANT16_ASYMM map
-  {},
-  // int -> FLOAT16 map
-  {},
-}
-},
-}, // End of an example
-};
-
-std::vector<MixedTypedExample> examples_axis_quant8_dim3_axis0_neg = {
-// Begin of an example
-{
-.operands = {
-//Input(s)
-{ // See tools/test_generator/include/TestHarness.h:MixedTyped
-  // int -> FLOAT32 map
-  {},
-  // int -> INT32 map
-  {},
-  // int -> QUANT8_ASYMM map
-  {{0, {132, 124, 132, 124, 136, 120, 136, 120, 140, 116, 140, 116, 144, 112, 144, 112, 148, 108, 148, 108}}},
-  // int -> QUANT16_ASYMM map
-  {},
-  // int -> FLOAT16 map
-  {},
-},
-//Output(s)
-{ // See tools/test_generator/include/TestHarness.h:MixedTyped
-  // int -> FLOAT32 map
-  {},
-  // int -> INT32 map
-  {},
-  // int -> QUANT8_ASYMM map
-  {{0, {3, 163, 3, 163, 8, 60, 8, 60, 22, 22, 22, 22, 60, 8, 60, 8, 163, 3, 163, 3}}},
-  // int -> QUANT16_ASYMM map
-  {},
-  // int -> FLOAT16 map
-  {},
-}
-},
-}, // End of an example
-};
-
-std::vector<MixedTypedExample> examples_axis_quant8_dim3_axis1 = {
-// Begin of an example
-{
-.operands = {
-//Input(s)
-{ // See tools/test_generator/include/TestHarness.h:MixedTyped
-  // int -> FLOAT32 map
-  {},
-  // int -> INT32 map
-  {},
-  // int -> QUANT8_ASYMM map
-  {{0, {132, 124, 136, 120, 140, 116, 144, 112, 148, 108, 132, 124, 136, 120, 140, 116, 144, 112, 148, 108}}},
-  // int -> QUANT16_ASYMM map
-  {},
-  // int -> FLOAT16 map
-  {},
-},
-//Output(s)
-{ // See tools/test_generator/include/TestHarness.h:MixedTyped
-  // int -> FLOAT32 map
-  {},
-  // int -> INT32 map
-  {},
-  // int -> QUANT8_ASYMM map
-  {{0, {3, 163, 8, 60, 22, 22, 60, 8, 163, 3, 3, 163, 8, 60, 22, 22, 60, 8, 163, 3}}},
-  // int -> QUANT16_ASYMM map
-  {},
-  // int -> FLOAT16 map
-  {},
-}
-},
-}, // End of an example
-};
-
-std::vector<MixedTypedExample> examples_axis_quant8_dim3_axis1_neg = {
-// Begin of an example
-{
-.operands = {
-//Input(s)
-{ // See tools/test_generator/include/TestHarness.h:MixedTyped
-  // int -> FLOAT32 map
-  {},
-  // int -> INT32 map
-  {},
-  // int -> QUANT8_ASYMM map
-  {{0, {132, 124, 136, 120, 140, 116, 144, 112, 148, 108, 132, 124, 136, 120, 140, 116, 144, 112, 148, 108}}},
-  // int -> QUANT16_ASYMM map
-  {},
-  // int -> FLOAT16 map
-  {},
-},
-//Output(s)
-{ // See tools/test_generator/include/TestHarness.h:MixedTyped
-  // int -> FLOAT32 map
-  {},
-  // int -> INT32 map
-  {},
-  // int -> QUANT8_ASYMM map
-  {{0, {3, 163, 8, 60, 22, 22, 60, 8, 163, 3, 3, 163, 8, 60, 22, 22, 60, 8, 163, 3}}},
-  // int -> QUANT16_ASYMM map
-  {},
-  // int -> FLOAT16 map
-  {},
-}
-},
-}, // End of an example
-};
-
-std::vector<MixedTypedExample> examples_axis_quant8_dim3_axis2 = {
-// Begin of an example
-{
-.operands = {
-//Input(s)
-{ // See tools/test_generator/include/TestHarness.h:MixedTyped
-  // int -> FLOAT32 map
-  {},
-  // int -> INT32 map
-  {},
-  // int -> QUANT8_ASYMM map
-  {{0, {132, 136, 140, 144, 148, 124, 120, 116, 112, 108, 132, 136, 140, 144, 148, 124, 120, 116, 112, 108}}},
-  // int -> QUANT16_ASYMM map
-  {},
-  // int -> FLOAT16 map
-  {},
-},
-//Output(s)
-{ // See tools/test_generator/include/TestHarness.h:MixedTyped
-  // int -> FLOAT32 map
-  {},
-  // int -> INT32 map
-  {},
-  // int -> QUANT8_ASYMM map
-  {{0, {3, 8, 22, 60, 163, 163, 60, 22, 8, 3, 3, 8, 22, 60, 163, 163, 60, 22, 8, 3}}},
-  // int -> QUANT16_ASYMM map
-  {},
-  // int -> FLOAT16 map
-  {},
-}
-},
-}, // End of an example
-};
-
-std::vector<MixedTypedExample> examples_axis_quant8_dim3_axis2_neg = {
-// Begin of an example
-{
-.operands = {
-//Input(s)
-{ // See tools/test_generator/include/TestHarness.h:MixedTyped
-  // int -> FLOAT32 map
-  {},
-  // int -> INT32 map
-  {},
-  // int -> QUANT8_ASYMM map
-  {{0, {132, 136, 140, 144, 148, 124, 120, 116, 112, 108, 132, 136, 140, 144, 148, 124, 120, 116, 112, 108}}},
-  // int -> QUANT16_ASYMM map
-  {},
-  // int -> FLOAT16 map
-  {},
-},
-//Output(s)
-{ // See tools/test_generator/include/TestHarness.h:MixedTyped
-  // int -> FLOAT32 map
-  {},
-  // int -> INT32 map
-  {},
-  // int -> QUANT8_ASYMM map
-  {{0, {3, 8, 22, 60, 163, 163, 60, 22, 8, 3, 3, 8, 22, 60, 163, 163, 60, 22, 8, 3}}},
-  // int -> QUANT16_ASYMM map
-  {},
-  // int -> FLOAT16 map
-  {},
-}
-},
-}, // End of an example
-};
-
-std::vector<MixedTypedExample> examples_axis_quant8_dim2_axis0 = {
+  {},
+  // int -> FLOAT16 map
+  {},
+},
+//Output(s)
+{ // See tools/test_generator/include/TestHarness.h:MixedTyped
+  // int -> FLOAT32 map
+  {},
+  // int -> INT32 map
+  {},
+  // int -> QUANT8_ASYMM map
+  {{0, {51, 51, 51, 51, 51, 51, 51, 51, 51, 51}}},
+  // int -> QUANT16_SYMM map
+  {},
+  // int -> FLOAT16 map
+  {},
+}
+},
+}, // End of an example
+};
+
+std::vector<MixedTypedExample> examples_axis_quant8_dim2_axis0_neg_2 = {
 // Begin of an example
 {
 .operands = {
@@ -3488,63 +6098,29 @@
   {},
   // int -> QUANT8_ASYMM map
   {{0, {132, 124, 136, 120, 140, 116, 144, 112, 148, 108}}},
-  // int -> QUANT16_ASYMM map
-  {},
-  // int -> FLOAT16 map
-  {},
-},
-//Output(s)
-{ // See tools/test_generator/include/TestHarness.h:MixedTyped
-  // int -> FLOAT32 map
-  {},
-  // int -> INT32 map
-  {},
-  // int -> QUANT8_ASYMM map
-  {{0, {3, 163, 8, 60, 22, 22, 60, 8, 163, 3}}},
-  // int -> QUANT16_ASYMM map
-  {},
-  // int -> FLOAT16 map
-  {},
-}
-},
-}, // End of an example
-};
-
-std::vector<MixedTypedExample> examples_axis_quant8_dim2_axis0_neg = {
-// Begin of an example
-{
-.operands = {
-//Input(s)
-{ // See tools/test_generator/include/TestHarness.h:MixedTyped
-  // int -> FLOAT32 map
-  {},
-  // int -> INT32 map
-  {},
-  // int -> QUANT8_ASYMM map
-  {{0, {132, 124, 136, 120, 140, 116, 144, 112, 148, 108}}},
-  // int -> QUANT16_ASYMM map
-  {},
-  // int -> FLOAT16 map
-  {},
-},
-//Output(s)
-{ // See tools/test_generator/include/TestHarness.h:MixedTyped
-  // int -> FLOAT32 map
-  {},
-  // int -> INT32 map
-  {},
-  // int -> QUANT8_ASYMM map
-  {{0, {3, 163, 8, 60, 22, 22, 60, 8, 163, 3}}},
-  // int -> QUANT16_ASYMM map
-  {},
-  // int -> FLOAT16 map
-  {},
-}
-},
-}, // End of an example
-};
-
-std::vector<MixedTypedExample> examples_axis_quant8_dim2_axis1 = {
+  // int -> QUANT16_SYMM map
+  {},
+  // int -> FLOAT16 map
+  {},
+},
+//Output(s)
+{ // See tools/test_generator/include/TestHarness.h:MixedTyped
+  // int -> FLOAT32 map
+  {},
+  // int -> INT32 map
+  {},
+  // int -> QUANT8_ASYMM map
+  {{0, {51, 51, 51, 51, 51, 51, 51, 51, 51, 51}}},
+  // int -> QUANT16_SYMM map
+  {},
+  // int -> FLOAT16 map
+  {},
+}
+},
+}, // End of an example
+};
+
+std::vector<MixedTypedExample> examples_axis_quant8_dim2_axis1_2 = {
 // Begin of an example
 {
 .operands = {
@@ -3556,29 +6132,29 @@
   {},
   // int -> QUANT8_ASYMM map
   {{0, {132, 136, 140, 144, 148, 124, 120, 116, 112, 108}}},
-  // int -> QUANT16_ASYMM map
-  {},
-  // int -> FLOAT16 map
-  {},
-},
-//Output(s)
-{ // See tools/test_generator/include/TestHarness.h:MixedTyped
-  // int -> FLOAT32 map
-  {},
-  // int -> INT32 map
-  {},
-  // int -> QUANT8_ASYMM map
-  {{0, {3, 8, 22, 60, 163, 163, 60, 22, 8, 3}}},
-  // int -> QUANT16_ASYMM map
-  {},
-  // int -> FLOAT16 map
-  {},
-}
-},
-}, // End of an example
-};
-
-std::vector<MixedTypedExample> examples_axis_quant8_dim2_axis1_neg = {
+  // int -> QUANT16_SYMM map
+  {},
+  // int -> FLOAT16 map
+  {},
+},
+//Output(s)
+{ // See tools/test_generator/include/TestHarness.h:MixedTyped
+  // int -> FLOAT32 map
+  {},
+  // int -> INT32 map
+  {},
+  // int -> QUANT8_ASYMM map
+  {{0, {51, 51, 51, 51, 51, 51, 51, 51, 51, 51}}},
+  // int -> QUANT16_SYMM map
+  {},
+  // int -> FLOAT16 map
+  {},
+}
+},
+}, // End of an example
+};
+
+std::vector<MixedTypedExample> examples_axis_quant8_dim2_axis1_neg_2 = {
 // Begin of an example
 {
 .operands = {
@@ -3590,29 +6166,29 @@
   {},
   // int -> QUANT8_ASYMM map
   {{0, {132, 136, 140, 144, 148, 124, 120, 116, 112, 108}}},
-  // int -> QUANT16_ASYMM map
-  {},
-  // int -> FLOAT16 map
-  {},
-},
-//Output(s)
-{ // See tools/test_generator/include/TestHarness.h:MixedTyped
-  // int -> FLOAT32 map
-  {},
-  // int -> INT32 map
-  {},
-  // int -> QUANT8_ASYMM map
-  {{0, {3, 8, 22, 60, 163, 163, 60, 22, 8, 3}}},
-  // int -> QUANT16_ASYMM map
-  {},
-  // int -> FLOAT16 map
-  {},
-}
-},
-}, // End of an example
-};
-
-std::vector<MixedTypedExample> examples_axis_quant8_dim1_axis0 = {
+  // int -> QUANT16_SYMM map
+  {},
+  // int -> FLOAT16 map
+  {},
+},
+//Output(s)
+{ // See tools/test_generator/include/TestHarness.h:MixedTyped
+  // int -> FLOAT32 map
+  {},
+  // int -> INT32 map
+  {},
+  // int -> QUANT8_ASYMM map
+  {{0, {51, 51, 51, 51, 51, 51, 51, 51, 51, 51}}},
+  // int -> QUANT16_SYMM map
+  {},
+  // int -> FLOAT16 map
+  {},
+}
+},
+}, // End of an example
+};
+
+std::vector<MixedTypedExample> examples_axis_quant8_dim1_axis0_2 = {
 // Begin of an example
 {
 .operands = {
@@ -3624,29 +6200,29 @@
   {},
   // int -> QUANT8_ASYMM map
   {{0, {132, 136, 140, 144, 148}}},
-  // int -> QUANT16_ASYMM map
-  {},
-  // int -> FLOAT16 map
-  {},
-},
-//Output(s)
-{ // See tools/test_generator/include/TestHarness.h:MixedTyped
-  // int -> FLOAT32 map
-  {},
-  // int -> INT32 map
-  {},
-  // int -> QUANT8_ASYMM map
-  {{0, {3, 8, 22, 60, 163}}},
-  // int -> QUANT16_ASYMM map
-  {},
-  // int -> FLOAT16 map
-  {},
-}
-},
-}, // End of an example
-};
-
-std::vector<MixedTypedExample> examples_axis_quant8_dim1_axis0_neg = {
+  // int -> QUANT16_SYMM map
+  {},
+  // int -> FLOAT16 map
+  {},
+},
+//Output(s)
+{ // See tools/test_generator/include/TestHarness.h:MixedTyped
+  // int -> FLOAT32 map
+  {},
+  // int -> INT32 map
+  {},
+  // int -> QUANT8_ASYMM map
+  {{0, {51, 51, 51, 51, 51}}},
+  // int -> QUANT16_SYMM map
+  {},
+  // int -> FLOAT16 map
+  {},
+}
+},
+}, // End of an example
+};
+
+std::vector<MixedTypedExample> examples_axis_quant8_dim1_axis0_neg_2 = {
 // Begin of an example
 {
 .operands = {
@@ -3658,2748 +6234,6 @@
   {},
   // int -> QUANT8_ASYMM map
   {{0, {132, 136, 140, 144, 148}}},
-  // int -> QUANT16_ASYMM map
-  {},
-  // int -> FLOAT16 map
-  {},
-},
-//Output(s)
-{ // See tools/test_generator/include/TestHarness.h:MixedTyped
-  // int -> FLOAT32 map
-  {},
-  // int -> INT32 map
-  {},
-  // int -> QUANT8_ASYMM map
-  {{0, {3, 8, 22, 60, 163}}},
-  // int -> QUANT16_ASYMM map
-  {},
-  // int -> FLOAT16 map
-  {},
-}
-},
-}, // End of an example
-};
-
-std::vector<MixedTypedExample> examples_axis_dim4_axis0_2 = {
-// Begin of an example
-{
-.operands = {
-//Input(s)
-{ // See tools/test_generator/include/TestHarness.h:MixedTyped
-  // int -> FLOAT32 map
-  {{0, {1.0f, -1.0f, 1.0f, -1.0f, 1.0f, -1.0f, 1.0f, -1.0f, 2.0f, -2.0f, 2.0f, -2.0f, 2.0f, -2.0f, 2.0f, -2.0f, 3.0f, -3.0f, 3.0f, -3.0f, 3.0f, -3.0f, 3.0f, -3.0f, 4.0f, -4.0f, 4.0f, -4.0f, 4.0f, -4.0f, 4.0f, -4.0f, 5.0f, -5.0f, 5.0f, -5.0f, 5.0f, -5.0f, 5.0f, -5.0f}}},
-  // int -> INT32 map
-  {},
-  // int -> QUANT8_ASYMM map
-  {},
-  // int -> QUANT16_ASYMM map
-  {},
-  // int -> FLOAT16 map
-  {},
-},
-//Output(s)
-{ // See tools/test_generator/include/TestHarness.h:MixedTyped
-  // int -> FLOAT32 map
-  {{0, {0.2f, 0.2f, 0.2f, 0.2f, 0.2f, 0.2f, 0.2f, 0.2f, 0.2f, 0.2f, 0.2f, 0.2f, 0.2f, 0.2f, 0.2f, 0.2f, 0.2f, 0.2f, 0.2f, 0.2f, 0.2f, 0.2f, 0.2f, 0.2f, 0.2f, 0.2f, 0.2f, 0.2f, 0.2f, 0.2f, 0.2f, 0.2f, 0.2f, 0.2f, 0.2f, 0.2f, 0.2f, 0.2f, 0.2f, 0.2f}}},
-  // int -> INT32 map
-  {},
-  // int -> QUANT8_ASYMM map
-  {},
-  // int -> QUANT16_ASYMM map
-  {},
-  // int -> FLOAT16 map
-  {},
-}
-},
-}, // End of an example
-};
-
-std::vector<MixedTypedExample> examples_axis_dim4_axis0_neg_2 = {
-// Begin of an example
-{
-.operands = {
-//Input(s)
-{ // See tools/test_generator/include/TestHarness.h:MixedTyped
-  // int -> FLOAT32 map
-  {{0, {1.0f, -1.0f, 1.0f, -1.0f, 1.0f, -1.0f, 1.0f, -1.0f, 2.0f, -2.0f, 2.0f, -2.0f, 2.0f, -2.0f, 2.0f, -2.0f, 3.0f, -3.0f, 3.0f, -3.0f, 3.0f, -3.0f, 3.0f, -3.0f, 4.0f, -4.0f, 4.0f, -4.0f, 4.0f, -4.0f, 4.0f, -4.0f, 5.0f, -5.0f, 5.0f, -5.0f, 5.0f, -5.0f, 5.0f, -5.0f}}},
-  // int -> INT32 map
-  {},
-  // int -> QUANT8_ASYMM map
-  {},
-  // int -> QUANT16_ASYMM map
-  {},
-  // int -> FLOAT16 map
-  {},
-},
-//Output(s)
-{ // See tools/test_generator/include/TestHarness.h:MixedTyped
-  // int -> FLOAT32 map
-  {{0, {0.2f, 0.2f, 0.2f, 0.2f, 0.2f, 0.2f, 0.2f, 0.2f, 0.2f, 0.2f, 0.2f, 0.2f, 0.2f, 0.2f, 0.2f, 0.2f, 0.2f, 0.2f, 0.2f, 0.2f, 0.2f, 0.2f, 0.2f, 0.2f, 0.2f, 0.2f, 0.2f, 0.2f, 0.2f, 0.2f, 0.2f, 0.2f, 0.2f, 0.2f, 0.2f, 0.2f, 0.2f, 0.2f, 0.2f, 0.2f}}},
-  // int -> INT32 map
-  {},
-  // int -> QUANT8_ASYMM map
-  {},
-  // int -> QUANT16_ASYMM map
-  {},
-  // int -> FLOAT16 map
-  {},
-}
-},
-}, // End of an example
-};
-
-std::vector<MixedTypedExample> examples_axis_dim4_axis1_2 = {
-// Begin of an example
-{
-.operands = {
-//Input(s)
-{ // See tools/test_generator/include/TestHarness.h:MixedTyped
-  // int -> FLOAT32 map
-  {{0, {1.0f, -1.0f, 1.0f, -1.0f, 2.0f, -2.0f, 2.0f, -2.0f, 3.0f, -3.0f, 3.0f, -3.0f, 4.0f, -4.0f, 4.0f, -4.0f, 5.0f, -5.0f, 5.0f, -5.0f, 1.0f, -1.0f, 1.0f, -1.0f, 2.0f, -2.0f, 2.0f, -2.0f, 3.0f, -3.0f, 3.0f, -3.0f, 4.0f, -4.0f, 4.0f, -4.0f, 5.0f, -5.0f, 5.0f, -5.0f}}},
-  // int -> INT32 map
-  {},
-  // int -> QUANT8_ASYMM map
-  {},
-  // int -> QUANT16_ASYMM map
-  {},
-  // int -> FLOAT16 map
-  {},
-},
-//Output(s)
-{ // See tools/test_generator/include/TestHarness.h:MixedTyped
-  // int -> FLOAT32 map
-  {{0, {0.2f, 0.2f, 0.2f, 0.2f, 0.2f, 0.2f, 0.2f, 0.2f, 0.2f, 0.2f, 0.2f, 0.2f, 0.2f, 0.2f, 0.2f, 0.2f, 0.2f, 0.2f, 0.2f, 0.2f, 0.2f, 0.2f, 0.2f, 0.2f, 0.2f, 0.2f, 0.2f, 0.2f, 0.2f, 0.2f, 0.2f, 0.2f, 0.2f, 0.2f, 0.2f, 0.2f, 0.2f, 0.2f, 0.2f, 0.2f}}},
-  // int -> INT32 map
-  {},
-  // int -> QUANT8_ASYMM map
-  {},
-  // int -> QUANT16_ASYMM map
-  {},
-  // int -> FLOAT16 map
-  {},
-}
-},
-}, // End of an example
-};
-
-std::vector<MixedTypedExample> examples_axis_dim4_axis1_neg_2 = {
-// Begin of an example
-{
-.operands = {
-//Input(s)
-{ // See tools/test_generator/include/TestHarness.h:MixedTyped
-  // int -> FLOAT32 map
-  {{0, {1.0f, -1.0f, 1.0f, -1.0f, 2.0f, -2.0f, 2.0f, -2.0f, 3.0f, -3.0f, 3.0f, -3.0f, 4.0f, -4.0f, 4.0f, -4.0f, 5.0f, -5.0f, 5.0f, -5.0f, 1.0f, -1.0f, 1.0f, -1.0f, 2.0f, -2.0f, 2.0f, -2.0f, 3.0f, -3.0f, 3.0f, -3.0f, 4.0f, -4.0f, 4.0f, -4.0f, 5.0f, -5.0f, 5.0f, -5.0f}}},
-  // int -> INT32 map
-  {},
-  // int -> QUANT8_ASYMM map
-  {},
-  // int -> QUANT16_ASYMM map
-  {},
-  // int -> FLOAT16 map
-  {},
-},
-//Output(s)
-{ // See tools/test_generator/include/TestHarness.h:MixedTyped
-  // int -> FLOAT32 map
-  {{0, {0.2f, 0.2f, 0.2f, 0.2f, 0.2f, 0.2f, 0.2f, 0.2f, 0.2f, 0.2f, 0.2f, 0.2f, 0.2f, 0.2f, 0.2f, 0.2f, 0.2f, 0.2f, 0.2f, 0.2f, 0.2f, 0.2f, 0.2f, 0.2f, 0.2f, 0.2f, 0.2f, 0.2f, 0.2f, 0.2f, 0.2f, 0.2f, 0.2f, 0.2f, 0.2f, 0.2f, 0.2f, 0.2f, 0.2f, 0.2f}}},
-  // int -> INT32 map
-  {},
-  // int -> QUANT8_ASYMM map
-  {},
-  // int -> QUANT16_ASYMM map
-  {},
-  // int -> FLOAT16 map
-  {},
-}
-},
-}, // End of an example
-};
-
-std::vector<MixedTypedExample> examples_axis_dim4_axis2_2 = {
-// Begin of an example
-{
-.operands = {
-//Input(s)
-{ // See tools/test_generator/include/TestHarness.h:MixedTyped
-  // int -> FLOAT32 map
-  {{0, {1.0f, -1.0f, 2.0f, -2.0f, 3.0f, -3.0f, 4.0f, -4.0f, 5.0f, -5.0f, 1.0f, -1.0f, 2.0f, -2.0f, 3.0f, -3.0f, 4.0f, -4.0f, 5.0f, -5.0f, 1.0f, -1.0f, 2.0f, -2.0f, 3.0f, -3.0f, 4.0f, -4.0f, 5.0f, -5.0f, 1.0f, -1.0f, 2.0f, -2.0f, 3.0f, -3.0f, 4.0f, -4.0f, 5.0f, -5.0f}}},
-  // int -> INT32 map
-  {},
-  // int -> QUANT8_ASYMM map
-  {},
-  // int -> QUANT16_ASYMM map
-  {},
-  // int -> FLOAT16 map
-  {},
-},
-//Output(s)
-{ // See tools/test_generator/include/TestHarness.h:MixedTyped
-  // int -> FLOAT32 map
-  {{0, {0.2f, 0.2f, 0.2f, 0.2f, 0.2f, 0.2f, 0.2f, 0.2f, 0.2f, 0.2f, 0.2f, 0.2f, 0.2f, 0.2f, 0.2f, 0.2f, 0.2f, 0.2f, 0.2f, 0.2f, 0.2f, 0.2f, 0.2f, 0.2f, 0.2f, 0.2f, 0.2f, 0.2f, 0.2f, 0.2f, 0.2f, 0.2f, 0.2f, 0.2f, 0.2f, 0.2f, 0.2f, 0.2f, 0.2f, 0.2f}}},
-  // int -> INT32 map
-  {},
-  // int -> QUANT8_ASYMM map
-  {},
-  // int -> QUANT16_ASYMM map
-  {},
-  // int -> FLOAT16 map
-  {},
-}
-},
-}, // End of an example
-};
-
-std::vector<MixedTypedExample> examples_axis_dim4_axis2_neg_2 = {
-// Begin of an example
-{
-.operands = {
-//Input(s)
-{ // See tools/test_generator/include/TestHarness.h:MixedTyped
-  // int -> FLOAT32 map
-  {{0, {1.0f, -1.0f, 2.0f, -2.0f, 3.0f, -3.0f, 4.0f, -4.0f, 5.0f, -5.0f, 1.0f, -1.0f, 2.0f, -2.0f, 3.0f, -3.0f, 4.0f, -4.0f, 5.0f, -5.0f, 1.0f, -1.0f, 2.0f, -2.0f, 3.0f, -3.0f, 4.0f, -4.0f, 5.0f, -5.0f, 1.0f, -1.0f, 2.0f, -2.0f, 3.0f, -3.0f, 4.0f, -4.0f, 5.0f, -5.0f}}},
-  // int -> INT32 map
-  {},
-  // int -> QUANT8_ASYMM map
-  {},
-  // int -> QUANT16_ASYMM map
-  {},
-  // int -> FLOAT16 map
-  {},
-},
-//Output(s)
-{ // See tools/test_generator/include/TestHarness.h:MixedTyped
-  // int -> FLOAT32 map
-  {{0, {0.2f, 0.2f, 0.2f, 0.2f, 0.2f, 0.2f, 0.2f, 0.2f, 0.2f, 0.2f, 0.2f, 0.2f, 0.2f, 0.2f, 0.2f, 0.2f, 0.2f, 0.2f, 0.2f, 0.2f, 0.2f, 0.2f, 0.2f, 0.2f, 0.2f, 0.2f, 0.2f, 0.2f, 0.2f, 0.2f, 0.2f, 0.2f, 0.2f, 0.2f, 0.2f, 0.2f, 0.2f, 0.2f, 0.2f, 0.2f}}},
-  // int -> INT32 map
-  {},
-  // int -> QUANT8_ASYMM map
-  {},
-  // int -> QUANT16_ASYMM map
-  {},
-  // int -> FLOAT16 map
-  {},
-}
-},
-}, // End of an example
-};
-
-std::vector<MixedTypedExample> examples_axis_dim4_axis3_2 = {
-// Begin of an example
-{
-.operands = {
-//Input(s)
-{ // See tools/test_generator/include/TestHarness.h:MixedTyped
-  // int -> FLOAT32 map
-  {{0, {1.0f, 2.0f, 3.0f, 4.0f, 5.0f, -1.0f, -2.0f, -3.0f, -4.0f, -5.0f, 1.0f, 2.0f, 3.0f, 4.0f, 5.0f, -1.0f, -2.0f, -3.0f, -4.0f, -5.0f, 1.0f, 2.0f, 3.0f, 4.0f, 5.0f, -1.0f, -2.0f, -3.0f, -4.0f, -5.0f, 1.0f, 2.0f, 3.0f, 4.0f, 5.0f, -1.0f, -2.0f, -3.0f, -4.0f, -5.0f}}},
-  // int -> INT32 map
-  {},
-  // int -> QUANT8_ASYMM map
-  {},
-  // int -> QUANT16_ASYMM map
-  {},
-  // int -> FLOAT16 map
-  {},
-},
-//Output(s)
-{ // See tools/test_generator/include/TestHarness.h:MixedTyped
-  // int -> FLOAT32 map
-  {{0, {0.2f, 0.2f, 0.2f, 0.2f, 0.2f, 0.2f, 0.2f, 0.2f, 0.2f, 0.2f, 0.2f, 0.2f, 0.2f, 0.2f, 0.2f, 0.2f, 0.2f, 0.2f, 0.2f, 0.2f, 0.2f, 0.2f, 0.2f, 0.2f, 0.2f, 0.2f, 0.2f, 0.2f, 0.2f, 0.2f, 0.2f, 0.2f, 0.2f, 0.2f, 0.2f, 0.2f, 0.2f, 0.2f, 0.2f, 0.2f}}},
-  // int -> INT32 map
-  {},
-  // int -> QUANT8_ASYMM map
-  {},
-  // int -> QUANT16_ASYMM map
-  {},
-  // int -> FLOAT16 map
-  {},
-}
-},
-}, // End of an example
-};
-
-std::vector<MixedTypedExample> examples_axis_dim4_axis3_neg_2 = {
-// Begin of an example
-{
-.operands = {
-//Input(s)
-{ // See tools/test_generator/include/TestHarness.h:MixedTyped
-  // int -> FLOAT32 map
-  {{0, {1.0f, 2.0f, 3.0f, 4.0f, 5.0f, -1.0f, -2.0f, -3.0f, -4.0f, -5.0f, 1.0f, 2.0f, 3.0f, 4.0f, 5.0f, -1.0f, -2.0f, -3.0f, -4.0f, -5.0f, 1.0f, 2.0f, 3.0f, 4.0f, 5.0f, -1.0f, -2.0f, -3.0f, -4.0f, -5.0f, 1.0f, 2.0f, 3.0f, 4.0f, 5.0f, -1.0f, -2.0f, -3.0f, -4.0f, -5.0f}}},
-  // int -> INT32 map
-  {},
-  // int -> QUANT8_ASYMM map
-  {},
-  // int -> QUANT16_ASYMM map
-  {},
-  // int -> FLOAT16 map
-  {},
-},
-//Output(s)
-{ // See tools/test_generator/include/TestHarness.h:MixedTyped
-  // int -> FLOAT32 map
-  {{0, {0.2f, 0.2f, 0.2f, 0.2f, 0.2f, 0.2f, 0.2f, 0.2f, 0.2f, 0.2f, 0.2f, 0.2f, 0.2f, 0.2f, 0.2f, 0.2f, 0.2f, 0.2f, 0.2f, 0.2f, 0.2f, 0.2f, 0.2f, 0.2f, 0.2f, 0.2f, 0.2f, 0.2f, 0.2f, 0.2f, 0.2f, 0.2f, 0.2f, 0.2f, 0.2f, 0.2f, 0.2f, 0.2f, 0.2f, 0.2f}}},
-  // int -> INT32 map
-  {},
-  // int -> QUANT8_ASYMM map
-  {},
-  // int -> QUANT16_ASYMM map
-  {},
-  // int -> FLOAT16 map
-  {},
-}
-},
-}, // End of an example
-};
-
-std::vector<MixedTypedExample> examples_axis_dim3_axis0_2 = {
-// Begin of an example
-{
-.operands = {
-//Input(s)
-{ // See tools/test_generator/include/TestHarness.h:MixedTyped
-  // int -> FLOAT32 map
-  {{0, {1.0f, -1.0f, 1.0f, -1.0f, 2.0f, -2.0f, 2.0f, -2.0f, 3.0f, -3.0f, 3.0f, -3.0f, 4.0f, -4.0f, 4.0f, -4.0f, 5.0f, -5.0f, 5.0f, -5.0f}}},
-  // int -> INT32 map
-  {},
-  // int -> QUANT8_ASYMM map
-  {},
-  // int -> QUANT16_ASYMM map
-  {},
-  // int -> FLOAT16 map
-  {},
-},
-//Output(s)
-{ // See tools/test_generator/include/TestHarness.h:MixedTyped
-  // int -> FLOAT32 map
-  {{0, {0.2f, 0.2f, 0.2f, 0.2f, 0.2f, 0.2f, 0.2f, 0.2f, 0.2f, 0.2f, 0.2f, 0.2f, 0.2f, 0.2f, 0.2f, 0.2f, 0.2f, 0.2f, 0.2f, 0.2f}}},
-  // int -> INT32 map
-  {},
-  // int -> QUANT8_ASYMM map
-  {},
-  // int -> QUANT16_ASYMM map
-  {},
-  // int -> FLOAT16 map
-  {},
-}
-},
-}, // End of an example
-};
-
-std::vector<MixedTypedExample> examples_axis_dim3_axis0_neg_2 = {
-// Begin of an example
-{
-.operands = {
-//Input(s)
-{ // See tools/test_generator/include/TestHarness.h:MixedTyped
-  // int -> FLOAT32 map
-  {{0, {1.0f, -1.0f, 1.0f, -1.0f, 2.0f, -2.0f, 2.0f, -2.0f, 3.0f, -3.0f, 3.0f, -3.0f, 4.0f, -4.0f, 4.0f, -4.0f, 5.0f, -5.0f, 5.0f, -5.0f}}},
-  // int -> INT32 map
-  {},
-  // int -> QUANT8_ASYMM map
-  {},
-  // int -> QUANT16_ASYMM map
-  {},
-  // int -> FLOAT16 map
-  {},
-},
-//Output(s)
-{ // See tools/test_generator/include/TestHarness.h:MixedTyped
-  // int -> FLOAT32 map
-  {{0, {0.2f, 0.2f, 0.2f, 0.2f, 0.2f, 0.2f, 0.2f, 0.2f, 0.2f, 0.2f, 0.2f, 0.2f, 0.2f, 0.2f, 0.2f, 0.2f, 0.2f, 0.2f, 0.2f, 0.2f}}},
-  // int -> INT32 map
-  {},
-  // int -> QUANT8_ASYMM map
-  {},
-  // int -> QUANT16_ASYMM map
-  {},
-  // int -> FLOAT16 map
-  {},
-}
-},
-}, // End of an example
-};
-
-std::vector<MixedTypedExample> examples_axis_dim3_axis1_2 = {
-// Begin of an example
-{
-.operands = {
-//Input(s)
-{ // See tools/test_generator/include/TestHarness.h:MixedTyped
-  // int -> FLOAT32 map
-  {{0, {1.0f, -1.0f, 2.0f, -2.0f, 3.0f, -3.0f, 4.0f, -4.0f, 5.0f, -5.0f, 1.0f, -1.0f, 2.0f, -2.0f, 3.0f, -3.0f, 4.0f, -4.0f, 5.0f, -5.0f}}},
-  // int -> INT32 map
-  {},
-  // int -> QUANT8_ASYMM map
-  {},
-  // int -> QUANT16_ASYMM map
-  {},
-  // int -> FLOAT16 map
-  {},
-},
-//Output(s)
-{ // See tools/test_generator/include/TestHarness.h:MixedTyped
-  // int -> FLOAT32 map
-  {{0, {0.2f, 0.2f, 0.2f, 0.2f, 0.2f, 0.2f, 0.2f, 0.2f, 0.2f, 0.2f, 0.2f, 0.2f, 0.2f, 0.2f, 0.2f, 0.2f, 0.2f, 0.2f, 0.2f, 0.2f}}},
-  // int -> INT32 map
-  {},
-  // int -> QUANT8_ASYMM map
-  {},
-  // int -> QUANT16_ASYMM map
-  {},
-  // int -> FLOAT16 map
-  {},
-}
-},
-}, // End of an example
-};
-
-std::vector<MixedTypedExample> examples_axis_dim3_axis1_neg_2 = {
-// Begin of an example
-{
-.operands = {
-//Input(s)
-{ // See tools/test_generator/include/TestHarness.h:MixedTyped
-  // int -> FLOAT32 map
-  {{0, {1.0f, -1.0f, 2.0f, -2.0f, 3.0f, -3.0f, 4.0f, -4.0f, 5.0f, -5.0f, 1.0f, -1.0f, 2.0f, -2.0f, 3.0f, -3.0f, 4.0f, -4.0f, 5.0f, -5.0f}}},
-  // int -> INT32 map
-  {},
-  // int -> QUANT8_ASYMM map
-  {},
-  // int -> QUANT16_ASYMM map
-  {},
-  // int -> FLOAT16 map
-  {},
-},
-//Output(s)
-{ // See tools/test_generator/include/TestHarness.h:MixedTyped
-  // int -> FLOAT32 map
-  {{0, {0.2f, 0.2f, 0.2f, 0.2f, 0.2f, 0.2f, 0.2f, 0.2f, 0.2f, 0.2f, 0.2f, 0.2f, 0.2f, 0.2f, 0.2f, 0.2f, 0.2f, 0.2f, 0.2f, 0.2f}}},
-  // int -> INT32 map
-  {},
-  // int -> QUANT8_ASYMM map
-  {},
-  // int -> QUANT16_ASYMM map
-  {},
-  // int -> FLOAT16 map
-  {},
-}
-},
-}, // End of an example
-};
-
-std::vector<MixedTypedExample> examples_axis_dim3_axis2_2 = {
-// Begin of an example
-{
-.operands = {
-//Input(s)
-{ // See tools/test_generator/include/TestHarness.h:MixedTyped
-  // int -> FLOAT32 map
-  {{0, {1.0f, 2.0f, 3.0f, 4.0f, 5.0f, -1.0f, -2.0f, -3.0f, -4.0f, -5.0f, 1.0f, 2.0f, 3.0f, 4.0f, 5.0f, -1.0f, -2.0f, -3.0f, -4.0f, -5.0f}}},
-  // int -> INT32 map
-  {},
-  // int -> QUANT8_ASYMM map
-  {},
-  // int -> QUANT16_ASYMM map
-  {},
-  // int -> FLOAT16 map
-  {},
-},
-//Output(s)
-{ // See tools/test_generator/include/TestHarness.h:MixedTyped
-  // int -> FLOAT32 map
-  {{0, {0.2f, 0.2f, 0.2f, 0.2f, 0.2f, 0.2f, 0.2f, 0.2f, 0.2f, 0.2f, 0.2f, 0.2f, 0.2f, 0.2f, 0.2f, 0.2f, 0.2f, 0.2f, 0.2f, 0.2f}}},
-  // int -> INT32 map
-  {},
-  // int -> QUANT8_ASYMM map
-  {},
-  // int -> QUANT16_ASYMM map
-  {},
-  // int -> FLOAT16 map
-  {},
-}
-},
-}, // End of an example
-};
-
-std::vector<MixedTypedExample> examples_axis_dim3_axis2_neg_2 = {
-// Begin of an example
-{
-.operands = {
-//Input(s)
-{ // See tools/test_generator/include/TestHarness.h:MixedTyped
-  // int -> FLOAT32 map
-  {{0, {1.0f, 2.0f, 3.0f, 4.0f, 5.0f, -1.0f, -2.0f, -3.0f, -4.0f, -5.0f, 1.0f, 2.0f, 3.0f, 4.0f, 5.0f, -1.0f, -2.0f, -3.0f, -4.0f, -5.0f}}},
-  // int -> INT32 map
-  {},
-  // int -> QUANT8_ASYMM map
-  {},
-  // int -> QUANT16_ASYMM map
-  {},
-  // int -> FLOAT16 map
-  {},
-},
-//Output(s)
-{ // See tools/test_generator/include/TestHarness.h:MixedTyped
-  // int -> FLOAT32 map
-  {{0, {0.2f, 0.2f, 0.2f, 0.2f, 0.2f, 0.2f, 0.2f, 0.2f, 0.2f, 0.2f, 0.2f, 0.2f, 0.2f, 0.2f, 0.2f, 0.2f, 0.2f, 0.2f, 0.2f, 0.2f}}},
-  // int -> INT32 map
-  {},
-  // int -> QUANT8_ASYMM map
-  {},
-  // int -> QUANT16_ASYMM map
-  {},
-  // int -> FLOAT16 map
-  {},
-}
-},
-}, // End of an example
-};
-
-std::vector<MixedTypedExample> examples_axis_dim2_axis0_2 = {
-// Begin of an example
-{
-.operands = {
-//Input(s)
-{ // See tools/test_generator/include/TestHarness.h:MixedTyped
-  // int -> FLOAT32 map
-  {{0, {1.0f, -1.0f, 2.0f, -2.0f, 3.0f, -3.0f, 4.0f, -4.0f, 5.0f, -5.0f}}},
-  // int -> INT32 map
-  {},
-  // int -> QUANT8_ASYMM map
-  {},
-  // int -> QUANT16_ASYMM map
->>>>>>> b2c93be8
-  {},
-  // int -> FLOAT16 map
-  {},
-},
-//Output(s)
-{ // See tools/test_generator/include/TestHarness.h:MixedTyped
-  // int -> FLOAT32 map
-  {{0, {0.2f, 0.2f, 0.2f, 0.2f, 0.2f, 0.2f, 0.2f, 0.2f, 0.2f, 0.2f}}},
-  // int -> INT32 map
-  {},
-  // int -> QUANT8_ASYMM map
-<<<<<<< HEAD
-  {{0, {3, 163, 8, 60, 22, 22, 60, 8, 163, 3}}},
-  // int -> QUANT16_SYMM map
-=======
-  {},
-  // int -> QUANT16_ASYMM map
->>>>>>> b2c93be8
-  {},
-  // int -> FLOAT16 map
-  {},
-}
-},
-}, // End of an example
-};
-
-std::vector<MixedTypedExample> examples_axis_dim2_axis0_neg_2 = {
-// Begin of an example
-{
-.operands = {
-//Input(s)
-{ // See tools/test_generator/include/TestHarness.h:MixedTyped
-  // int -> FLOAT32 map
-  {{0, {1.0f, -1.0f, 2.0f, -2.0f, 3.0f, -3.0f, 4.0f, -4.0f, 5.0f, -5.0f}}},
-  // int -> INT32 map
-  {},
-  // int -> QUANT8_ASYMM map
-<<<<<<< HEAD
-  {{0, {132, 124, 136, 120, 140, 116, 144, 112, 148, 108}}},
-  // int -> QUANT16_SYMM map
-=======
-  {},
-  // int -> QUANT16_ASYMM map
->>>>>>> b2c93be8
-  {},
-  // int -> FLOAT16 map
-  {},
-},
-//Output(s)
-{ // See tools/test_generator/include/TestHarness.h:MixedTyped
-  // int -> FLOAT32 map
-  {{0, {0.2f, 0.2f, 0.2f, 0.2f, 0.2f, 0.2f, 0.2f, 0.2f, 0.2f, 0.2f}}},
-  // int -> INT32 map
-  {},
-  // int -> QUANT8_ASYMM map
-<<<<<<< HEAD
-  {{0, {3, 163, 8, 60, 22, 22, 60, 8, 163, 3}}},
-  // int -> QUANT16_SYMM map
-=======
-  {},
-  // int -> QUANT16_ASYMM map
->>>>>>> b2c93be8
-  {},
-  // int -> FLOAT16 map
-  {},
-}
-},
-}, // End of an example
-};
-
-std::vector<MixedTypedExample> examples_axis_dim2_axis1_2 = {
-// Begin of an example
-{
-.operands = {
-//Input(s)
-{ // See tools/test_generator/include/TestHarness.h:MixedTyped
-  // int -> FLOAT32 map
-  {{0, {1.0f, 2.0f, 3.0f, 4.0f, 5.0f, -1.0f, -2.0f, -3.0f, -4.0f, -5.0f}}},
-  // int -> INT32 map
-  {},
-  // int -> QUANT8_ASYMM map
-<<<<<<< HEAD
-  {{0, {132, 136, 140, 144, 148, 124, 120, 116, 112, 108}}},
-  // int -> QUANT16_SYMM map
-=======
-  {},
-  // int -> QUANT16_ASYMM map
->>>>>>> b2c93be8
-  {},
-  // int -> FLOAT16 map
-  {},
-},
-//Output(s)
-{ // See tools/test_generator/include/TestHarness.h:MixedTyped
-  // int -> FLOAT32 map
-  {{0, {0.2f, 0.2f, 0.2f, 0.2f, 0.2f, 0.2f, 0.2f, 0.2f, 0.2f, 0.2f}}},
-  // int -> INT32 map
-  {},
-  // int -> QUANT8_ASYMM map
-<<<<<<< HEAD
-  {{0, {3, 8, 22, 60, 163, 163, 60, 22, 8, 3}}},
-  // int -> QUANT16_SYMM map
-=======
-  {},
-  // int -> QUANT16_ASYMM map
->>>>>>> b2c93be8
-  {},
-  // int -> FLOAT16 map
-  {},
-}
-},
-}, // End of an example
-};
-
-std::vector<MixedTypedExample> examples_axis_dim2_axis1_neg_2 = {
-// Begin of an example
-{
-.operands = {
-//Input(s)
-{ // See tools/test_generator/include/TestHarness.h:MixedTyped
-  // int -> FLOAT32 map
-  {{0, {1.0f, 2.0f, 3.0f, 4.0f, 5.0f, -1.0f, -2.0f, -3.0f, -4.0f, -5.0f}}},
-  // int -> INT32 map
-  {},
-  // int -> QUANT8_ASYMM map
-<<<<<<< HEAD
-  {{0, {132, 136, 140, 144, 148, 124, 120, 116, 112, 108}}},
-  // int -> QUANT16_SYMM map
-=======
-  {},
-  // int -> QUANT16_ASYMM map
->>>>>>> b2c93be8
-  {},
-  // int -> FLOAT16 map
-  {},
-},
-//Output(s)
-{ // See tools/test_generator/include/TestHarness.h:MixedTyped
-  // int -> FLOAT32 map
-  {{0, {0.2f, 0.2f, 0.2f, 0.2f, 0.2f, 0.2f, 0.2f, 0.2f, 0.2f, 0.2f}}},
-  // int -> INT32 map
-  {},
-  // int -> QUANT8_ASYMM map
-<<<<<<< HEAD
-  {{0, {3, 8, 22, 60, 163, 163, 60, 22, 8, 3}}},
-  // int -> QUANT16_SYMM map
-=======
-  {},
-  // int -> QUANT16_ASYMM map
->>>>>>> b2c93be8
-  {},
-  // int -> FLOAT16 map
-  {},
-}
-},
-}, // End of an example
-};
-
-std::vector<MixedTypedExample> examples_axis_dim1_axis0_2 = {
-// Begin of an example
-{
-.operands = {
-//Input(s)
-{ // See tools/test_generator/include/TestHarness.h:MixedTyped
-  // int -> FLOAT32 map
-  {{0, {1.0f, 2.0f, 3.0f, 4.0f, 5.0f}}},
-  // int -> INT32 map
-  {},
-  // int -> QUANT8_ASYMM map
-<<<<<<< HEAD
-  {{0, {132, 136, 140, 144, 148}}},
-  // int -> QUANT16_SYMM map
-=======
-  {},
-  // int -> QUANT16_ASYMM map
->>>>>>> b2c93be8
-  {},
-  // int -> FLOAT16 map
-  {},
-},
-//Output(s)
-{ // See tools/test_generator/include/TestHarness.h:MixedTyped
-  // int -> FLOAT32 map
-  {{0, {0.2f, 0.2f, 0.2f, 0.2f, 0.2f}}},
-  // int -> INT32 map
-  {},
-  // int -> QUANT8_ASYMM map
-<<<<<<< HEAD
-  {{0, {3, 8, 22, 60, 163}}},
-  // int -> QUANT16_SYMM map
-=======
-  {},
-  // int -> QUANT16_ASYMM map
->>>>>>> b2c93be8
-  {},
-  // int -> FLOAT16 map
-  {},
-}
-},
-}, // End of an example
-};
-
-std::vector<MixedTypedExample> examples_axis_dim1_axis0_neg_2 = {
-// Begin of an example
-{
-.operands = {
-//Input(s)
-{ // See tools/test_generator/include/TestHarness.h:MixedTyped
-  // int -> FLOAT32 map
-  {{0, {1.0f, 2.0f, 3.0f, 4.0f, 5.0f}}},
-  // int -> INT32 map
-  {},
-  // int -> QUANT8_ASYMM map
-<<<<<<< HEAD
-  {{0, {132, 136, 140, 144, 148}}},
-  // int -> QUANT16_SYMM map
-=======
-  {},
-  // int -> QUANT16_ASYMM map
->>>>>>> b2c93be8
-  {},
-  // int -> FLOAT16 map
-  {},
-},
-//Output(s)
-{ // See tools/test_generator/include/TestHarness.h:MixedTyped
-  // int -> FLOAT32 map
-  {{0, {0.2f, 0.2f, 0.2f, 0.2f, 0.2f}}},
-  // int -> INT32 map
-  {},
-  // int -> QUANT8_ASYMM map
-<<<<<<< HEAD
-  {{0, {3, 8, 22, 60, 163}}},
-  // int -> QUANT16_SYMM map
-=======
-  {},
-  // int -> QUANT16_ASYMM map
->>>>>>> b2c93be8
-  {},
-  // int -> FLOAT16 map
-  {},
-}
-},
-}, // End of an example
-};
-
-std::vector<MixedTypedExample> examples_axis_relaxed_dim4_axis0_2 = {
-// Begin of an example
-{
-.operands = {
-//Input(s)
-{ // See tools/test_generator/include/TestHarness.h:MixedTyped
-  // int -> FLOAT32 map
-  {{0, {1.0f, -1.0f, 1.0f, -1.0f, 1.0f, -1.0f, 1.0f, -1.0f, 2.0f, -2.0f, 2.0f, -2.0f, 2.0f, -2.0f, 2.0f, -2.0f, 3.0f, -3.0f, 3.0f, -3.0f, 3.0f, -3.0f, 3.0f, -3.0f, 4.0f, -4.0f, 4.0f, -4.0f, 4.0f, -4.0f, 4.0f, -4.0f, 5.0f, -5.0f, 5.0f, -5.0f, 5.0f, -5.0f, 5.0f, -5.0f}}},
-  // int -> INT32 map
-  {},
-  // int -> QUANT8_ASYMM map
-  {},
-  // int -> QUANT16_SYMM map
-  {},
-  // int -> FLOAT16 map
-  {},
-},
-//Output(s)
-{ // See tools/test_generator/include/TestHarness.h:MixedTyped
-  // int -> FLOAT32 map
-  {{0, {0.2f, 0.2f, 0.2f, 0.2f, 0.2f, 0.2f, 0.2f, 0.2f, 0.2f, 0.2f, 0.2f, 0.2f, 0.2f, 0.2f, 0.2f, 0.2f, 0.2f, 0.2f, 0.2f, 0.2f, 0.2f, 0.2f, 0.2f, 0.2f, 0.2f, 0.2f, 0.2f, 0.2f, 0.2f, 0.2f, 0.2f, 0.2f, 0.2f, 0.2f, 0.2f, 0.2f, 0.2f, 0.2f, 0.2f, 0.2f}}},
-  // int -> INT32 map
-  {},
-  // int -> QUANT8_ASYMM map
-  {},
-  // int -> QUANT16_SYMM map
-  {},
-  // int -> FLOAT16 map
-  {},
-}
-},
-}, // End of an example
-};
-
-std::vector<MixedTypedExample> examples_axis_relaxed_dim4_axis0_neg_2 = {
-// Begin of an example
-{
-.operands = {
-//Input(s)
-{ // See tools/test_generator/include/TestHarness.h:MixedTyped
-  // int -> FLOAT32 map
-  {{0, {1.0f, -1.0f, 1.0f, -1.0f, 1.0f, -1.0f, 1.0f, -1.0f, 2.0f, -2.0f, 2.0f, -2.0f, 2.0f, -2.0f, 2.0f, -2.0f, 3.0f, -3.0f, 3.0f, -3.0f, 3.0f, -3.0f, 3.0f, -3.0f, 4.0f, -4.0f, 4.0f, -4.0f, 4.0f, -4.0f, 4.0f, -4.0f, 5.0f, -5.0f, 5.0f, -5.0f, 5.0f, -5.0f, 5.0f, -5.0f}}},
-  // int -> INT32 map
-  {},
-  // int -> QUANT8_ASYMM map
-  {},
-  // int -> QUANT16_SYMM map
-  {},
-  // int -> FLOAT16 map
-  {},
-},
-//Output(s)
-{ // See tools/test_generator/include/TestHarness.h:MixedTyped
-  // int -> FLOAT32 map
-  {{0, {0.2f, 0.2f, 0.2f, 0.2f, 0.2f, 0.2f, 0.2f, 0.2f, 0.2f, 0.2f, 0.2f, 0.2f, 0.2f, 0.2f, 0.2f, 0.2f, 0.2f, 0.2f, 0.2f, 0.2f, 0.2f, 0.2f, 0.2f, 0.2f, 0.2f, 0.2f, 0.2f, 0.2f, 0.2f, 0.2f, 0.2f, 0.2f, 0.2f, 0.2f, 0.2f, 0.2f, 0.2f, 0.2f, 0.2f, 0.2f}}},
-  // int -> INT32 map
-  {},
-  // int -> QUANT8_ASYMM map
-  {},
-  // int -> QUANT16_SYMM map
-  {},
-  // int -> FLOAT16 map
-  {},
-}
-},
-}, // End of an example
-};
-
-std::vector<MixedTypedExample> examples_axis_relaxed_dim4_axis1_2 = {
-// Begin of an example
-{
-.operands = {
-//Input(s)
-{ // See tools/test_generator/include/TestHarness.h:MixedTyped
-  // int -> FLOAT32 map
-  {{0, {1.0f, -1.0f, 1.0f, -1.0f, 2.0f, -2.0f, 2.0f, -2.0f, 3.0f, -3.0f, 3.0f, -3.0f, 4.0f, -4.0f, 4.0f, -4.0f, 5.0f, -5.0f, 5.0f, -5.0f, 1.0f, -1.0f, 1.0f, -1.0f, 2.0f, -2.0f, 2.0f, -2.0f, 3.0f, -3.0f, 3.0f, -3.0f, 4.0f, -4.0f, 4.0f, -4.0f, 5.0f, -5.0f, 5.0f, -5.0f}}},
-  // int -> INT32 map
-  {},
-  // int -> QUANT8_ASYMM map
-  {},
-  // int -> QUANT16_SYMM map
-  {},
-  // int -> FLOAT16 map
-  {},
-},
-//Output(s)
-{ // See tools/test_generator/include/TestHarness.h:MixedTyped
-  // int -> FLOAT32 map
-  {{0, {0.2f, 0.2f, 0.2f, 0.2f, 0.2f, 0.2f, 0.2f, 0.2f, 0.2f, 0.2f, 0.2f, 0.2f, 0.2f, 0.2f, 0.2f, 0.2f, 0.2f, 0.2f, 0.2f, 0.2f, 0.2f, 0.2f, 0.2f, 0.2f, 0.2f, 0.2f, 0.2f, 0.2f, 0.2f, 0.2f, 0.2f, 0.2f, 0.2f, 0.2f, 0.2f, 0.2f, 0.2f, 0.2f, 0.2f, 0.2f}}},
-  // int -> INT32 map
-  {},
-  // int -> QUANT8_ASYMM map
-  {},
-  // int -> QUANT16_SYMM map
-  {},
-  // int -> FLOAT16 map
-  {},
-}
-},
-}, // End of an example
-};
-
-std::vector<MixedTypedExample> examples_axis_relaxed_dim4_axis1_neg_2 = {
-// Begin of an example
-{
-.operands = {
-//Input(s)
-{ // See tools/test_generator/include/TestHarness.h:MixedTyped
-  // int -> FLOAT32 map
-  {{0, {1.0f, -1.0f, 1.0f, -1.0f, 2.0f, -2.0f, 2.0f, -2.0f, 3.0f, -3.0f, 3.0f, -3.0f, 4.0f, -4.0f, 4.0f, -4.0f, 5.0f, -5.0f, 5.0f, -5.0f, 1.0f, -1.0f, 1.0f, -1.0f, 2.0f, -2.0f, 2.0f, -2.0f, 3.0f, -3.0f, 3.0f, -3.0f, 4.0f, -4.0f, 4.0f, -4.0f, 5.0f, -5.0f, 5.0f, -5.0f}}},
-  // int -> INT32 map
-  {},
-  // int -> QUANT8_ASYMM map
-  {},
-  // int -> QUANT16_SYMM map
-  {},
-  // int -> FLOAT16 map
-  {},
-},
-//Output(s)
-{ // See tools/test_generator/include/TestHarness.h:MixedTyped
-  // int -> FLOAT32 map
-  {{0, {0.2f, 0.2f, 0.2f, 0.2f, 0.2f, 0.2f, 0.2f, 0.2f, 0.2f, 0.2f, 0.2f, 0.2f, 0.2f, 0.2f, 0.2f, 0.2f, 0.2f, 0.2f, 0.2f, 0.2f, 0.2f, 0.2f, 0.2f, 0.2f, 0.2f, 0.2f, 0.2f, 0.2f, 0.2f, 0.2f, 0.2f, 0.2f, 0.2f, 0.2f, 0.2f, 0.2f, 0.2f, 0.2f, 0.2f, 0.2f}}},
-  // int -> INT32 map
-  {},
-  // int -> QUANT8_ASYMM map
-  {},
-  // int -> QUANT16_SYMM map
-  {},
-  // int -> FLOAT16 map
-  {},
-}
-},
-}, // End of an example
-};
-
-std::vector<MixedTypedExample> examples_axis_relaxed_dim4_axis2_2 = {
-// Begin of an example
-{
-.operands = {
-//Input(s)
-{ // See tools/test_generator/include/TestHarness.h:MixedTyped
-  // int -> FLOAT32 map
-  {{0, {1.0f, -1.0f, 2.0f, -2.0f, 3.0f, -3.0f, 4.0f, -4.0f, 5.0f, -5.0f, 1.0f, -1.0f, 2.0f, -2.0f, 3.0f, -3.0f, 4.0f, -4.0f, 5.0f, -5.0f, 1.0f, -1.0f, 2.0f, -2.0f, 3.0f, -3.0f, 4.0f, -4.0f, 5.0f, -5.0f, 1.0f, -1.0f, 2.0f, -2.0f, 3.0f, -3.0f, 4.0f, -4.0f, 5.0f, -5.0f}}},
-  // int -> INT32 map
-  {},
-  // int -> QUANT8_ASYMM map
-  {},
-  // int -> QUANT16_SYMM map
-  {},
-  // int -> FLOAT16 map
-  {},
-},
-//Output(s)
-{ // See tools/test_generator/include/TestHarness.h:MixedTyped
-  // int -> FLOAT32 map
-  {{0, {0.2f, 0.2f, 0.2f, 0.2f, 0.2f, 0.2f, 0.2f, 0.2f, 0.2f, 0.2f, 0.2f, 0.2f, 0.2f, 0.2f, 0.2f, 0.2f, 0.2f, 0.2f, 0.2f, 0.2f, 0.2f, 0.2f, 0.2f, 0.2f, 0.2f, 0.2f, 0.2f, 0.2f, 0.2f, 0.2f, 0.2f, 0.2f, 0.2f, 0.2f, 0.2f, 0.2f, 0.2f, 0.2f, 0.2f, 0.2f}}},
-  // int -> INT32 map
-  {},
-  // int -> QUANT8_ASYMM map
-  {},
-  // int -> QUANT16_SYMM map
-  {},
-  // int -> FLOAT16 map
-  {},
-}
-},
-}, // End of an example
-};
-
-std::vector<MixedTypedExample> examples_axis_relaxed_dim4_axis2_neg_2 = {
-// Begin of an example
-{
-.operands = {
-//Input(s)
-{ // See tools/test_generator/include/TestHarness.h:MixedTyped
-  // int -> FLOAT32 map
-  {{0, {1.0f, -1.0f, 2.0f, -2.0f, 3.0f, -3.0f, 4.0f, -4.0f, 5.0f, -5.0f, 1.0f, -1.0f, 2.0f, -2.0f, 3.0f, -3.0f, 4.0f, -4.0f, 5.0f, -5.0f, 1.0f, -1.0f, 2.0f, -2.0f, 3.0f, -3.0f, 4.0f, -4.0f, 5.0f, -5.0f, 1.0f, -1.0f, 2.0f, -2.0f, 3.0f, -3.0f, 4.0f, -4.0f, 5.0f, -5.0f}}},
-  // int -> INT32 map
-  {},
-  // int -> QUANT8_ASYMM map
-  {},
-  // int -> QUANT16_SYMM map
-  {},
-  // int -> FLOAT16 map
-  {},
-},
-//Output(s)
-{ // See tools/test_generator/include/TestHarness.h:MixedTyped
-  // int -> FLOAT32 map
-  {{0, {0.2f, 0.2f, 0.2f, 0.2f, 0.2f, 0.2f, 0.2f, 0.2f, 0.2f, 0.2f, 0.2f, 0.2f, 0.2f, 0.2f, 0.2f, 0.2f, 0.2f, 0.2f, 0.2f, 0.2f, 0.2f, 0.2f, 0.2f, 0.2f, 0.2f, 0.2f, 0.2f, 0.2f, 0.2f, 0.2f, 0.2f, 0.2f, 0.2f, 0.2f, 0.2f, 0.2f, 0.2f, 0.2f, 0.2f, 0.2f}}},
-  // int -> INT32 map
-  {},
-  // int -> QUANT8_ASYMM map
-  {},
-  // int -> QUANT16_SYMM map
-  {},
-  // int -> FLOAT16 map
-  {},
-}
-},
-}, // End of an example
-};
-
-std::vector<MixedTypedExample> examples_axis_relaxed_dim4_axis3_2 = {
-// Begin of an example
-{
-.operands = {
-//Input(s)
-{ // See tools/test_generator/include/TestHarness.h:MixedTyped
-  // int -> FLOAT32 map
-  {{0, {1.0f, 2.0f, 3.0f, 4.0f, 5.0f, -1.0f, -2.0f, -3.0f, -4.0f, -5.0f, 1.0f, 2.0f, 3.0f, 4.0f, 5.0f, -1.0f, -2.0f, -3.0f, -4.0f, -5.0f, 1.0f, 2.0f, 3.0f, 4.0f, 5.0f, -1.0f, -2.0f, -3.0f, -4.0f, -5.0f, 1.0f, 2.0f, 3.0f, 4.0f, 5.0f, -1.0f, -2.0f, -3.0f, -4.0f, -5.0f}}},
-  // int -> INT32 map
-  {},
-  // int -> QUANT8_ASYMM map
-  {},
-  // int -> QUANT16_SYMM map
-  {},
-  // int -> FLOAT16 map
-  {},
-},
-//Output(s)
-{ // See tools/test_generator/include/TestHarness.h:MixedTyped
-  // int -> FLOAT32 map
-  {{0, {0.2f, 0.2f, 0.2f, 0.2f, 0.2f, 0.2f, 0.2f, 0.2f, 0.2f, 0.2f, 0.2f, 0.2f, 0.2f, 0.2f, 0.2f, 0.2f, 0.2f, 0.2f, 0.2f, 0.2f, 0.2f, 0.2f, 0.2f, 0.2f, 0.2f, 0.2f, 0.2f, 0.2f, 0.2f, 0.2f, 0.2f, 0.2f, 0.2f, 0.2f, 0.2f, 0.2f, 0.2f, 0.2f, 0.2f, 0.2f}}},
-  // int -> INT32 map
-  {},
-  // int -> QUANT8_ASYMM map
-  {},
-  // int -> QUANT16_SYMM map
-  {},
-  // int -> FLOAT16 map
-  {},
-}
-},
-}, // End of an example
-};
-
-std::vector<MixedTypedExample> examples_axis_relaxed_dim4_axis3_neg_2 = {
-// Begin of an example
-{
-.operands = {
-//Input(s)
-{ // See tools/test_generator/include/TestHarness.h:MixedTyped
-  // int -> FLOAT32 map
-  {{0, {1.0f, 2.0f, 3.0f, 4.0f, 5.0f, -1.0f, -2.0f, -3.0f, -4.0f, -5.0f, 1.0f, 2.0f, 3.0f, 4.0f, 5.0f, -1.0f, -2.0f, -3.0f, -4.0f, -5.0f, 1.0f, 2.0f, 3.0f, 4.0f, 5.0f, -1.0f, -2.0f, -3.0f, -4.0f, -5.0f, 1.0f, 2.0f, 3.0f, 4.0f, 5.0f, -1.0f, -2.0f, -3.0f, -4.0f, -5.0f}}},
-  // int -> INT32 map
-  {},
-  // int -> QUANT8_ASYMM map
-  {},
-  // int -> QUANT16_SYMM map
-  {},
-  // int -> FLOAT16 map
-  {},
-},
-//Output(s)
-{ // See tools/test_generator/include/TestHarness.h:MixedTyped
-  // int -> FLOAT32 map
-  {{0, {0.2f, 0.2f, 0.2f, 0.2f, 0.2f, 0.2f, 0.2f, 0.2f, 0.2f, 0.2f, 0.2f, 0.2f, 0.2f, 0.2f, 0.2f, 0.2f, 0.2f, 0.2f, 0.2f, 0.2f, 0.2f, 0.2f, 0.2f, 0.2f, 0.2f, 0.2f, 0.2f, 0.2f, 0.2f, 0.2f, 0.2f, 0.2f, 0.2f, 0.2f, 0.2f, 0.2f, 0.2f, 0.2f, 0.2f, 0.2f}}},
-  // int -> INT32 map
-  {},
-  // int -> QUANT8_ASYMM map
-  {},
-  // int -> QUANT16_SYMM map
-  {},
-  // int -> FLOAT16 map
-  {},
-}
-},
-}, // End of an example
-};
-
-std::vector<MixedTypedExample> examples_axis_relaxed_dim3_axis0_2 = {
-// Begin of an example
-{
-.operands = {
-//Input(s)
-{ // See tools/test_generator/include/TestHarness.h:MixedTyped
-  // int -> FLOAT32 map
-  {{0, {1.0f, -1.0f, 1.0f, -1.0f, 2.0f, -2.0f, 2.0f, -2.0f, 3.0f, -3.0f, 3.0f, -3.0f, 4.0f, -4.0f, 4.0f, -4.0f, 5.0f, -5.0f, 5.0f, -5.0f}}},
-  // int -> INT32 map
-  {},
-  // int -> QUANT8_ASYMM map
-  {},
-  // int -> QUANT16_SYMM map
-  {},
-  // int -> FLOAT16 map
-  {},
-},
-//Output(s)
-{ // See tools/test_generator/include/TestHarness.h:MixedTyped
-  // int -> FLOAT32 map
-  {{0, {0.2f, 0.2f, 0.2f, 0.2f, 0.2f, 0.2f, 0.2f, 0.2f, 0.2f, 0.2f, 0.2f, 0.2f, 0.2f, 0.2f, 0.2f, 0.2f, 0.2f, 0.2f, 0.2f, 0.2f}}},
-  // int -> INT32 map
-  {},
-  // int -> QUANT8_ASYMM map
-  {},
-  // int -> QUANT16_SYMM map
-  {},
-  // int -> FLOAT16 map
-  {},
-}
-},
-}, // End of an example
-};
-
-std::vector<MixedTypedExample> examples_axis_relaxed_dim3_axis0_neg_2 = {
-// Begin of an example
-{
-.operands = {
-//Input(s)
-{ // See tools/test_generator/include/TestHarness.h:MixedTyped
-  // int -> FLOAT32 map
-  {{0, {1.0f, -1.0f, 1.0f, -1.0f, 2.0f, -2.0f, 2.0f, -2.0f, 3.0f, -3.0f, 3.0f, -3.0f, 4.0f, -4.0f, 4.0f, -4.0f, 5.0f, -5.0f, 5.0f, -5.0f}}},
-  // int -> INT32 map
-  {},
-  // int -> QUANT8_ASYMM map
-  {},
-  // int -> QUANT16_SYMM map
-  {},
-  // int -> FLOAT16 map
-  {},
-},
-//Output(s)
-{ // See tools/test_generator/include/TestHarness.h:MixedTyped
-  // int -> FLOAT32 map
-  {{0, {0.2f, 0.2f, 0.2f, 0.2f, 0.2f, 0.2f, 0.2f, 0.2f, 0.2f, 0.2f, 0.2f, 0.2f, 0.2f, 0.2f, 0.2f, 0.2f, 0.2f, 0.2f, 0.2f, 0.2f}}},
-  // int -> INT32 map
-  {},
-  // int -> QUANT8_ASYMM map
-  {},
-  // int -> QUANT16_SYMM map
-  {},
-  // int -> FLOAT16 map
-  {},
-}
-},
-}, // End of an example
-};
-
-std::vector<MixedTypedExample> examples_axis_relaxed_dim3_axis1_2 = {
-// Begin of an example
-{
-.operands = {
-//Input(s)
-{ // See tools/test_generator/include/TestHarness.h:MixedTyped
-  // int -> FLOAT32 map
-  {{0, {1.0f, -1.0f, 2.0f, -2.0f, 3.0f, -3.0f, 4.0f, -4.0f, 5.0f, -5.0f, 1.0f, -1.0f, 2.0f, -2.0f, 3.0f, -3.0f, 4.0f, -4.0f, 5.0f, -5.0f}}},
-  // int -> INT32 map
-  {},
-  // int -> QUANT8_ASYMM map
-  {},
-  // int -> QUANT16_SYMM map
-  {},
-  // int -> FLOAT16 map
-  {},
-},
-//Output(s)
-{ // See tools/test_generator/include/TestHarness.h:MixedTyped
-  // int -> FLOAT32 map
-  {{0, {0.2f, 0.2f, 0.2f, 0.2f, 0.2f, 0.2f, 0.2f, 0.2f, 0.2f, 0.2f, 0.2f, 0.2f, 0.2f, 0.2f, 0.2f, 0.2f, 0.2f, 0.2f, 0.2f, 0.2f}}},
-  // int -> INT32 map
-  {},
-  // int -> QUANT8_ASYMM map
-  {},
-  // int -> QUANT16_SYMM map
-  {},
-  // int -> FLOAT16 map
-  {},
-}
-},
-}, // End of an example
-};
-
-std::vector<MixedTypedExample> examples_axis_relaxed_dim3_axis1_neg_2 = {
-// Begin of an example
-{
-.operands = {
-//Input(s)
-{ // See tools/test_generator/include/TestHarness.h:MixedTyped
-  // int -> FLOAT32 map
-  {{0, {1.0f, -1.0f, 2.0f, -2.0f, 3.0f, -3.0f, 4.0f, -4.0f, 5.0f, -5.0f, 1.0f, -1.0f, 2.0f, -2.0f, 3.0f, -3.0f, 4.0f, -4.0f, 5.0f, -5.0f}}},
-  // int -> INT32 map
-  {},
-  // int -> QUANT8_ASYMM map
-  {},
-  // int -> QUANT16_SYMM map
-  {},
-  // int -> FLOAT16 map
-  {},
-},
-//Output(s)
-{ // See tools/test_generator/include/TestHarness.h:MixedTyped
-  // int -> FLOAT32 map
-  {{0, {0.2f, 0.2f, 0.2f, 0.2f, 0.2f, 0.2f, 0.2f, 0.2f, 0.2f, 0.2f, 0.2f, 0.2f, 0.2f, 0.2f, 0.2f, 0.2f, 0.2f, 0.2f, 0.2f, 0.2f}}},
-  // int -> INT32 map
-  {},
-  // int -> QUANT8_ASYMM map
-  {},
-  // int -> QUANT16_SYMM map
-  {},
-  // int -> FLOAT16 map
-  {},
-}
-},
-}, // End of an example
-};
-
-std::vector<MixedTypedExample> examples_axis_relaxed_dim3_axis2_2 = {
-// Begin of an example
-{
-.operands = {
-//Input(s)
-{ // See tools/test_generator/include/TestHarness.h:MixedTyped
-  // int -> FLOAT32 map
-  {{0, {1.0f, 2.0f, 3.0f, 4.0f, 5.0f, -1.0f, -2.0f, -3.0f, -4.0f, -5.0f, 1.0f, 2.0f, 3.0f, 4.0f, 5.0f, -1.0f, -2.0f, -3.0f, -4.0f, -5.0f}}},
-  // int -> INT32 map
-  {},
-  // int -> QUANT8_ASYMM map
-  {},
-  // int -> QUANT16_SYMM map
-  {},
-  // int -> FLOAT16 map
-  {},
-},
-//Output(s)
-{ // See tools/test_generator/include/TestHarness.h:MixedTyped
-  // int -> FLOAT32 map
-  {{0, {0.2f, 0.2f, 0.2f, 0.2f, 0.2f, 0.2f, 0.2f, 0.2f, 0.2f, 0.2f, 0.2f, 0.2f, 0.2f, 0.2f, 0.2f, 0.2f, 0.2f, 0.2f, 0.2f, 0.2f}}},
-  // int -> INT32 map
-  {},
-  // int -> QUANT8_ASYMM map
-  {},
-  // int -> QUANT16_SYMM map
-  {},
-  // int -> FLOAT16 map
-  {},
-}
-},
-}, // End of an example
-};
-
-std::vector<MixedTypedExample> examples_axis_relaxed_dim3_axis2_neg_2 = {
-// Begin of an example
-{
-.operands = {
-//Input(s)
-{ // See tools/test_generator/include/TestHarness.h:MixedTyped
-  // int -> FLOAT32 map
-  {{0, {1.0f, 2.0f, 3.0f, 4.0f, 5.0f, -1.0f, -2.0f, -3.0f, -4.0f, -5.0f, 1.0f, 2.0f, 3.0f, 4.0f, 5.0f, -1.0f, -2.0f, -3.0f, -4.0f, -5.0f}}},
-  // int -> INT32 map
-  {},
-  // int -> QUANT8_ASYMM map
-  {},
-  // int -> QUANT16_SYMM map
-  {},
-  // int -> FLOAT16 map
-  {},
-},
-//Output(s)
-{ // See tools/test_generator/include/TestHarness.h:MixedTyped
-  // int -> FLOAT32 map
-  {{0, {0.2f, 0.2f, 0.2f, 0.2f, 0.2f, 0.2f, 0.2f, 0.2f, 0.2f, 0.2f, 0.2f, 0.2f, 0.2f, 0.2f, 0.2f, 0.2f, 0.2f, 0.2f, 0.2f, 0.2f}}},
-  // int -> INT32 map
-  {},
-  // int -> QUANT8_ASYMM map
-  {},
-  // int -> QUANT16_SYMM map
-  {},
-  // int -> FLOAT16 map
-  {},
-}
-},
-}, // End of an example
-};
-
-std::vector<MixedTypedExample> examples_axis_relaxed_dim2_axis0_2 = {
-// Begin of an example
-{
-.operands = {
-//Input(s)
-{ // See tools/test_generator/include/TestHarness.h:MixedTyped
-  // int -> FLOAT32 map
-  {{0, {1.0f, -1.0f, 2.0f, -2.0f, 3.0f, -3.0f, 4.0f, -4.0f, 5.0f, -5.0f}}},
-  // int -> INT32 map
-  {},
-  // int -> QUANT8_ASYMM map
-  {},
-  // int -> QUANT16_SYMM map
-  {},
-  // int -> FLOAT16 map
-  {},
-},
-//Output(s)
-{ // See tools/test_generator/include/TestHarness.h:MixedTyped
-  // int -> FLOAT32 map
-  {{0, {0.2f, 0.2f, 0.2f, 0.2f, 0.2f, 0.2f, 0.2f, 0.2f, 0.2f, 0.2f}}},
-  // int -> INT32 map
-  {},
-  // int -> QUANT8_ASYMM map
-  {},
-  // int -> QUANT16_SYMM map
-  {},
-  // int -> FLOAT16 map
-  {},
-}
-},
-}, // End of an example
-};
-
-std::vector<MixedTypedExample> examples_axis_relaxed_dim2_axis0_neg_2 = {
-// Begin of an example
-{
-.operands = {
-//Input(s)
-{ // See tools/test_generator/include/TestHarness.h:MixedTyped
-  // int -> FLOAT32 map
-  {{0, {1.0f, -1.0f, 2.0f, -2.0f, 3.0f, -3.0f, 4.0f, -4.0f, 5.0f, -5.0f}}},
-  // int -> INT32 map
-  {},
-  // int -> QUANT8_ASYMM map
-  {},
-  // int -> QUANT16_SYMM map
-  {},
-  // int -> FLOAT16 map
-  {},
-},
-//Output(s)
-{ // See tools/test_generator/include/TestHarness.h:MixedTyped
-  // int -> FLOAT32 map
-  {{0, {0.2f, 0.2f, 0.2f, 0.2f, 0.2f, 0.2f, 0.2f, 0.2f, 0.2f, 0.2f}}},
-  // int -> INT32 map
-  {},
-  // int -> QUANT8_ASYMM map
-  {},
-  // int -> QUANT16_SYMM map
-  {},
-  // int -> FLOAT16 map
-  {},
-}
-},
-}, // End of an example
-};
-
-std::vector<MixedTypedExample> examples_axis_relaxed_dim2_axis1_2 = {
-// Begin of an example
-{
-.operands = {
-//Input(s)
-{ // See tools/test_generator/include/TestHarness.h:MixedTyped
-  // int -> FLOAT32 map
-  {{0, {1.0f, 2.0f, 3.0f, 4.0f, 5.0f, -1.0f, -2.0f, -3.0f, -4.0f, -5.0f}}},
-  // int -> INT32 map
-  {},
-  // int -> QUANT8_ASYMM map
-  {},
-  // int -> QUANT16_SYMM map
-  {},
-  // int -> FLOAT16 map
-  {},
-},
-//Output(s)
-{ // See tools/test_generator/include/TestHarness.h:MixedTyped
-  // int -> FLOAT32 map
-  {{0, {0.2f, 0.2f, 0.2f, 0.2f, 0.2f, 0.2f, 0.2f, 0.2f, 0.2f, 0.2f}}},
-  // int -> INT32 map
-  {},
-  // int -> QUANT8_ASYMM map
-  {},
-  // int -> QUANT16_SYMM map
-  {},
-  // int -> FLOAT16 map
-  {},
-}
-},
-}, // End of an example
-};
-
-std::vector<MixedTypedExample> examples_axis_relaxed_dim2_axis1_neg_2 = {
-// Begin of an example
-{
-.operands = {
-//Input(s)
-{ // See tools/test_generator/include/TestHarness.h:MixedTyped
-  // int -> FLOAT32 map
-  {{0, {1.0f, 2.0f, 3.0f, 4.0f, 5.0f, -1.0f, -2.0f, -3.0f, -4.0f, -5.0f}}},
-  // int -> INT32 map
-  {},
-  // int -> QUANT8_ASYMM map
-  {},
-  // int -> QUANT16_SYMM map
-  {},
-  // int -> FLOAT16 map
-  {},
-},
-//Output(s)
-{ // See tools/test_generator/include/TestHarness.h:MixedTyped
-  // int -> FLOAT32 map
-  {{0, {0.2f, 0.2f, 0.2f, 0.2f, 0.2f, 0.2f, 0.2f, 0.2f, 0.2f, 0.2f}}},
-  // int -> INT32 map
-  {},
-  // int -> QUANT8_ASYMM map
-  {},
-  // int -> QUANT16_SYMM map
-  {},
-  // int -> FLOAT16 map
-  {},
-}
-},
-}, // End of an example
-};
-
-std::vector<MixedTypedExample> examples_axis_relaxed_dim1_axis0_2 = {
-// Begin of an example
-{
-.operands = {
-//Input(s)
-{ // See tools/test_generator/include/TestHarness.h:MixedTyped
-  // int -> FLOAT32 map
-  {{0, {1.0f, 2.0f, 3.0f, 4.0f, 5.0f}}},
-  // int -> INT32 map
-  {},
-  // int -> QUANT8_ASYMM map
-  {},
-  // int -> QUANT16_SYMM map
-  {},
-  // int -> FLOAT16 map
-  {},
-},
-//Output(s)
-{ // See tools/test_generator/include/TestHarness.h:MixedTyped
-  // int -> FLOAT32 map
-  {{0, {0.2f, 0.2f, 0.2f, 0.2f, 0.2f}}},
-  // int -> INT32 map
-  {},
-  // int -> QUANT8_ASYMM map
-  {},
-  // int -> QUANT16_SYMM map
-  {},
-  // int -> FLOAT16 map
-  {},
-}
-},
-}, // End of an example
-};
-
-std::vector<MixedTypedExample> examples_axis_relaxed_dim1_axis0_neg_2 = {
-// Begin of an example
-{
-.operands = {
-//Input(s)
-{ // See tools/test_generator/include/TestHarness.h:MixedTyped
-  // int -> FLOAT32 map
-  {{0, {1.0f, 2.0f, 3.0f, 4.0f, 5.0f}}},
-  // int -> INT32 map
-  {},
-  // int -> QUANT8_ASYMM map
-  {},
-  // int -> QUANT16_SYMM map
-  {},
-  // int -> FLOAT16 map
-  {},
-},
-//Output(s)
-{ // See tools/test_generator/include/TestHarness.h:MixedTyped
-  // int -> FLOAT32 map
-  {{0, {0.2f, 0.2f, 0.2f, 0.2f, 0.2f}}},
-  // int -> INT32 map
-  {},
-  // int -> QUANT8_ASYMM map
-  {},
-  // int -> QUANT16_SYMM map
-  {},
-  // int -> FLOAT16 map
-  {},
-}
-},
-}, // End of an example
-};
-
-std::vector<MixedTypedExample> examples_axis_float16_dim4_axis0_2 = {
-// Begin of an example
-{
-.operands = {
-//Input(s)
-{ // See tools/test_generator/include/TestHarness.h:MixedTyped
-  // int -> FLOAT32 map
-  {},
-  // int -> INT32 map
-  {},
-  // int -> QUANT8_ASYMM map
-  {},
-  // int -> QUANT16_SYMM map
-  {},
-  // int -> FLOAT16 map
-  {{0, {1.0f, -1.0f, 1.0f, -1.0f, 1.0f, -1.0f, 1.0f, -1.0f, 2.0f, -2.0f, 2.0f, -2.0f, 2.0f, -2.0f, 2.0f, -2.0f, 3.0f, -3.0f, 3.0f, -3.0f, 3.0f, -3.0f, 3.0f, -3.0f, 4.0f, -4.0f, 4.0f, -4.0f, 4.0f, -4.0f, 4.0f, -4.0f, 5.0f, -5.0f, 5.0f, -5.0f, 5.0f, -5.0f, 5.0f, -5.0f}}},
-},
-//Output(s)
-{ // See tools/test_generator/include/TestHarness.h:MixedTyped
-  // int -> FLOAT32 map
-  {},
-  // int -> INT32 map
-  {},
-  // int -> QUANT8_ASYMM map
-  {},
-  // int -> QUANT16_SYMM map
-  {},
-  // int -> FLOAT16 map
-  {{0, {0.20000000298023224f, 0.20000000298023224f, 0.20000000298023224f, 0.20000000298023224f, 0.20000000298023224f, 0.20000000298023224f, 0.20000000298023224f, 0.20000000298023224f, 0.20000000298023224f, 0.20000000298023224f, 0.20000000298023224f, 0.20000000298023224f, 0.20000000298023224f, 0.20000000298023224f, 0.20000000298023224f, 0.20000000298023224f, 0.20000000298023224f, 0.20000000298023224f, 0.20000000298023224f, 0.20000000298023224f, 0.20000000298023224f, 0.20000000298023224f, 0.20000000298023224f, 0.20000000298023224f, 0.20000000298023224f, 0.20000000298023224f, 0.20000000298023224f, 0.20000000298023224f, 0.20000000298023224f, 0.20000000298023224f, 0.20000000298023224f, 0.20000000298023224f, 0.20000000298023224f, 0.20000000298023224f, 0.20000000298023224f, 0.20000000298023224f, 0.20000000298023224f, 0.20000000298023224f, 0.20000000298023224f, 0.20000000298023224f}}},
-}
-},
-}, // End of an example
-};
-
-std::vector<MixedTypedExample> examples_axis_float16_dim4_axis0_neg_2 = {
-// Begin of an example
-{
-.operands = {
-//Input(s)
-{ // See tools/test_generator/include/TestHarness.h:MixedTyped
-  // int -> FLOAT32 map
-  {},
-  // int -> INT32 map
-  {},
-  // int -> QUANT8_ASYMM map
-  {},
-  // int -> QUANT16_SYMM map
-  {},
-  // int -> FLOAT16 map
-  {{0, {1.0f, -1.0f, 1.0f, -1.0f, 1.0f, -1.0f, 1.0f, -1.0f, 2.0f, -2.0f, 2.0f, -2.0f, 2.0f, -2.0f, 2.0f, -2.0f, 3.0f, -3.0f, 3.0f, -3.0f, 3.0f, -3.0f, 3.0f, -3.0f, 4.0f, -4.0f, 4.0f, -4.0f, 4.0f, -4.0f, 4.0f, -4.0f, 5.0f, -5.0f, 5.0f, -5.0f, 5.0f, -5.0f, 5.0f, -5.0f}}},
-},
-//Output(s)
-{ // See tools/test_generator/include/TestHarness.h:MixedTyped
-  // int -> FLOAT32 map
-  {},
-  // int -> INT32 map
-  {},
-  // int -> QUANT8_ASYMM map
-  {},
-  // int -> QUANT16_SYMM map
-  {},
-  // int -> FLOAT16 map
-  {{0, {0.20000000298023224f, 0.20000000298023224f, 0.20000000298023224f, 0.20000000298023224f, 0.20000000298023224f, 0.20000000298023224f, 0.20000000298023224f, 0.20000000298023224f, 0.20000000298023224f, 0.20000000298023224f, 0.20000000298023224f, 0.20000000298023224f, 0.20000000298023224f, 0.20000000298023224f, 0.20000000298023224f, 0.20000000298023224f, 0.20000000298023224f, 0.20000000298023224f, 0.20000000298023224f, 0.20000000298023224f, 0.20000000298023224f, 0.20000000298023224f, 0.20000000298023224f, 0.20000000298023224f, 0.20000000298023224f, 0.20000000298023224f, 0.20000000298023224f, 0.20000000298023224f, 0.20000000298023224f, 0.20000000298023224f, 0.20000000298023224f, 0.20000000298023224f, 0.20000000298023224f, 0.20000000298023224f, 0.20000000298023224f, 0.20000000298023224f, 0.20000000298023224f, 0.20000000298023224f, 0.20000000298023224f, 0.20000000298023224f}}},
-}
-},
-}, // End of an example
-};
-
-std::vector<MixedTypedExample> examples_axis_float16_dim4_axis1_2 = {
-// Begin of an example
-{
-.operands = {
-//Input(s)
-{ // See tools/test_generator/include/TestHarness.h:MixedTyped
-  // int -> FLOAT32 map
-  {},
-  // int -> INT32 map
-  {},
-  // int -> QUANT8_ASYMM map
-  {},
-  // int -> QUANT16_SYMM map
-  {},
-  // int -> FLOAT16 map
-  {{0, {1.0f, -1.0f, 1.0f, -1.0f, 2.0f, -2.0f, 2.0f, -2.0f, 3.0f, -3.0f, 3.0f, -3.0f, 4.0f, -4.0f, 4.0f, -4.0f, 5.0f, -5.0f, 5.0f, -5.0f, 1.0f, -1.0f, 1.0f, -1.0f, 2.0f, -2.0f, 2.0f, -2.0f, 3.0f, -3.0f, 3.0f, -3.0f, 4.0f, -4.0f, 4.0f, -4.0f, 5.0f, -5.0f, 5.0f, -5.0f}}},
-},
-//Output(s)
-{ // See tools/test_generator/include/TestHarness.h:MixedTyped
-  // int -> FLOAT32 map
-  {},
-  // int -> INT32 map
-  {},
-  // int -> QUANT8_ASYMM map
-  {},
-  // int -> QUANT16_SYMM map
-  {},
-  // int -> FLOAT16 map
-  {{0, {0.20000000298023224f, 0.20000000298023224f, 0.20000000298023224f, 0.20000000298023224f, 0.20000000298023224f, 0.20000000298023224f, 0.20000000298023224f, 0.20000000298023224f, 0.20000000298023224f, 0.20000000298023224f, 0.20000000298023224f, 0.20000000298023224f, 0.20000000298023224f, 0.20000000298023224f, 0.20000000298023224f, 0.20000000298023224f, 0.20000000298023224f, 0.20000000298023224f, 0.20000000298023224f, 0.20000000298023224f, 0.20000000298023224f, 0.20000000298023224f, 0.20000000298023224f, 0.20000000298023224f, 0.20000000298023224f, 0.20000000298023224f, 0.20000000298023224f, 0.20000000298023224f, 0.20000000298023224f, 0.20000000298023224f, 0.20000000298023224f, 0.20000000298023224f, 0.20000000298023224f, 0.20000000298023224f, 0.20000000298023224f, 0.20000000298023224f, 0.20000000298023224f, 0.20000000298023224f, 0.20000000298023224f, 0.20000000298023224f}}},
-}
-},
-}, // End of an example
-};
-
-std::vector<MixedTypedExample> examples_axis_float16_dim4_axis1_neg_2 = {
-// Begin of an example
-{
-.operands = {
-//Input(s)
-{ // See tools/test_generator/include/TestHarness.h:MixedTyped
-  // int -> FLOAT32 map
-  {},
-  // int -> INT32 map
-  {},
-  // int -> QUANT8_ASYMM map
-  {},
-  // int -> QUANT16_SYMM map
-  {},
-  // int -> FLOAT16 map
-  {{0, {1.0f, -1.0f, 1.0f, -1.0f, 2.0f, -2.0f, 2.0f, -2.0f, 3.0f, -3.0f, 3.0f, -3.0f, 4.0f, -4.0f, 4.0f, -4.0f, 5.0f, -5.0f, 5.0f, -5.0f, 1.0f, -1.0f, 1.0f, -1.0f, 2.0f, -2.0f, 2.0f, -2.0f, 3.0f, -3.0f, 3.0f, -3.0f, 4.0f, -4.0f, 4.0f, -4.0f, 5.0f, -5.0f, 5.0f, -5.0f}}},
-},
-//Output(s)
-{ // See tools/test_generator/include/TestHarness.h:MixedTyped
-  // int -> FLOAT32 map
-  {},
-  // int -> INT32 map
-  {},
-  // int -> QUANT8_ASYMM map
-  {},
-  // int -> QUANT16_SYMM map
-  {},
-  // int -> FLOAT16 map
-  {{0, {0.20000000298023224f, 0.20000000298023224f, 0.20000000298023224f, 0.20000000298023224f, 0.20000000298023224f, 0.20000000298023224f, 0.20000000298023224f, 0.20000000298023224f, 0.20000000298023224f, 0.20000000298023224f, 0.20000000298023224f, 0.20000000298023224f, 0.20000000298023224f, 0.20000000298023224f, 0.20000000298023224f, 0.20000000298023224f, 0.20000000298023224f, 0.20000000298023224f, 0.20000000298023224f, 0.20000000298023224f, 0.20000000298023224f, 0.20000000298023224f, 0.20000000298023224f, 0.20000000298023224f, 0.20000000298023224f, 0.20000000298023224f, 0.20000000298023224f, 0.20000000298023224f, 0.20000000298023224f, 0.20000000298023224f, 0.20000000298023224f, 0.20000000298023224f, 0.20000000298023224f, 0.20000000298023224f, 0.20000000298023224f, 0.20000000298023224f, 0.20000000298023224f, 0.20000000298023224f, 0.20000000298023224f, 0.20000000298023224f}}},
-}
-},
-}, // End of an example
-};
-
-std::vector<MixedTypedExample> examples_axis_float16_dim4_axis2_2 = {
-// Begin of an example
-{
-.operands = {
-//Input(s)
-{ // See tools/test_generator/include/TestHarness.h:MixedTyped
-  // int -> FLOAT32 map
-  {},
-  // int -> INT32 map
-  {},
-  // int -> QUANT8_ASYMM map
-  {},
-  // int -> QUANT16_SYMM map
-  {},
-  // int -> FLOAT16 map
-  {{0, {1.0f, -1.0f, 2.0f, -2.0f, 3.0f, -3.0f, 4.0f, -4.0f, 5.0f, -5.0f, 1.0f, -1.0f, 2.0f, -2.0f, 3.0f, -3.0f, 4.0f, -4.0f, 5.0f, -5.0f, 1.0f, -1.0f, 2.0f, -2.0f, 3.0f, -3.0f, 4.0f, -4.0f, 5.0f, -5.0f, 1.0f, -1.0f, 2.0f, -2.0f, 3.0f, -3.0f, 4.0f, -4.0f, 5.0f, -5.0f}}},
-},
-//Output(s)
-{ // See tools/test_generator/include/TestHarness.h:MixedTyped
-  // int -> FLOAT32 map
-  {},
-  // int -> INT32 map
-  {},
-  // int -> QUANT8_ASYMM map
-  {},
-  // int -> QUANT16_SYMM map
-  {},
-  // int -> FLOAT16 map
-  {{0, {0.20000000298023224f, 0.20000000298023224f, 0.20000000298023224f, 0.20000000298023224f, 0.20000000298023224f, 0.20000000298023224f, 0.20000000298023224f, 0.20000000298023224f, 0.20000000298023224f, 0.20000000298023224f, 0.20000000298023224f, 0.20000000298023224f, 0.20000000298023224f, 0.20000000298023224f, 0.20000000298023224f, 0.20000000298023224f, 0.20000000298023224f, 0.20000000298023224f, 0.20000000298023224f, 0.20000000298023224f, 0.20000000298023224f, 0.20000000298023224f, 0.20000000298023224f, 0.20000000298023224f, 0.20000000298023224f, 0.20000000298023224f, 0.20000000298023224f, 0.20000000298023224f, 0.20000000298023224f, 0.20000000298023224f, 0.20000000298023224f, 0.20000000298023224f, 0.20000000298023224f, 0.20000000298023224f, 0.20000000298023224f, 0.20000000298023224f, 0.20000000298023224f, 0.20000000298023224f, 0.20000000298023224f, 0.20000000298023224f}}},
-}
-},
-}, // End of an example
-};
-
-std::vector<MixedTypedExample> examples_axis_float16_dim4_axis2_neg_2 = {
-// Begin of an example
-{
-.operands = {
-//Input(s)
-{ // See tools/test_generator/include/TestHarness.h:MixedTyped
-  // int -> FLOAT32 map
-  {},
-  // int -> INT32 map
-  {},
-  // int -> QUANT8_ASYMM map
-  {},
-  // int -> QUANT16_SYMM map
-  {},
-  // int -> FLOAT16 map
-  {{0, {1.0f, -1.0f, 2.0f, -2.0f, 3.0f, -3.0f, 4.0f, -4.0f, 5.0f, -5.0f, 1.0f, -1.0f, 2.0f, -2.0f, 3.0f, -3.0f, 4.0f, -4.0f, 5.0f, -5.0f, 1.0f, -1.0f, 2.0f, -2.0f, 3.0f, -3.0f, 4.0f, -4.0f, 5.0f, -5.0f, 1.0f, -1.0f, 2.0f, -2.0f, 3.0f, -3.0f, 4.0f, -4.0f, 5.0f, -5.0f}}},
-},
-//Output(s)
-{ // See tools/test_generator/include/TestHarness.h:MixedTyped
-  // int -> FLOAT32 map
-  {},
-  // int -> INT32 map
-  {},
-  // int -> QUANT8_ASYMM map
-  {},
-  // int -> QUANT16_SYMM map
-  {},
-  // int -> FLOAT16 map
-  {{0, {0.20000000298023224f, 0.20000000298023224f, 0.20000000298023224f, 0.20000000298023224f, 0.20000000298023224f, 0.20000000298023224f, 0.20000000298023224f, 0.20000000298023224f, 0.20000000298023224f, 0.20000000298023224f, 0.20000000298023224f, 0.20000000298023224f, 0.20000000298023224f, 0.20000000298023224f, 0.20000000298023224f, 0.20000000298023224f, 0.20000000298023224f, 0.20000000298023224f, 0.20000000298023224f, 0.20000000298023224f, 0.20000000298023224f, 0.20000000298023224f, 0.20000000298023224f, 0.20000000298023224f, 0.20000000298023224f, 0.20000000298023224f, 0.20000000298023224f, 0.20000000298023224f, 0.20000000298023224f, 0.20000000298023224f, 0.20000000298023224f, 0.20000000298023224f, 0.20000000298023224f, 0.20000000298023224f, 0.20000000298023224f, 0.20000000298023224f, 0.20000000298023224f, 0.20000000298023224f, 0.20000000298023224f, 0.20000000298023224f}}},
-}
-},
-}, // End of an example
-};
-
-std::vector<MixedTypedExample> examples_axis_float16_dim4_axis3_2 = {
-// Begin of an example
-{
-.operands = {
-//Input(s)
-{ // See tools/test_generator/include/TestHarness.h:MixedTyped
-  // int -> FLOAT32 map
-  {},
-  // int -> INT32 map
-  {},
-  // int -> QUANT8_ASYMM map
-  {},
-  // int -> QUANT16_SYMM map
-  {},
-  // int -> FLOAT16 map
-  {{0, {1.0f, 2.0f, 3.0f, 4.0f, 5.0f, -1.0f, -2.0f, -3.0f, -4.0f, -5.0f, 1.0f, 2.0f, 3.0f, 4.0f, 5.0f, -1.0f, -2.0f, -3.0f, -4.0f, -5.0f, 1.0f, 2.0f, 3.0f, 4.0f, 5.0f, -1.0f, -2.0f, -3.0f, -4.0f, -5.0f, 1.0f, 2.0f, 3.0f, 4.0f, 5.0f, -1.0f, -2.0f, -3.0f, -4.0f, -5.0f}}},
-},
-//Output(s)
-{ // See tools/test_generator/include/TestHarness.h:MixedTyped
-  // int -> FLOAT32 map
-  {},
-  // int -> INT32 map
-  {},
-  // int -> QUANT8_ASYMM map
-  {},
-  // int -> QUANT16_SYMM map
-  {},
-  // int -> FLOAT16 map
-  {{0, {0.20000000298023224f, 0.20000000298023224f, 0.20000000298023224f, 0.20000000298023224f, 0.20000000298023224f, 0.20000000298023224f, 0.20000000298023224f, 0.20000000298023224f, 0.20000000298023224f, 0.20000000298023224f, 0.20000000298023224f, 0.20000000298023224f, 0.20000000298023224f, 0.20000000298023224f, 0.20000000298023224f, 0.20000000298023224f, 0.20000000298023224f, 0.20000000298023224f, 0.20000000298023224f, 0.20000000298023224f, 0.20000000298023224f, 0.20000000298023224f, 0.20000000298023224f, 0.20000000298023224f, 0.20000000298023224f, 0.20000000298023224f, 0.20000000298023224f, 0.20000000298023224f, 0.20000000298023224f, 0.20000000298023224f, 0.20000000298023224f, 0.20000000298023224f, 0.20000000298023224f, 0.20000000298023224f, 0.20000000298023224f, 0.20000000298023224f, 0.20000000298023224f, 0.20000000298023224f, 0.20000000298023224f, 0.20000000298023224f}}},
-}
-},
-}, // End of an example
-};
-
-std::vector<MixedTypedExample> examples_axis_float16_dim4_axis3_neg_2 = {
-// Begin of an example
-{
-.operands = {
-//Input(s)
-{ // See tools/test_generator/include/TestHarness.h:MixedTyped
-  // int -> FLOAT32 map
-  {},
-  // int -> INT32 map
-  {},
-  // int -> QUANT8_ASYMM map
-  {},
-  // int -> QUANT16_SYMM map
-  {},
-  // int -> FLOAT16 map
-  {{0, {1.0f, 2.0f, 3.0f, 4.0f, 5.0f, -1.0f, -2.0f, -3.0f, -4.0f, -5.0f, 1.0f, 2.0f, 3.0f, 4.0f, 5.0f, -1.0f, -2.0f, -3.0f, -4.0f, -5.0f, 1.0f, 2.0f, 3.0f, 4.0f, 5.0f, -1.0f, -2.0f, -3.0f, -4.0f, -5.0f, 1.0f, 2.0f, 3.0f, 4.0f, 5.0f, -1.0f, -2.0f, -3.0f, -4.0f, -5.0f}}},
-},
-//Output(s)
-{ // See tools/test_generator/include/TestHarness.h:MixedTyped
-  // int -> FLOAT32 map
-  {},
-  // int -> INT32 map
-  {},
-  // int -> QUANT8_ASYMM map
-  {},
-  // int -> QUANT16_SYMM map
-  {},
-  // int -> FLOAT16 map
-  {{0, {0.20000000298023224f, 0.20000000298023224f, 0.20000000298023224f, 0.20000000298023224f, 0.20000000298023224f, 0.20000000298023224f, 0.20000000298023224f, 0.20000000298023224f, 0.20000000298023224f, 0.20000000298023224f, 0.20000000298023224f, 0.20000000298023224f, 0.20000000298023224f, 0.20000000298023224f, 0.20000000298023224f, 0.20000000298023224f, 0.20000000298023224f, 0.20000000298023224f, 0.20000000298023224f, 0.20000000298023224f, 0.20000000298023224f, 0.20000000298023224f, 0.20000000298023224f, 0.20000000298023224f, 0.20000000298023224f, 0.20000000298023224f, 0.20000000298023224f, 0.20000000298023224f, 0.20000000298023224f, 0.20000000298023224f, 0.20000000298023224f, 0.20000000298023224f, 0.20000000298023224f, 0.20000000298023224f, 0.20000000298023224f, 0.20000000298023224f, 0.20000000298023224f, 0.20000000298023224f, 0.20000000298023224f, 0.20000000298023224f}}},
-}
-},
-}, // End of an example
-};
-
-std::vector<MixedTypedExample> examples_axis_float16_dim3_axis0_2 = {
-// Begin of an example
-{
-.operands = {
-//Input(s)
-{ // See tools/test_generator/include/TestHarness.h:MixedTyped
-  // int -> FLOAT32 map
-  {},
-  // int -> INT32 map
-  {},
-  // int -> QUANT8_ASYMM map
-  {},
-  // int -> QUANT16_SYMM map
-  {},
-  // int -> FLOAT16 map
-  {{0, {1.0f, -1.0f, 1.0f, -1.0f, 2.0f, -2.0f, 2.0f, -2.0f, 3.0f, -3.0f, 3.0f, -3.0f, 4.0f, -4.0f, 4.0f, -4.0f, 5.0f, -5.0f, 5.0f, -5.0f}}},
-},
-//Output(s)
-{ // See tools/test_generator/include/TestHarness.h:MixedTyped
-  // int -> FLOAT32 map
-  {},
-  // int -> INT32 map
-  {},
-  // int -> QUANT8_ASYMM map
-  {},
-  // int -> QUANT16_SYMM map
-  {},
-  // int -> FLOAT16 map
-  {{0, {0.20000000298023224f, 0.20000000298023224f, 0.20000000298023224f, 0.20000000298023224f, 0.20000000298023224f, 0.20000000298023224f, 0.20000000298023224f, 0.20000000298023224f, 0.20000000298023224f, 0.20000000298023224f, 0.20000000298023224f, 0.20000000298023224f, 0.20000000298023224f, 0.20000000298023224f, 0.20000000298023224f, 0.20000000298023224f, 0.20000000298023224f, 0.20000000298023224f, 0.20000000298023224f, 0.20000000298023224f}}},
-}
-},
-}, // End of an example
-};
-
-std::vector<MixedTypedExample> examples_axis_float16_dim3_axis0_neg_2 = {
-// Begin of an example
-{
-.operands = {
-//Input(s)
-{ // See tools/test_generator/include/TestHarness.h:MixedTyped
-  // int -> FLOAT32 map
-  {},
-  // int -> INT32 map
-  {},
-  // int -> QUANT8_ASYMM map
-  {},
-  // int -> QUANT16_SYMM map
-  {},
-  // int -> FLOAT16 map
-  {{0, {1.0f, -1.0f, 1.0f, -1.0f, 2.0f, -2.0f, 2.0f, -2.0f, 3.0f, -3.0f, 3.0f, -3.0f, 4.0f, -4.0f, 4.0f, -4.0f, 5.0f, -5.0f, 5.0f, -5.0f}}},
-},
-//Output(s)
-{ // See tools/test_generator/include/TestHarness.h:MixedTyped
-  // int -> FLOAT32 map
-  {},
-  // int -> INT32 map
-  {},
-  // int -> QUANT8_ASYMM map
-  {},
-  // int -> QUANT16_SYMM map
-  {},
-  // int -> FLOAT16 map
-  {{0, {0.20000000298023224f, 0.20000000298023224f, 0.20000000298023224f, 0.20000000298023224f, 0.20000000298023224f, 0.20000000298023224f, 0.20000000298023224f, 0.20000000298023224f, 0.20000000298023224f, 0.20000000298023224f, 0.20000000298023224f, 0.20000000298023224f, 0.20000000298023224f, 0.20000000298023224f, 0.20000000298023224f, 0.20000000298023224f, 0.20000000298023224f, 0.20000000298023224f, 0.20000000298023224f, 0.20000000298023224f}}},
-}
-},
-}, // End of an example
-};
-
-std::vector<MixedTypedExample> examples_axis_float16_dim3_axis1_2 = {
-// Begin of an example
-{
-.operands = {
-//Input(s)
-{ // See tools/test_generator/include/TestHarness.h:MixedTyped
-  // int -> FLOAT32 map
-  {},
-  // int -> INT32 map
-  {},
-  // int -> QUANT8_ASYMM map
-  {},
-  // int -> QUANT16_SYMM map
-  {},
-  // int -> FLOAT16 map
-  {{0, {1.0f, -1.0f, 2.0f, -2.0f, 3.0f, -3.0f, 4.0f, -4.0f, 5.0f, -5.0f, 1.0f, -1.0f, 2.0f, -2.0f, 3.0f, -3.0f, 4.0f, -4.0f, 5.0f, -5.0f}}},
-},
-//Output(s)
-{ // See tools/test_generator/include/TestHarness.h:MixedTyped
-  // int -> FLOAT32 map
-  {},
-  // int -> INT32 map
-  {},
-  // int -> QUANT8_ASYMM map
-  {},
-  // int -> QUANT16_SYMM map
-  {},
-  // int -> FLOAT16 map
-  {{0, {0.20000000298023224f, 0.20000000298023224f, 0.20000000298023224f, 0.20000000298023224f, 0.20000000298023224f, 0.20000000298023224f, 0.20000000298023224f, 0.20000000298023224f, 0.20000000298023224f, 0.20000000298023224f, 0.20000000298023224f, 0.20000000298023224f, 0.20000000298023224f, 0.20000000298023224f, 0.20000000298023224f, 0.20000000298023224f, 0.20000000298023224f, 0.20000000298023224f, 0.20000000298023224f, 0.20000000298023224f}}},
-}
-},
-}, // End of an example
-};
-
-std::vector<MixedTypedExample> examples_axis_float16_dim3_axis1_neg_2 = {
-// Begin of an example
-{
-.operands = {
-//Input(s)
-{ // See tools/test_generator/include/TestHarness.h:MixedTyped
-  // int -> FLOAT32 map
-  {},
-  // int -> INT32 map
-  {},
-  // int -> QUANT8_ASYMM map
-  {},
-  // int -> QUANT16_SYMM map
-  {},
-  // int -> FLOAT16 map
-  {{0, {1.0f, -1.0f, 2.0f, -2.0f, 3.0f, -3.0f, 4.0f, -4.0f, 5.0f, -5.0f, 1.0f, -1.0f, 2.0f, -2.0f, 3.0f, -3.0f, 4.0f, -4.0f, 5.0f, -5.0f}}},
-},
-//Output(s)
-{ // See tools/test_generator/include/TestHarness.h:MixedTyped
-  // int -> FLOAT32 map
-  {},
-  // int -> INT32 map
-  {},
-  // int -> QUANT8_ASYMM map
-  {},
-  // int -> QUANT16_SYMM map
-  {},
-  // int -> FLOAT16 map
-  {{0, {0.20000000298023224f, 0.20000000298023224f, 0.20000000298023224f, 0.20000000298023224f, 0.20000000298023224f, 0.20000000298023224f, 0.20000000298023224f, 0.20000000298023224f, 0.20000000298023224f, 0.20000000298023224f, 0.20000000298023224f, 0.20000000298023224f, 0.20000000298023224f, 0.20000000298023224f, 0.20000000298023224f, 0.20000000298023224f, 0.20000000298023224f, 0.20000000298023224f, 0.20000000298023224f, 0.20000000298023224f}}},
-}
-},
-}, // End of an example
-};
-
-std::vector<MixedTypedExample> examples_axis_float16_dim3_axis2_2 = {
-// Begin of an example
-{
-.operands = {
-//Input(s)
-{ // See tools/test_generator/include/TestHarness.h:MixedTyped
-  // int -> FLOAT32 map
-  {},
-  // int -> INT32 map
-  {},
-  // int -> QUANT8_ASYMM map
-  {},
-  // int -> QUANT16_SYMM map
-  {},
-  // int -> FLOAT16 map
-  {{0, {1.0f, 2.0f, 3.0f, 4.0f, 5.0f, -1.0f, -2.0f, -3.0f, -4.0f, -5.0f, 1.0f, 2.0f, 3.0f, 4.0f, 5.0f, -1.0f, -2.0f, -3.0f, -4.0f, -5.0f}}},
-},
-//Output(s)
-{ // See tools/test_generator/include/TestHarness.h:MixedTyped
-  // int -> FLOAT32 map
-  {},
-  // int -> INT32 map
-  {},
-  // int -> QUANT8_ASYMM map
-  {},
-  // int -> QUANT16_SYMM map
-  {},
-  // int -> FLOAT16 map
-  {{0, {0.20000000298023224f, 0.20000000298023224f, 0.20000000298023224f, 0.20000000298023224f, 0.20000000298023224f, 0.20000000298023224f, 0.20000000298023224f, 0.20000000298023224f, 0.20000000298023224f, 0.20000000298023224f, 0.20000000298023224f, 0.20000000298023224f, 0.20000000298023224f, 0.20000000298023224f, 0.20000000298023224f, 0.20000000298023224f, 0.20000000298023224f, 0.20000000298023224f, 0.20000000298023224f, 0.20000000298023224f}}},
-}
-},
-}, // End of an example
-};
-
-std::vector<MixedTypedExample> examples_axis_float16_dim3_axis2_neg_2 = {
-// Begin of an example
-{
-.operands = {
-//Input(s)
-{ // See tools/test_generator/include/TestHarness.h:MixedTyped
-  // int -> FLOAT32 map
-  {},
-  // int -> INT32 map
-  {},
-  // int -> QUANT8_ASYMM map
-  {},
-  // int -> QUANT16_SYMM map
-  {},
-  // int -> FLOAT16 map
-  {{0, {1.0f, 2.0f, 3.0f, 4.0f, 5.0f, -1.0f, -2.0f, -3.0f, -4.0f, -5.0f, 1.0f, 2.0f, 3.0f, 4.0f, 5.0f, -1.0f, -2.0f, -3.0f, -4.0f, -5.0f}}},
-},
-//Output(s)
-{ // See tools/test_generator/include/TestHarness.h:MixedTyped
-  // int -> FLOAT32 map
-  {},
-  // int -> INT32 map
-  {},
-  // int -> QUANT8_ASYMM map
-  {},
-  // int -> QUANT16_SYMM map
-  {},
-  // int -> FLOAT16 map
-  {{0, {0.20000000298023224f, 0.20000000298023224f, 0.20000000298023224f, 0.20000000298023224f, 0.20000000298023224f, 0.20000000298023224f, 0.20000000298023224f, 0.20000000298023224f, 0.20000000298023224f, 0.20000000298023224f, 0.20000000298023224f, 0.20000000298023224f, 0.20000000298023224f, 0.20000000298023224f, 0.20000000298023224f, 0.20000000298023224f, 0.20000000298023224f, 0.20000000298023224f, 0.20000000298023224f, 0.20000000298023224f}}},
-}
-},
-}, // End of an example
-};
-
-std::vector<MixedTypedExample> examples_axis_float16_dim2_axis0_2 = {
-// Begin of an example
-{
-.operands = {
-//Input(s)
-{ // See tools/test_generator/include/TestHarness.h:MixedTyped
-  // int -> FLOAT32 map
-  {},
-  // int -> INT32 map
-  {},
-  // int -> QUANT8_ASYMM map
-  {},
-  // int -> QUANT16_SYMM map
-  {},
-  // int -> FLOAT16 map
-  {{0, {1.0f, -1.0f, 2.0f, -2.0f, 3.0f, -3.0f, 4.0f, -4.0f, 5.0f, -5.0f}}},
-},
-//Output(s)
-{ // See tools/test_generator/include/TestHarness.h:MixedTyped
-  // int -> FLOAT32 map
-  {},
-  // int -> INT32 map
-  {},
-  // int -> QUANT8_ASYMM map
-  {},
-  // int -> QUANT16_SYMM map
-  {},
-  // int -> FLOAT16 map
-  {{0, {0.20000000298023224f, 0.20000000298023224f, 0.20000000298023224f, 0.20000000298023224f, 0.20000000298023224f, 0.20000000298023224f, 0.20000000298023224f, 0.20000000298023224f, 0.20000000298023224f, 0.20000000298023224f}}},
-}
-},
-}, // End of an example
-};
-
-std::vector<MixedTypedExample> examples_axis_float16_dim2_axis0_neg_2 = {
-// Begin of an example
-{
-.operands = {
-//Input(s)
-{ // See tools/test_generator/include/TestHarness.h:MixedTyped
-  // int -> FLOAT32 map
-  {},
-  // int -> INT32 map
-  {},
-  // int -> QUANT8_ASYMM map
-  {},
-  // int -> QUANT16_SYMM map
-  {},
-  // int -> FLOAT16 map
-  {{0, {1.0f, -1.0f, 2.0f, -2.0f, 3.0f, -3.0f, 4.0f, -4.0f, 5.0f, -5.0f}}},
-},
-//Output(s)
-{ // See tools/test_generator/include/TestHarness.h:MixedTyped
-  // int -> FLOAT32 map
-  {},
-  // int -> INT32 map
-  {},
-  // int -> QUANT8_ASYMM map
-  {},
-  // int -> QUANT16_SYMM map
-  {},
-  // int -> FLOAT16 map
-  {{0, {0.20000000298023224f, 0.20000000298023224f, 0.20000000298023224f, 0.20000000298023224f, 0.20000000298023224f, 0.20000000298023224f, 0.20000000298023224f, 0.20000000298023224f, 0.20000000298023224f, 0.20000000298023224f}}},
-}
-},
-}, // End of an example
-};
-
-std::vector<MixedTypedExample> examples_axis_float16_dim2_axis1_2 = {
-// Begin of an example
-{
-.operands = {
-//Input(s)
-{ // See tools/test_generator/include/TestHarness.h:MixedTyped
-  // int -> FLOAT32 map
-  {},
-  // int -> INT32 map
-  {},
-  // int -> QUANT8_ASYMM map
-  {},
-  // int -> QUANT16_SYMM map
-  {},
-  // int -> FLOAT16 map
-  {{0, {1.0f, 2.0f, 3.0f, 4.0f, 5.0f, -1.0f, -2.0f, -3.0f, -4.0f, -5.0f}}},
-},
-//Output(s)
-{ // See tools/test_generator/include/TestHarness.h:MixedTyped
-  // int -> FLOAT32 map
-  {},
-  // int -> INT32 map
-  {},
-  // int -> QUANT8_ASYMM map
-  {},
-  // int -> QUANT16_SYMM map
-  {},
-  // int -> FLOAT16 map
-  {{0, {0.20000000298023224f, 0.20000000298023224f, 0.20000000298023224f, 0.20000000298023224f, 0.20000000298023224f, 0.20000000298023224f, 0.20000000298023224f, 0.20000000298023224f, 0.20000000298023224f, 0.20000000298023224f}}},
-}
-},
-}, // End of an example
-};
-
-std::vector<MixedTypedExample> examples_axis_float16_dim2_axis1_neg_2 = {
-// Begin of an example
-{
-.operands = {
-//Input(s)
-{ // See tools/test_generator/include/TestHarness.h:MixedTyped
-  // int -> FLOAT32 map
-  {},
-  // int -> INT32 map
-  {},
-  // int -> QUANT8_ASYMM map
-  {},
-  // int -> QUANT16_SYMM map
-  {},
-  // int -> FLOAT16 map
-  {{0, {1.0f, 2.0f, 3.0f, 4.0f, 5.0f, -1.0f, -2.0f, -3.0f, -4.0f, -5.0f}}},
-},
-//Output(s)
-{ // See tools/test_generator/include/TestHarness.h:MixedTyped
-  // int -> FLOAT32 map
-  {},
-  // int -> INT32 map
-  {},
-  // int -> QUANT8_ASYMM map
-  {},
-  // int -> QUANT16_SYMM map
-  {},
-  // int -> FLOAT16 map
-  {{0, {0.20000000298023224f, 0.20000000298023224f, 0.20000000298023224f, 0.20000000298023224f, 0.20000000298023224f, 0.20000000298023224f, 0.20000000298023224f, 0.20000000298023224f, 0.20000000298023224f, 0.20000000298023224f}}},
-}
-},
-}, // End of an example
-};
-
-std::vector<MixedTypedExample> examples_axis_float16_dim1_axis0_2 = {
-// Begin of an example
-{
-.operands = {
-//Input(s)
-{ // See tools/test_generator/include/TestHarness.h:MixedTyped
-  // int -> FLOAT32 map
-  {},
-  // int -> INT32 map
-  {},
-  // int -> QUANT8_ASYMM map
-  {},
-  // int -> QUANT16_SYMM map
-  {},
-  // int -> FLOAT16 map
-  {{0, {1.0f, 2.0f, 3.0f, 4.0f, 5.0f}}},
-},
-//Output(s)
-{ // See tools/test_generator/include/TestHarness.h:MixedTyped
-  // int -> FLOAT32 map
-  {},
-  // int -> INT32 map
-  {},
-  // int -> QUANT8_ASYMM map
-  {},
-  // int -> QUANT16_SYMM map
-  {},
-  // int -> FLOAT16 map
-  {{0, {0.20000000298023224f, 0.20000000298023224f, 0.20000000298023224f, 0.20000000298023224f, 0.20000000298023224f}}},
-}
-},
-}, // End of an example
-};
-
-std::vector<MixedTypedExample> examples_axis_float16_dim1_axis0_neg_2 = {
-// Begin of an example
-{
-.operands = {
-//Input(s)
-{ // See tools/test_generator/include/TestHarness.h:MixedTyped
-  // int -> FLOAT32 map
-  {},
-  // int -> INT32 map
-  {},
-  // int -> QUANT8_ASYMM map
-  {},
-  // int -> QUANT16_SYMM map
-  {},
-  // int -> FLOAT16 map
-  {{0, {1.0f, 2.0f, 3.0f, 4.0f, 5.0f}}},
-},
-//Output(s)
-{ // See tools/test_generator/include/TestHarness.h:MixedTyped
-  // int -> FLOAT32 map
-  {},
-  // int -> INT32 map
-  {},
-  // int -> QUANT8_ASYMM map
-  {},
-  // int -> QUANT16_SYMM map
-  {},
-  // int -> FLOAT16 map
-  {{0, {0.20000000298023224f, 0.20000000298023224f, 0.20000000298023224f, 0.20000000298023224f, 0.20000000298023224f}}},
-}
-},
-}, // End of an example
-};
-
-std::vector<MixedTypedExample> examples_axis_quant8_dim4_axis0_2 = {
-// Begin of an example
-{
-.operands = {
-//Input(s)
-{ // See tools/test_generator/include/TestHarness.h:MixedTyped
-  // int -> FLOAT32 map
-  {},
-  // int -> INT32 map
-  {},
-  // int -> QUANT8_ASYMM map
-  {{0, {132, 124, 132, 124, 132, 124, 132, 124, 136, 120, 136, 120, 136, 120, 136, 120, 140, 116, 140, 116, 140, 116, 140, 116, 144, 112, 144, 112, 144, 112, 144, 112, 148, 108, 148, 108, 148, 108, 148, 108}}},
-  // int -> QUANT16_SYMM map
-  {},
-  // int -> FLOAT16 map
-  {},
-},
-//Output(s)
-{ // See tools/test_generator/include/TestHarness.h:MixedTyped
-  // int -> FLOAT32 map
-  {},
-  // int -> INT32 map
-  {},
-  // int -> QUANT8_ASYMM map
-  {{0, {51, 51, 51, 51, 51, 51, 51, 51, 51, 51, 51, 51, 51, 51, 51, 51, 51, 51, 51, 51, 51, 51, 51, 51, 51, 51, 51, 51, 51, 51, 51, 51, 51, 51, 51, 51, 51, 51, 51, 51}}},
-  // int -> QUANT16_SYMM map
-  {},
-  // int -> FLOAT16 map
-  {},
-}
-},
-}, // End of an example
-};
-
-std::vector<MixedTypedExample> examples_axis_quant8_dim4_axis0_neg_2 = {
-// Begin of an example
-{
-.operands = {
-//Input(s)
-{ // See tools/test_generator/include/TestHarness.h:MixedTyped
-  // int -> FLOAT32 map
-  {},
-  // int -> INT32 map
-  {},
-  // int -> QUANT8_ASYMM map
-  {{0, {132, 124, 132, 124, 132, 124, 132, 124, 136, 120, 136, 120, 136, 120, 136, 120, 140, 116, 140, 116, 140, 116, 140, 116, 144, 112, 144, 112, 144, 112, 144, 112, 148, 108, 148, 108, 148, 108, 148, 108}}},
-  // int -> QUANT16_SYMM map
-  {},
-  // int -> FLOAT16 map
-  {},
-},
-//Output(s)
-{ // See tools/test_generator/include/TestHarness.h:MixedTyped
-  // int -> FLOAT32 map
-  {},
-  // int -> INT32 map
-  {},
-  // int -> QUANT8_ASYMM map
-  {{0, {51, 51, 51, 51, 51, 51, 51, 51, 51, 51, 51, 51, 51, 51, 51, 51, 51, 51, 51, 51, 51, 51, 51, 51, 51, 51, 51, 51, 51, 51, 51, 51, 51, 51, 51, 51, 51, 51, 51, 51}}},
-  // int -> QUANT16_SYMM map
-  {},
-  // int -> FLOAT16 map
-  {},
-}
-},
-}, // End of an example
-};
-
-std::vector<MixedTypedExample> examples_axis_quant8_dim4_axis1_2 = {
-// Begin of an example
-{
-.operands = {
-//Input(s)
-{ // See tools/test_generator/include/TestHarness.h:MixedTyped
-  // int -> FLOAT32 map
-  {},
-  // int -> INT32 map
-  {},
-  // int -> QUANT8_ASYMM map
-  {{0, {132, 124, 132, 124, 136, 120, 136, 120, 140, 116, 140, 116, 144, 112, 144, 112, 148, 108, 148, 108, 132, 124, 132, 124, 136, 120, 136, 120, 140, 116, 140, 116, 144, 112, 144, 112, 148, 108, 148, 108}}},
-  // int -> QUANT16_SYMM map
-  {},
-  // int -> FLOAT16 map
-  {},
-},
-//Output(s)
-{ // See tools/test_generator/include/TestHarness.h:MixedTyped
-  // int -> FLOAT32 map
-  {},
-  // int -> INT32 map
-  {},
-  // int -> QUANT8_ASYMM map
-  {{0, {51, 51, 51, 51, 51, 51, 51, 51, 51, 51, 51, 51, 51, 51, 51, 51, 51, 51, 51, 51, 51, 51, 51, 51, 51, 51, 51, 51, 51, 51, 51, 51, 51, 51, 51, 51, 51, 51, 51, 51}}},
-  // int -> QUANT16_SYMM map
-  {},
-  // int -> FLOAT16 map
-  {},
-}
-},
-}, // End of an example
-};
-
-std::vector<MixedTypedExample> examples_axis_quant8_dim4_axis1_neg_2 = {
-// Begin of an example
-{
-.operands = {
-//Input(s)
-{ // See tools/test_generator/include/TestHarness.h:MixedTyped
-  // int -> FLOAT32 map
-  {},
-  // int -> INT32 map
-  {},
-  // int -> QUANT8_ASYMM map
-  {{0, {132, 124, 132, 124, 136, 120, 136, 120, 140, 116, 140, 116, 144, 112, 144, 112, 148, 108, 148, 108, 132, 124, 132, 124, 136, 120, 136, 120, 140, 116, 140, 116, 144, 112, 144, 112, 148, 108, 148, 108}}},
-  // int -> QUANT16_SYMM map
-  {},
-  // int -> FLOAT16 map
-  {},
-},
-//Output(s)
-{ // See tools/test_generator/include/TestHarness.h:MixedTyped
-  // int -> FLOAT32 map
-  {},
-  // int -> INT32 map
-  {},
-  // int -> QUANT8_ASYMM map
-  {{0, {51, 51, 51, 51, 51, 51, 51, 51, 51, 51, 51, 51, 51, 51, 51, 51, 51, 51, 51, 51, 51, 51, 51, 51, 51, 51, 51, 51, 51, 51, 51, 51, 51, 51, 51, 51, 51, 51, 51, 51}}},
-  // int -> QUANT16_SYMM map
-  {},
-  // int -> FLOAT16 map
-  {},
-}
-},
-}, // End of an example
-};
-
-std::vector<MixedTypedExample> examples_axis_quant8_dim4_axis2_2 = {
-// Begin of an example
-{
-.operands = {
-//Input(s)
-{ // See tools/test_generator/include/TestHarness.h:MixedTyped
-  // int -> FLOAT32 map
-  {},
-  // int -> INT32 map
-  {},
-  // int -> QUANT8_ASYMM map
-  {{0, {132, 124, 136, 120, 140, 116, 144, 112, 148, 108, 132, 124, 136, 120, 140, 116, 144, 112, 148, 108, 132, 124, 136, 120, 140, 116, 144, 112, 148, 108, 132, 124, 136, 120, 140, 116, 144, 112, 148, 108}}},
-  // int -> QUANT16_SYMM map
-  {},
-  // int -> FLOAT16 map
-  {},
-},
-//Output(s)
-{ // See tools/test_generator/include/TestHarness.h:MixedTyped
-  // int -> FLOAT32 map
-  {},
-  // int -> INT32 map
-  {},
-  // int -> QUANT8_ASYMM map
-  {{0, {51, 51, 51, 51, 51, 51, 51, 51, 51, 51, 51, 51, 51, 51, 51, 51, 51, 51, 51, 51, 51, 51, 51, 51, 51, 51, 51, 51, 51, 51, 51, 51, 51, 51, 51, 51, 51, 51, 51, 51}}},
-  // int -> QUANT16_SYMM map
-  {},
-  // int -> FLOAT16 map
-  {},
-}
-},
-}, // End of an example
-};
-
-std::vector<MixedTypedExample> examples_axis_quant8_dim4_axis2_neg_2 = {
-// Begin of an example
-{
-.operands = {
-//Input(s)
-{ // See tools/test_generator/include/TestHarness.h:MixedTyped
-  // int -> FLOAT32 map
-  {},
-  // int -> INT32 map
-  {},
-  // int -> QUANT8_ASYMM map
-  {{0, {132, 124, 136, 120, 140, 116, 144, 112, 148, 108, 132, 124, 136, 120, 140, 116, 144, 112, 148, 108, 132, 124, 136, 120, 140, 116, 144, 112, 148, 108, 132, 124, 136, 120, 140, 116, 144, 112, 148, 108}}},
-  // int -> QUANT16_SYMM map
-  {},
-  // int -> FLOAT16 map
-  {},
-},
-//Output(s)
-{ // See tools/test_generator/include/TestHarness.h:MixedTyped
-  // int -> FLOAT32 map
-  {},
-  // int -> INT32 map
-  {},
-  // int -> QUANT8_ASYMM map
-  {{0, {51, 51, 51, 51, 51, 51, 51, 51, 51, 51, 51, 51, 51, 51, 51, 51, 51, 51, 51, 51, 51, 51, 51, 51, 51, 51, 51, 51, 51, 51, 51, 51, 51, 51, 51, 51, 51, 51, 51, 51}}},
-  // int -> QUANT16_SYMM map
-  {},
-  // int -> FLOAT16 map
-  {},
-}
-},
-}, // End of an example
-};
-
-std::vector<MixedTypedExample> examples_axis_quant8_dim4_axis3_2 = {
-// Begin of an example
-{
-.operands = {
-//Input(s)
-{ // See tools/test_generator/include/TestHarness.h:MixedTyped
-  // int -> FLOAT32 map
-  {},
-  // int -> INT32 map
-  {},
-  // int -> QUANT8_ASYMM map
-  {{0, {132, 136, 140, 144, 148, 124, 120, 116, 112, 108, 132, 136, 140, 144, 148, 124, 120, 116, 112, 108, 132, 136, 140, 144, 148, 124, 120, 116, 112, 108, 132, 136, 140, 144, 148, 124, 120, 116, 112, 108}}},
-  // int -> QUANT16_SYMM map
-  {},
-  // int -> FLOAT16 map
-  {},
-},
-//Output(s)
-{ // See tools/test_generator/include/TestHarness.h:MixedTyped
-  // int -> FLOAT32 map
-  {},
-  // int -> INT32 map
-  {},
-  // int -> QUANT8_ASYMM map
-  {{0, {51, 51, 51, 51, 51, 51, 51, 51, 51, 51, 51, 51, 51, 51, 51, 51, 51, 51, 51, 51, 51, 51, 51, 51, 51, 51, 51, 51, 51, 51, 51, 51, 51, 51, 51, 51, 51, 51, 51, 51}}},
-  // int -> QUANT16_SYMM map
-  {},
-  // int -> FLOAT16 map
-  {},
-}
-},
-}, // End of an example
-};
-
-std::vector<MixedTypedExample> examples_axis_quant8_dim4_axis3_neg_2 = {
-// Begin of an example
-{
-.operands = {
-//Input(s)
-{ // See tools/test_generator/include/TestHarness.h:MixedTyped
-  // int -> FLOAT32 map
-  {},
-  // int -> INT32 map
-  {},
-  // int -> QUANT8_ASYMM map
-  {{0, {132, 136, 140, 144, 148, 124, 120, 116, 112, 108, 132, 136, 140, 144, 148, 124, 120, 116, 112, 108, 132, 136, 140, 144, 148, 124, 120, 116, 112, 108, 132, 136, 140, 144, 148, 124, 120, 116, 112, 108}}},
-  // int -> QUANT16_SYMM map
-  {},
-  // int -> FLOAT16 map
-  {},
-},
-//Output(s)
-{ // See tools/test_generator/include/TestHarness.h:MixedTyped
-  // int -> FLOAT32 map
-  {},
-  // int -> INT32 map
-  {},
-  // int -> QUANT8_ASYMM map
-  {{0, {51, 51, 51, 51, 51, 51, 51, 51, 51, 51, 51, 51, 51, 51, 51, 51, 51, 51, 51, 51, 51, 51, 51, 51, 51, 51, 51, 51, 51, 51, 51, 51, 51, 51, 51, 51, 51, 51, 51, 51}}},
-  // int -> QUANT16_SYMM map
-  {},
-  // int -> FLOAT16 map
-  {},
-}
-},
-}, // End of an example
-};
-
-std::vector<MixedTypedExample> examples_axis_quant8_dim3_axis0_2 = {
-// Begin of an example
-{
-.operands = {
-//Input(s)
-{ // See tools/test_generator/include/TestHarness.h:MixedTyped
-  // int -> FLOAT32 map
-  {},
-  // int -> INT32 map
-  {},
-  // int -> QUANT8_ASYMM map
-  {{0, {132, 124, 132, 124, 136, 120, 136, 120, 140, 116, 140, 116, 144, 112, 144, 112, 148, 108, 148, 108}}},
-  // int -> QUANT16_SYMM map
-  {},
-  // int -> FLOAT16 map
-  {},
-},
-//Output(s)
-{ // See tools/test_generator/include/TestHarness.h:MixedTyped
-  // int -> FLOAT32 map
-  {},
-  // int -> INT32 map
-  {},
-  // int -> QUANT8_ASYMM map
-  {{0, {51, 51, 51, 51, 51, 51, 51, 51, 51, 51, 51, 51, 51, 51, 51, 51, 51, 51, 51, 51}}},
-  // int -> QUANT16_SYMM map
-  {},
-  // int -> FLOAT16 map
-  {},
-}
-},
-}, // End of an example
-};
-
-std::vector<MixedTypedExample> examples_axis_quant8_dim3_axis0_neg_2 = {
-// Begin of an example
-{
-.operands = {
-//Input(s)
-{ // See tools/test_generator/include/TestHarness.h:MixedTyped
-  // int -> FLOAT32 map
-  {},
-  // int -> INT32 map
-  {},
-  // int -> QUANT8_ASYMM map
-  {{0, {132, 124, 132, 124, 136, 120, 136, 120, 140, 116, 140, 116, 144, 112, 144, 112, 148, 108, 148, 108}}},
-  // int -> QUANT16_SYMM map
-  {},
-  // int -> FLOAT16 map
-  {},
-},
-//Output(s)
-{ // See tools/test_generator/include/TestHarness.h:MixedTyped
-  // int -> FLOAT32 map
-  {},
-  // int -> INT32 map
-  {},
-  // int -> QUANT8_ASYMM map
-  {{0, {51, 51, 51, 51, 51, 51, 51, 51, 51, 51, 51, 51, 51, 51, 51, 51, 51, 51, 51, 51}}},
-  // int -> QUANT16_SYMM map
-  {},
-  // int -> FLOAT16 map
-  {},
-}
-},
-}, // End of an example
-};
-
-std::vector<MixedTypedExample> examples_axis_quant8_dim3_axis1_2 = {
-// Begin of an example
-{
-.operands = {
-//Input(s)
-{ // See tools/test_generator/include/TestHarness.h:MixedTyped
-  // int -> FLOAT32 map
-  {},
-  // int -> INT32 map
-  {},
-  // int -> QUANT8_ASYMM map
-  {{0, {132, 124, 136, 120, 140, 116, 144, 112, 148, 108, 132, 124, 136, 120, 140, 116, 144, 112, 148, 108}}},
-  // int -> QUANT16_SYMM map
-  {},
-  // int -> FLOAT16 map
-  {},
-},
-//Output(s)
-{ // See tools/test_generator/include/TestHarness.h:MixedTyped
-  // int -> FLOAT32 map
-  {},
-  // int -> INT32 map
-  {},
-  // int -> QUANT8_ASYMM map
-  {{0, {51, 51, 51, 51, 51, 51, 51, 51, 51, 51, 51, 51, 51, 51, 51, 51, 51, 51, 51, 51}}},
-  // int -> QUANT16_SYMM map
-  {},
-  // int -> FLOAT16 map
-  {},
-}
-},
-}, // End of an example
-};
-
-std::vector<MixedTypedExample> examples_axis_quant8_dim3_axis1_neg_2 = {
-// Begin of an example
-{
-.operands = {
-//Input(s)
-{ // See tools/test_generator/include/TestHarness.h:MixedTyped
-  // int -> FLOAT32 map
-  {},
-  // int -> INT32 map
-  {},
-  // int -> QUANT8_ASYMM map
-  {{0, {132, 124, 136, 120, 140, 116, 144, 112, 148, 108, 132, 124, 136, 120, 140, 116, 144, 112, 148, 108}}},
-  // int -> QUANT16_SYMM map
-  {},
-  // int -> FLOAT16 map
-  {},
-},
-//Output(s)
-{ // See tools/test_generator/include/TestHarness.h:MixedTyped
-  // int -> FLOAT32 map
-  {},
-  // int -> INT32 map
-  {},
-  // int -> QUANT8_ASYMM map
-  {{0, {51, 51, 51, 51, 51, 51, 51, 51, 51, 51, 51, 51, 51, 51, 51, 51, 51, 51, 51, 51}}},
-  // int -> QUANT16_SYMM map
-  {},
-  // int -> FLOAT16 map
-  {},
-}
-},
-}, // End of an example
-};
-
-std::vector<MixedTypedExample> examples_axis_quant8_dim3_axis2_2 = {
-// Begin of an example
-{
-.operands = {
-//Input(s)
-{ // See tools/test_generator/include/TestHarness.h:MixedTyped
-  // int -> FLOAT32 map
-  {},
-  // int -> INT32 map
-  {},
-  // int -> QUANT8_ASYMM map
-  {{0, {132, 136, 140, 144, 148, 124, 120, 116, 112, 108, 132, 136, 140, 144, 148, 124, 120, 116, 112, 108}}},
-  // int -> QUANT16_SYMM map
-  {},
-  // int -> FLOAT16 map
-  {},
-},
-//Output(s)
-{ // See tools/test_generator/include/TestHarness.h:MixedTyped
-  // int -> FLOAT32 map
-  {},
-  // int -> INT32 map
-  {},
-  // int -> QUANT8_ASYMM map
-  {{0, {51, 51, 51, 51, 51, 51, 51, 51, 51, 51, 51, 51, 51, 51, 51, 51, 51, 51, 51, 51}}},
-  // int -> QUANT16_SYMM map
-  {},
-  // int -> FLOAT16 map
-  {},
-}
-},
-}, // End of an example
-};
-
-std::vector<MixedTypedExample> examples_axis_quant8_dim3_axis2_neg_2 = {
-// Begin of an example
-{
-.operands = {
-//Input(s)
-{ // See tools/test_generator/include/TestHarness.h:MixedTyped
-  // int -> FLOAT32 map
-  {},
-  // int -> INT32 map
-  {},
-  // int -> QUANT8_ASYMM map
-  {{0, {132, 136, 140, 144, 148, 124, 120, 116, 112, 108, 132, 136, 140, 144, 148, 124, 120, 116, 112, 108}}},
-  // int -> QUANT16_SYMM map
-  {},
-  // int -> FLOAT16 map
-  {},
-},
-//Output(s)
-{ // See tools/test_generator/include/TestHarness.h:MixedTyped
-  // int -> FLOAT32 map
-  {},
-  // int -> INT32 map
-  {},
-  // int -> QUANT8_ASYMM map
-  {{0, {51, 51, 51, 51, 51, 51, 51, 51, 51, 51, 51, 51, 51, 51, 51, 51, 51, 51, 51, 51}}},
-  // int -> QUANT16_SYMM map
-  {},
-  // int -> FLOAT16 map
-  {},
-}
-},
-}, // End of an example
-};
-
-std::vector<MixedTypedExample> examples_axis_quant8_dim2_axis0_2 = {
-// Begin of an example
-{
-.operands = {
-//Input(s)
-{ // See tools/test_generator/include/TestHarness.h:MixedTyped
-  // int -> FLOAT32 map
-  {},
-  // int -> INT32 map
-  {},
-  // int -> QUANT8_ASYMM map
-  {{0, {132, 124, 136, 120, 140, 116, 144, 112, 148, 108}}},
-  // int -> QUANT16_SYMM map
-  {},
-  // int -> FLOAT16 map
-  {},
-},
-//Output(s)
-{ // See tools/test_generator/include/TestHarness.h:MixedTyped
-  // int -> FLOAT32 map
-  {},
-  // int -> INT32 map
-  {},
-  // int -> QUANT8_ASYMM map
-  {{0, {51, 51, 51, 51, 51, 51, 51, 51, 51, 51}}},
-  // int -> QUANT16_SYMM map
-  {},
-  // int -> FLOAT16 map
-  {},
-}
-},
-}, // End of an example
-};
-
-std::vector<MixedTypedExample> examples_axis_quant8_dim2_axis0_neg_2 = {
-// Begin of an example
-{
-.operands = {
-//Input(s)
-{ // See tools/test_generator/include/TestHarness.h:MixedTyped
-  // int -> FLOAT32 map
-  {},
-  // int -> INT32 map
-  {},
-  // int -> QUANT8_ASYMM map
-  {{0, {132, 124, 136, 120, 140, 116, 144, 112, 148, 108}}},
-  // int -> QUANT16_SYMM map
-  {},
-  // int -> FLOAT16 map
-  {},
-},
-//Output(s)
-{ // See tools/test_generator/include/TestHarness.h:MixedTyped
-  // int -> FLOAT32 map
-  {},
-  // int -> INT32 map
-  {},
-  // int -> QUANT8_ASYMM map
-  {{0, {51, 51, 51, 51, 51, 51, 51, 51, 51, 51}}},
-  // int -> QUANT16_SYMM map
-  {},
-  // int -> FLOAT16 map
-  {},
-}
-},
-}, // End of an example
-};
-
-std::vector<MixedTypedExample> examples_axis_quant8_dim2_axis1_2 = {
-// Begin of an example
-{
-.operands = {
-//Input(s)
-{ // See tools/test_generator/include/TestHarness.h:MixedTyped
-  // int -> FLOAT32 map
-  {},
-  // int -> INT32 map
-  {},
-  // int -> QUANT8_ASYMM map
-  {{0, {132, 136, 140, 144, 148, 124, 120, 116, 112, 108}}},
-  // int -> QUANT16_SYMM map
-  {},
-  // int -> FLOAT16 map
-  {},
-},
-//Output(s)
-{ // See tools/test_generator/include/TestHarness.h:MixedTyped
-  // int -> FLOAT32 map
-  {},
-  // int -> INT32 map
-  {},
-  // int -> QUANT8_ASYMM map
-  {{0, {51, 51, 51, 51, 51, 51, 51, 51, 51, 51}}},
-  // int -> QUANT16_SYMM map
-  {},
-  // int -> FLOAT16 map
-  {},
-}
-},
-}, // End of an example
-};
-
-std::vector<MixedTypedExample> examples_axis_quant8_dim2_axis1_neg_2 = {
-// Begin of an example
-{
-.operands = {
-//Input(s)
-{ // See tools/test_generator/include/TestHarness.h:MixedTyped
-  // int -> FLOAT32 map
-  {},
-  // int -> INT32 map
-  {},
-  // int -> QUANT8_ASYMM map
-  {{0, {132, 136, 140, 144, 148, 124, 120, 116, 112, 108}}},
-  // int -> QUANT16_SYMM map
-  {},
-  // int -> FLOAT16 map
-  {},
-},
-//Output(s)
-{ // See tools/test_generator/include/TestHarness.h:MixedTyped
-  // int -> FLOAT32 map
-  {},
-  // int -> INT32 map
-  {},
-  // int -> QUANT8_ASYMM map
-  {{0, {51, 51, 51, 51, 51, 51, 51, 51, 51, 51}}},
-  // int -> QUANT16_SYMM map
-  {},
-  // int -> FLOAT16 map
-  {},
-}
-},
-}, // End of an example
-};
-
-std::vector<MixedTypedExample> examples_axis_quant8_dim1_axis0_2 = {
-// Begin of an example
-{
-.operands = {
-//Input(s)
-{ // See tools/test_generator/include/TestHarness.h:MixedTyped
-  // int -> FLOAT32 map
-  {},
-  // int -> INT32 map
-  {},
-  // int -> QUANT8_ASYMM map
-  {{0, {132, 136, 140, 144, 148}}},
   // int -> QUANT16_SYMM map
   {},
   // int -> FLOAT16 map
@@ -6421,37 +6255,3 @@
 },
 }, // End of an example
 };
-
-std::vector<MixedTypedExample> examples_axis_quant8_dim1_axis0_neg_2 = {
-// Begin of an example
-{
-.operands = {
-//Input(s)
-{ // See tools/test_generator/include/TestHarness.h:MixedTyped
-  // int -> FLOAT32 map
-  {},
-  // int -> INT32 map
-  {},
-  // int -> QUANT8_ASYMM map
-  {{0, {132, 136, 140, 144, 148}}},
-  // int -> QUANT16_SYMM map
-  {},
-  // int -> FLOAT16 map
-  {},
-},
-//Output(s)
-{ // See tools/test_generator/include/TestHarness.h:MixedTyped
-  // int -> FLOAT32 map
-  {},
-  // int -> INT32 map
-  {},
-  // int -> QUANT8_ASYMM map
-  {{0, {51, 51, 51, 51, 51}}},
-  // int -> QUANT16_SYMM map
-  {},
-  // int -> FLOAT16 map
-  {},
-}
-},
-}, // End of an example
-};

// clang-format off
// Generated file (from: transpose_conv2d.mod.py). Do not edit
void CreateModel_nhwc_none(Model *model) {
  OperandType type0(Type::BOOL, {});
  OperandType type1(Type::TENSOR_FLOAT32, {1, 2, 2, 1});
  OperandType type2(Type::TENSOR_FLOAT32, {2, 3, 3, 1});
  OperandType type3(Type::TENSOR_FLOAT32, {2});
  OperandType type4(Type::TENSOR_INT32, {4});
  OperandType type5(Type::INT32, {});
  OperandType type6(Type::TENSOR_FLOAT32, {1, 5, 5, 2});
  // Phase 1, operands
  auto op1 = model->addOperand(&type1);
  auto op2 = model->addOperand(&type2);
  auto op3 = model->addOperand(&type3);
  auto shape = model->addOperand(&type4);
  auto param = model->addOperand(&type5);
  auto param1 = model->addOperand(&type5);
  auto param2 = model->addOperand(&type5);
  auto act = model->addOperand(&type5);
  auto layout = model->addOperand(&type0);
  auto op4 = model->addOperand(&type6);
  // Phase 2, operations
  static float op2_init[] = {1.0f, 3.0f, 5.0f, 7.0f, 9.0f, 11.0f, 13.0f, 15.0f, 17.0f, 2.0f, 4.0f, 6.0f, 8.0f, 10.0f, 12.0f, 14.0f, 16.0f, 18.0f};
  model->setOperandValue(op2, op2_init, sizeof(float) * 18);
  static float op3_init[] = {-1.5f, -2.0f};
  model->setOperandValue(op3, op3_init, sizeof(float) * 2);
  static int32_t shape_init[] = {1, 5, 5, 2};
  model->setOperandValue(shape, shape_init, sizeof(int32_t) * 4);
  static int32_t param_init[] = {2};
  model->setOperandValue(param, param_init, sizeof(int32_t) * 1);
  static int32_t param1_init[] = {2};
  model->setOperandValue(param1, param1_init, sizeof(int32_t) * 1);
  static int32_t param2_init[] = {2};
  model->setOperandValue(param2, param2_init, sizeof(int32_t) * 1);
  static int32_t act_init[] = {0};
  model->setOperandValue(act, act_init, sizeof(int32_t) * 1);
  static bool8 layout_init[] = {false};
  model->setOperandValue(layout, layout_init, sizeof(bool8) * 1);
  model->addOperation(ANEURALNETWORKS_TRANSPOSE_CONV_2D, {op1, op2, op3, shape, param, param1, param2, act, layout}, {op4});
  // Phase 3, inputs and outputs
  model->identifyInputsAndOutputs(
    {op1},
    {op4});
  assert(model->isValid());
}

inline bool is_ignored_nhwc_none(int i) {
  static std::set<int> ignore = {};
  return ignore.find(i) != ignore.end();
}

void CreateModel_nhwc_none_weight_as_input(Model *model) {
  OperandType type0(Type::BOOL, {});
  OperandType type1(Type::TENSOR_FLOAT32, {1, 2, 2, 1});
  OperandType type2(Type::TENSOR_FLOAT32, {2, 3, 3, 1});
  OperandType type3(Type::TENSOR_FLOAT32, {2});
  OperandType type4(Type::TENSOR_INT32, {4});
  OperandType type5(Type::INT32, {});
  OperandType type6(Type::TENSOR_FLOAT32, {1, 5, 5, 2});
  // Phase 1, operands
  auto op1 = model->addOperand(&type1);
  auto op2 = model->addOperand(&type2);
  auto op3 = model->addOperand(&type3);
  auto shape = model->addOperand(&type4);
  auto param = model->addOperand(&type5);
  auto param1 = model->addOperand(&type5);
  auto param2 = model->addOperand(&type5);
  auto act = model->addOperand(&type5);
  auto layout = model->addOperand(&type0);
  auto op4 = model->addOperand(&type6);
  // Phase 2, operations
  static int32_t shape_init[] = {1, 5, 5, 2};
  model->setOperandValue(shape, shape_init, sizeof(int32_t) * 4);
  static int32_t param_init[] = {2};
  model->setOperandValue(param, param_init, sizeof(int32_t) * 1);
  static int32_t param1_init[] = {2};
  model->setOperandValue(param1, param1_init, sizeof(int32_t) * 1);
  static int32_t param2_init[] = {2};
  model->setOperandValue(param2, param2_init, sizeof(int32_t) * 1);
  static int32_t act_init[] = {0};
  model->setOperandValue(act, act_init, sizeof(int32_t) * 1);
  static bool8 layout_init[] = {false};
  model->setOperandValue(layout, layout_init, sizeof(bool8) * 1);
  model->addOperation(ANEURALNETWORKS_TRANSPOSE_CONV_2D, {op1, op2, op3, shape, param, param1, param2, act, layout}, {op4});
  // Phase 3, inputs and outputs
  model->identifyInputsAndOutputs(
    {op1, op2, op3},
    {op4});
  assert(model->isValid());
}

inline bool is_ignored_nhwc_none_weight_as_input(int i) {
  static std::set<int> ignore = {};
  return ignore.find(i) != ignore.end();
}

void CreateModel_nhwc_none_relaxed(Model *model) {
  OperandType type0(Type::BOOL, {});
  OperandType type1(Type::TENSOR_FLOAT32, {1, 2, 2, 1});
  OperandType type2(Type::TENSOR_FLOAT32, {2, 3, 3, 1});
  OperandType type3(Type::TENSOR_FLOAT32, {2});
  OperandType type4(Type::TENSOR_INT32, {4});
  OperandType type5(Type::INT32, {});
  OperandType type6(Type::TENSOR_FLOAT32, {1, 5, 5, 2});
  // Phase 1, operands
  auto op1 = model->addOperand(&type1);
  auto op2 = model->addOperand(&type2);
  auto op3 = model->addOperand(&type3);
  auto shape = model->addOperand(&type4);
  auto param = model->addOperand(&type5);
  auto param1 = model->addOperand(&type5);
  auto param2 = model->addOperand(&type5);
  auto act = model->addOperand(&type5);
  auto layout = model->addOperand(&type0);
  auto op4 = model->addOperand(&type6);
  // Phase 2, operations
  static float op2_init[] = {1.0f, 3.0f, 5.0f, 7.0f, 9.0f, 11.0f, 13.0f, 15.0f, 17.0f, 2.0f, 4.0f, 6.0f, 8.0f, 10.0f, 12.0f, 14.0f, 16.0f, 18.0f};
  model->setOperandValue(op2, op2_init, sizeof(float) * 18);
  static float op3_init[] = {-1.5f, -2.0f};
  model->setOperandValue(op3, op3_init, sizeof(float) * 2);
  static int32_t shape_init[] = {1, 5, 5, 2};
  model->setOperandValue(shape, shape_init, sizeof(int32_t) * 4);
  static int32_t param_init[] = {2};
  model->setOperandValue(param, param_init, sizeof(int32_t) * 1);
  static int32_t param1_init[] = {2};
  model->setOperandValue(param1, param1_init, sizeof(int32_t) * 1);
  static int32_t param2_init[] = {2};
  model->setOperandValue(param2, param2_init, sizeof(int32_t) * 1);
  static int32_t act_init[] = {0};
  model->setOperandValue(act, act_init, sizeof(int32_t) * 1);
  static bool8 layout_init[] = {false};
  model->setOperandValue(layout, layout_init, sizeof(bool8) * 1);
  model->addOperation(ANEURALNETWORKS_TRANSPOSE_CONV_2D, {op1, op2, op3, shape, param, param1, param2, act, layout}, {op4});
  // Phase 3, inputs and outputs
  model->identifyInputsAndOutputs(
    {op1},
    {op4});
  // Phase 4: set relaxed execution
  model->relaxComputationFloat32toFloat16(true);
  assert(model->isValid());
}

inline bool is_ignored_nhwc_none_relaxed(int i) {
  static std::set<int> ignore = {};
  return ignore.find(i) != ignore.end();
}

void CreateModel_nhwc_none_relaxed_weight_as_input(Model *model) {
  OperandType type0(Type::BOOL, {});
  OperandType type1(Type::TENSOR_FLOAT32, {1, 2, 2, 1});
  OperandType type2(Type::TENSOR_FLOAT32, {2, 3, 3, 1});
  OperandType type3(Type::TENSOR_FLOAT32, {2});
  OperandType type4(Type::TENSOR_INT32, {4});
  OperandType type5(Type::INT32, {});
  OperandType type6(Type::TENSOR_FLOAT32, {1, 5, 5, 2});
  // Phase 1, operands
  auto op1 = model->addOperand(&type1);
  auto op2 = model->addOperand(&type2);
  auto op3 = model->addOperand(&type3);
  auto shape = model->addOperand(&type4);
  auto param = model->addOperand(&type5);
  auto param1 = model->addOperand(&type5);
  auto param2 = model->addOperand(&type5);
  auto act = model->addOperand(&type5);
  auto layout = model->addOperand(&type0);
  auto op4 = model->addOperand(&type6);
  // Phase 2, operations
  static int32_t shape_init[] = {1, 5, 5, 2};
  model->setOperandValue(shape, shape_init, sizeof(int32_t) * 4);
  static int32_t param_init[] = {2};
  model->setOperandValue(param, param_init, sizeof(int32_t) * 1);
  static int32_t param1_init[] = {2};
  model->setOperandValue(param1, param1_init, sizeof(int32_t) * 1);
  static int32_t param2_init[] = {2};
  model->setOperandValue(param2, param2_init, sizeof(int32_t) * 1);
  static int32_t act_init[] = {0};
  model->setOperandValue(act, act_init, sizeof(int32_t) * 1);
  static bool8 layout_init[] = {false};
  model->setOperandValue(layout, layout_init, sizeof(bool8) * 1);
  model->addOperation(ANEURALNETWORKS_TRANSPOSE_CONV_2D, {op1, op2, op3, shape, param, param1, param2, act, layout}, {op4});
  // Phase 3, inputs and outputs
  model->identifyInputsAndOutputs(
    {op1, op2, op3},
    {op4});
  // Phase 4: set relaxed execution
  model->relaxComputationFloat32toFloat16(true);
  assert(model->isValid());
}

inline bool is_ignored_nhwc_none_relaxed_weight_as_input(int i) {
  static std::set<int> ignore = {};
  return ignore.find(i) != ignore.end();
}

void CreateModel_nhwc_none_quant8(Model *model) {
  OperandType type0(Type::BOOL, {});
  OperandType type15(Type::TENSOR_QUANT8_ASYMM, {1, 2, 2, 1}, 0.5f, 0);
  OperandType type16(Type::TENSOR_QUANT8_ASYMM, {2, 3, 3, 1}, 0.5f, 0);
  OperandType type17(Type::TENSOR_INT32, {2}, 0.25f, 0);
  OperandType type18(Type::TENSOR_QUANT8_ASYMM, {1, 5, 5, 2}, 0.5f, 0);
  OperandType type4(Type::TENSOR_INT32, {4});
  OperandType type5(Type::INT32, {});
  // Phase 1, operands
  auto op1 = model->addOperand(&type15);
  auto op2 = model->addOperand(&type16);
  auto op3 = model->addOperand(&type17);
  auto shape = model->addOperand(&type4);
  auto param = model->addOperand(&type5);
  auto param1 = model->addOperand(&type5);
  auto param2 = model->addOperand(&type5);
  auto act = model->addOperand(&type5);
  auto layout = model->addOperand(&type0);
  auto op4 = model->addOperand(&type18);
  // Phase 2, operations
  static uint8_t op2_init[] = {2, 6, 10, 14, 18, 22, 26, 30, 34, 4, 8, 12, 16, 20, 24, 28, 32, 36};
  model->setOperandValue(op2, op2_init, sizeof(uint8_t) * 18);
  static int32_t op3_init[] = {-6, -8};
  model->setOperandValue(op3, op3_init, sizeof(int32_t) * 2);
  static int32_t shape_init[] = {1, 5, 5, 2};
  model->setOperandValue(shape, shape_init, sizeof(int32_t) * 4);
  static int32_t param_init[] = {2};
  model->setOperandValue(param, param_init, sizeof(int32_t) * 1);
  static int32_t param1_init[] = {2};
  model->setOperandValue(param1, param1_init, sizeof(int32_t) * 1);
  static int32_t param2_init[] = {2};
  model->setOperandValue(param2, param2_init, sizeof(int32_t) * 1);
  static int32_t act_init[] = {0};
  model->setOperandValue(act, act_init, sizeof(int32_t) * 1);
  static bool8 layout_init[] = {false};
  model->setOperandValue(layout, layout_init, sizeof(bool8) * 1);
  model->addOperation(ANEURALNETWORKS_TRANSPOSE_CONV_2D, {op1, op2, op3, shape, param, param1, param2, act, layout}, {op4});
  // Phase 3, inputs and outputs
  model->identifyInputsAndOutputs(
    {op1},
    {op4});
  assert(model->isValid());
}

inline bool is_ignored_nhwc_none_quant8(int i) {
  static std::set<int> ignore = {};
  return ignore.find(i) != ignore.end();
}

void CreateModel_nhwc_none_quant8_weight_as_input(Model *model) {
  OperandType type0(Type::BOOL, {});
  OperandType type15(Type::TENSOR_QUANT8_ASYMM, {1, 2, 2, 1}, 0.5f, 0);
  OperandType type16(Type::TENSOR_QUANT8_ASYMM, {2, 3, 3, 1}, 0.5f, 0);
  OperandType type17(Type::TENSOR_INT32, {2}, 0.25f, 0);
  OperandType type18(Type::TENSOR_QUANT8_ASYMM, {1, 5, 5, 2}, 0.5f, 0);
  OperandType type4(Type::TENSOR_INT32, {4});
  OperandType type5(Type::INT32, {});
  // Phase 1, operands
  auto op1 = model->addOperand(&type15);
  auto op2 = model->addOperand(&type16);
  auto op3 = model->addOperand(&type17);
  auto shape = model->addOperand(&type4);
  auto param = model->addOperand(&type5);
  auto param1 = model->addOperand(&type5);
  auto param2 = model->addOperand(&type5);
  auto act = model->addOperand(&type5);
  auto layout = model->addOperand(&type0);
  auto op4 = model->addOperand(&type18);
  // Phase 2, operations
  static int32_t shape_init[] = {1, 5, 5, 2};
  model->setOperandValue(shape, shape_init, sizeof(int32_t) * 4);
  static int32_t param_init[] = {2};
  model->setOperandValue(param, param_init, sizeof(int32_t) * 1);
  static int32_t param1_init[] = {2};
  model->setOperandValue(param1, param1_init, sizeof(int32_t) * 1);
  static int32_t param2_init[] = {2};
  model->setOperandValue(param2, param2_init, sizeof(int32_t) * 1);
  static int32_t act_init[] = {0};
  model->setOperandValue(act, act_init, sizeof(int32_t) * 1);
  static bool8 layout_init[] = {false};
  model->setOperandValue(layout, layout_init, sizeof(bool8) * 1);
  model->addOperation(ANEURALNETWORKS_TRANSPOSE_CONV_2D, {op1, op2, op3, shape, param, param1, param2, act, layout}, {op4});
  // Phase 3, inputs and outputs
  model->identifyInputsAndOutputs(
    {op1, op2, op3},
    {op4});
  assert(model->isValid());
}

inline bool is_ignored_nhwc_none_quant8_weight_as_input(int i) {
  static std::set<int> ignore = {};
  return ignore.find(i) != ignore.end();
}

void CreateModel_nhwc_none_float16(Model *model) {
  OperandType type0(Type::BOOL, {});
  OperandType type19(Type::TENSOR_FLOAT16, {1, 2, 2, 1});
  OperandType type20(Type::TENSOR_FLOAT16, {2, 3, 3, 1});
  OperandType type21(Type::TENSOR_FLOAT16, {2});
  OperandType type22(Type::TENSOR_FLOAT16, {1, 5, 5, 2});
  OperandType type4(Type::TENSOR_INT32, {4});
  OperandType type5(Type::INT32, {});
  // Phase 1, operands
  auto op1 = model->addOperand(&type19);
  auto op2 = model->addOperand(&type20);
  auto op3 = model->addOperand(&type21);
  auto shape = model->addOperand(&type4);
  auto param = model->addOperand(&type5);
  auto param1 = model->addOperand(&type5);
  auto param2 = model->addOperand(&type5);
  auto act = model->addOperand(&type5);
  auto layout = model->addOperand(&type0);
  auto op4 = model->addOperand(&type22);
  // Phase 2, operations
  static _Float16 op2_init[] = {1.0f, 3.0f, 5.0f, 7.0f, 9.0f, 11.0f, 13.0f, 15.0f, 17.0f, 2.0f, 4.0f, 6.0f, 8.0f, 10.0f, 12.0f, 14.0f, 16.0f, 18.0f};
  model->setOperandValue(op2, op2_init, sizeof(_Float16) * 18);
  static _Float16 op3_init[] = {-1.5f, -2.0f};
  model->setOperandValue(op3, op3_init, sizeof(_Float16) * 2);
  static int32_t shape_init[] = {1, 5, 5, 2};
  model->setOperandValue(shape, shape_init, sizeof(int32_t) * 4);
  static int32_t param_init[] = {2};
  model->setOperandValue(param, param_init, sizeof(int32_t) * 1);
  static int32_t param1_init[] = {2};
  model->setOperandValue(param1, param1_init, sizeof(int32_t) * 1);
  static int32_t param2_init[] = {2};
  model->setOperandValue(param2, param2_init, sizeof(int32_t) * 1);
  static int32_t act_init[] = {0};
  model->setOperandValue(act, act_init, sizeof(int32_t) * 1);
  static bool layout_init[] = {false};
  model->setOperandValue(layout, layout_init, sizeof(bool) * 1);
  model->addOperation(ANEURALNETWORKS_TRANSPOSE_CONV_2D, {op1, op2, op3, shape, param, param1, param2, act, layout}, {op4});
  // Phase 3, inputs and outputs
  model->identifyInputsAndOutputs(
    {op1},
    {op4});
  assert(model->isValid());
}

inline bool is_ignored_nhwc_none_float16(int i) {
  static std::set<int> ignore = {};
  return ignore.find(i) != ignore.end();
}

void CreateModel_nhwc_none_float16_weight_as_input(Model *model) {
  OperandType type0(Type::BOOL, {});
  OperandType type19(Type::TENSOR_FLOAT16, {1, 2, 2, 1});
  OperandType type22(Type::TENSOR_FLOAT16, {1, 5, 5, 2});
  OperandType type23(Type::TENSOR_FLOAT16, {2, 3, 3, 1});
  OperandType type24(Type::TENSOR_FLOAT16, {2});
  OperandType type4(Type::TENSOR_INT32, {4});
  OperandType type5(Type::INT32, {});
  // Phase 1, operands
  auto op1 = model->addOperand(&type19);
  auto op2 = model->addOperand(&type23);
  auto op3 = model->addOperand(&type24);
  auto shape = model->addOperand(&type4);
  auto param = model->addOperand(&type5);
  auto param1 = model->addOperand(&type5);
  auto param2 = model->addOperand(&type5);
  auto act = model->addOperand(&type5);
  auto layout = model->addOperand(&type0);
  auto op4 = model->addOperand(&type22);
  // Phase 2, operations
  static int32_t shape_init[] = {1, 5, 5, 2};
  model->setOperandValue(shape, shape_init, sizeof(int32_t) * 4);
  static int32_t param_init[] = {2};
  model->setOperandValue(param, param_init, sizeof(int32_t) * 1);
  static int32_t param1_init[] = {2};
  model->setOperandValue(param1, param1_init, sizeof(int32_t) * 1);
  static int32_t param2_init[] = {2};
  model->setOperandValue(param2, param2_init, sizeof(int32_t) * 1);
  static int32_t act_init[] = {0};
  model->setOperandValue(act, act_init, sizeof(int32_t) * 1);
  static bool layout_init[] = {false};
  model->setOperandValue(layout, layout_init, sizeof(bool) * 1);
  model->addOperation(ANEURALNETWORKS_TRANSPOSE_CONV_2D, {op1, op2, op3, shape, param, param1, param2, act, layout}, {op4});
  // Phase 3, inputs and outputs
  model->identifyInputsAndOutputs(
    {op1, op2, op3},
    {op4});
  assert(model->isValid());
}

inline bool is_ignored_nhwc_none_float16_weight_as_input(int i) {
  static std::set<int> ignore = {};
  return ignore.find(i) != ignore.end();
}

void CreateModel_nhwc_relu(Model *model) {
  OperandType type0(Type::BOOL, {});
  OperandType type1(Type::TENSOR_FLOAT32, {1, 2, 2, 1});
  OperandType type2(Type::TENSOR_FLOAT32, {2, 3, 3, 1});
  OperandType type3(Type::TENSOR_FLOAT32, {2});
  OperandType type4(Type::TENSOR_INT32, {4});
  OperandType type5(Type::INT32, {});
  OperandType type6(Type::TENSOR_FLOAT32, {1, 5, 5, 2});
  // Phase 1, operands
  auto op1 = model->addOperand(&type1);
  auto op2 = model->addOperand(&type2);
  auto op3 = model->addOperand(&type3);
  auto shape = model->addOperand(&type4);
  auto param = model->addOperand(&type5);
  auto param1 = model->addOperand(&type5);
  auto param2 = model->addOperand(&type5);
  auto act = model->addOperand(&type5);
  auto layout = model->addOperand(&type0);
  auto op4 = model->addOperand(&type6);
  // Phase 2, operations
  static float op2_init[] = {1.0f, 3.0f, 5.0f, 7.0f, 9.0f, 11.0f, 13.0f, 15.0f, 17.0f, 2.0f, 4.0f, 6.0f, 8.0f, 10.0f, 12.0f, 14.0f, 16.0f, 18.0f};
  model->setOperandValue(op2, op2_init, sizeof(float) * 18);
  static float op3_init[] = {-1.5f, -2.0f};
  model->setOperandValue(op3, op3_init, sizeof(float) * 2);
  static int32_t shape_init[] = {1, 5, 5, 2};
  model->setOperandValue(shape, shape_init, sizeof(int32_t) * 4);
  static int32_t param_init[] = {2};
  model->setOperandValue(param, param_init, sizeof(int32_t) * 1);
  static int32_t param1_init[] = {2};
  model->setOperandValue(param1, param1_init, sizeof(int32_t) * 1);
  static int32_t param2_init[] = {2};
  model->setOperandValue(param2, param2_init, sizeof(int32_t) * 1);
  static int32_t act_init[] = {1};
  model->setOperandValue(act, act_init, sizeof(int32_t) * 1);
  static bool8 layout_init[] = {false};
  model->setOperandValue(layout, layout_init, sizeof(bool8) * 1);
  model->addOperation(ANEURALNETWORKS_TRANSPOSE_CONV_2D, {op1, op2, op3, shape, param, param1, param2, act, layout}, {op4});
  // Phase 3, inputs and outputs
  model->identifyInputsAndOutputs(
    {op1},
    {op4});
  assert(model->isValid());
}

inline bool is_ignored_nhwc_relu(int i) {
  static std::set<int> ignore = {};
  return ignore.find(i) != ignore.end();
}

void CreateModel_nhwc_relu_weight_as_input(Model *model) {
  OperandType type0(Type::BOOL, {});
  OperandType type1(Type::TENSOR_FLOAT32, {1, 2, 2, 1});
  OperandType type2(Type::TENSOR_FLOAT32, {2, 3, 3, 1});
  OperandType type3(Type::TENSOR_FLOAT32, {2});
  OperandType type4(Type::TENSOR_INT32, {4});
  OperandType type5(Type::INT32, {});
  OperandType type6(Type::TENSOR_FLOAT32, {1, 5, 5, 2});
  // Phase 1, operands
  auto op1 = model->addOperand(&type1);
  auto op2 = model->addOperand(&type2);
  auto op3 = model->addOperand(&type3);
  auto shape = model->addOperand(&type4);
  auto param = model->addOperand(&type5);
  auto param1 = model->addOperand(&type5);
  auto param2 = model->addOperand(&type5);
  auto act = model->addOperand(&type5);
  auto layout = model->addOperand(&type0);
  auto op4 = model->addOperand(&type6);
  // Phase 2, operations
  static int32_t shape_init[] = {1, 5, 5, 2};
  model->setOperandValue(shape, shape_init, sizeof(int32_t) * 4);
  static int32_t param_init[] = {2};
  model->setOperandValue(param, param_init, sizeof(int32_t) * 1);
  static int32_t param1_init[] = {2};
  model->setOperandValue(param1, param1_init, sizeof(int32_t) * 1);
  static int32_t param2_init[] = {2};
  model->setOperandValue(param2, param2_init, sizeof(int32_t) * 1);
  static int32_t act_init[] = {1};
  model->setOperandValue(act, act_init, sizeof(int32_t) * 1);
  static bool8 layout_init[] = {false};
  model->setOperandValue(layout, layout_init, sizeof(bool8) * 1);
  model->addOperation(ANEURALNETWORKS_TRANSPOSE_CONV_2D, {op1, op2, op3, shape, param, param1, param2, act, layout}, {op4});
  // Phase 3, inputs and outputs
  model->identifyInputsAndOutputs(
    {op1, op2, op3},
    {op4});
  assert(model->isValid());
}

inline bool is_ignored_nhwc_relu_weight_as_input(int i) {
  static std::set<int> ignore = {};
  return ignore.find(i) != ignore.end();
}

void CreateModel_nhwc_relu_relaxed(Model *model) {
  OperandType type0(Type::BOOL, {});
  OperandType type1(Type::TENSOR_FLOAT32, {1, 2, 2, 1});
  OperandType type2(Type::TENSOR_FLOAT32, {2, 3, 3, 1});
  OperandType type3(Type::TENSOR_FLOAT32, {2});
  OperandType type4(Type::TENSOR_INT32, {4});
  OperandType type5(Type::INT32, {});
  OperandType type6(Type::TENSOR_FLOAT32, {1, 5, 5, 2});
  // Phase 1, operands
  auto op1 = model->addOperand(&type1);
  auto op2 = model->addOperand(&type2);
  auto op3 = model->addOperand(&type3);
  auto shape = model->addOperand(&type4);
  auto param = model->addOperand(&type5);
  auto param1 = model->addOperand(&type5);
  auto param2 = model->addOperand(&type5);
  auto act = model->addOperand(&type5);
  auto layout = model->addOperand(&type0);
  auto op4 = model->addOperand(&type6);
  // Phase 2, operations
  static float op2_init[] = {1.0f, 3.0f, 5.0f, 7.0f, 9.0f, 11.0f, 13.0f, 15.0f, 17.0f, 2.0f, 4.0f, 6.0f, 8.0f, 10.0f, 12.0f, 14.0f, 16.0f, 18.0f};
  model->setOperandValue(op2, op2_init, sizeof(float) * 18);
  static float op3_init[] = {-1.5f, -2.0f};
  model->setOperandValue(op3, op3_init, sizeof(float) * 2);
  static int32_t shape_init[] = {1, 5, 5, 2};
  model->setOperandValue(shape, shape_init, sizeof(int32_t) * 4);
  static int32_t param_init[] = {2};
  model->setOperandValue(param, param_init, sizeof(int32_t) * 1);
  static int32_t param1_init[] = {2};
  model->setOperandValue(param1, param1_init, sizeof(int32_t) * 1);
  static int32_t param2_init[] = {2};
  model->setOperandValue(param2, param2_init, sizeof(int32_t) * 1);
  static int32_t act_init[] = {1};
  model->setOperandValue(act, act_init, sizeof(int32_t) * 1);
  static bool8 layout_init[] = {false};
  model->setOperandValue(layout, layout_init, sizeof(bool8) * 1);
  model->addOperation(ANEURALNETWORKS_TRANSPOSE_CONV_2D, {op1, op2, op3, shape, param, param1, param2, act, layout}, {op4});
  // Phase 3, inputs and outputs
  model->identifyInputsAndOutputs(
    {op1},
    {op4});
  // Phase 4: set relaxed execution
  model->relaxComputationFloat32toFloat16(true);
  assert(model->isValid());
}

inline bool is_ignored_nhwc_relu_relaxed(int i) {
  static std::set<int> ignore = {};
  return ignore.find(i) != ignore.end();
}

void CreateModel_nhwc_relu_relaxed_weight_as_input(Model *model) {
  OperandType type0(Type::BOOL, {});
  OperandType type1(Type::TENSOR_FLOAT32, {1, 2, 2, 1});
  OperandType type2(Type::TENSOR_FLOAT32, {2, 3, 3, 1});
  OperandType type3(Type::TENSOR_FLOAT32, {2});
  OperandType type4(Type::TENSOR_INT32, {4});
  OperandType type5(Type::INT32, {});
  OperandType type6(Type::TENSOR_FLOAT32, {1, 5, 5, 2});
  // Phase 1, operands
  auto op1 = model->addOperand(&type1);
  auto op2 = model->addOperand(&type2);
  auto op3 = model->addOperand(&type3);
  auto shape = model->addOperand(&type4);
  auto param = model->addOperand(&type5);
  auto param1 = model->addOperand(&type5);
  auto param2 = model->addOperand(&type5);
  auto act = model->addOperand(&type5);
  auto layout = model->addOperand(&type0);
  auto op4 = model->addOperand(&type6);
  // Phase 2, operations
  static int32_t shape_init[] = {1, 5, 5, 2};
  model->setOperandValue(shape, shape_init, sizeof(int32_t) * 4);
  static int32_t param_init[] = {2};
  model->setOperandValue(param, param_init, sizeof(int32_t) * 1);
  static int32_t param1_init[] = {2};
  model->setOperandValue(param1, param1_init, sizeof(int32_t) * 1);
  static int32_t param2_init[] = {2};
  model->setOperandValue(param2, param2_init, sizeof(int32_t) * 1);
  static int32_t act_init[] = {1};
  model->setOperandValue(act, act_init, sizeof(int32_t) * 1);
  static bool8 layout_init[] = {false};
  model->setOperandValue(layout, layout_init, sizeof(bool8) * 1);
  model->addOperation(ANEURALNETWORKS_TRANSPOSE_CONV_2D, {op1, op2, op3, shape, param, param1, param2, act, layout}, {op4});
  // Phase 3, inputs and outputs
  model->identifyInputsAndOutputs(
    {op1, op2, op3},
    {op4});
  // Phase 4: set relaxed execution
  model->relaxComputationFloat32toFloat16(true);
  assert(model->isValid());
}

inline bool is_ignored_nhwc_relu_relaxed_weight_as_input(int i) {
  static std::set<int> ignore = {};
  return ignore.find(i) != ignore.end();
}

void CreateModel_nhwc_relu_quant8(Model *model) {
  OperandType type0(Type::BOOL, {});
  OperandType type15(Type::TENSOR_QUANT8_ASYMM, {1, 2, 2, 1}, 0.5f, 0);
  OperandType type16(Type::TENSOR_QUANT8_ASYMM, {2, 3, 3, 1}, 0.5f, 0);
  OperandType type17(Type::TENSOR_INT32, {2}, 0.25f, 0);
  OperandType type18(Type::TENSOR_QUANT8_ASYMM, {1, 5, 5, 2}, 0.5f, 0);
  OperandType type4(Type::TENSOR_INT32, {4});
  OperandType type5(Type::INT32, {});
  // Phase 1, operands
  auto op1 = model->addOperand(&type15);
  auto op2 = model->addOperand(&type16);
  auto op3 = model->addOperand(&type17);
  auto shape = model->addOperand(&type4);
  auto param = model->addOperand(&type5);
  auto param1 = model->addOperand(&type5);
  auto param2 = model->addOperand(&type5);
  auto act = model->addOperand(&type5);
  auto layout = model->addOperand(&type0);
  auto op4 = model->addOperand(&type18);
  // Phase 2, operations
  static uint8_t op2_init[] = {2, 6, 10, 14, 18, 22, 26, 30, 34, 4, 8, 12, 16, 20, 24, 28, 32, 36};
  model->setOperandValue(op2, op2_init, sizeof(uint8_t) * 18);
  static int32_t op3_init[] = {-6, -8};
  model->setOperandValue(op3, op3_init, sizeof(int32_t) * 2);
  static int32_t shape_init[] = {1, 5, 5, 2};
  model->setOperandValue(shape, shape_init, sizeof(int32_t) * 4);
  static int32_t param_init[] = {2};
  model->setOperandValue(param, param_init, sizeof(int32_t) * 1);
  static int32_t param1_init[] = {2};
  model->setOperandValue(param1, param1_init, sizeof(int32_t) * 1);
  static int32_t param2_init[] = {2};
  model->setOperandValue(param2, param2_init, sizeof(int32_t) * 1);
  static int32_t act_init[] = {1};
  model->setOperandValue(act, act_init, sizeof(int32_t) * 1);
  static bool8 layout_init[] = {false};
  model->setOperandValue(layout, layout_init, sizeof(bool8) * 1);
  model->addOperation(ANEURALNETWORKS_TRANSPOSE_CONV_2D, {op1, op2, op3, shape, param, param1, param2, act, layout}, {op4});
  // Phase 3, inputs and outputs
  model->identifyInputsAndOutputs(
    {op1},
    {op4});
  assert(model->isValid());
}

inline bool is_ignored_nhwc_relu_quant8(int i) {
  static std::set<int> ignore = {};
  return ignore.find(i) != ignore.end();
}

void CreateModel_nhwc_relu_quant8_weight_as_input(Model *model) {
  OperandType type0(Type::BOOL, {});
  OperandType type15(Type::TENSOR_QUANT8_ASYMM, {1, 2, 2, 1}, 0.5f, 0);
  OperandType type16(Type::TENSOR_QUANT8_ASYMM, {2, 3, 3, 1}, 0.5f, 0);
  OperandType type17(Type::TENSOR_INT32, {2}, 0.25f, 0);
  OperandType type18(Type::TENSOR_QUANT8_ASYMM, {1, 5, 5, 2}, 0.5f, 0);
  OperandType type4(Type::TENSOR_INT32, {4});
  OperandType type5(Type::INT32, {});
  // Phase 1, operands
  auto op1 = model->addOperand(&type15);
  auto op2 = model->addOperand(&type16);
  auto op3 = model->addOperand(&type17);
  auto shape = model->addOperand(&type4);
  auto param = model->addOperand(&type5);
  auto param1 = model->addOperand(&type5);
  auto param2 = model->addOperand(&type5);
  auto act = model->addOperand(&type5);
  auto layout = model->addOperand(&type0);
  auto op4 = model->addOperand(&type18);
  // Phase 2, operations
  static int32_t shape_init[] = {1, 5, 5, 2};
  model->setOperandValue(shape, shape_init, sizeof(int32_t) * 4);
  static int32_t param_init[] = {2};
  model->setOperandValue(param, param_init, sizeof(int32_t) * 1);
  static int32_t param1_init[] = {2};
  model->setOperandValue(param1, param1_init, sizeof(int32_t) * 1);
  static int32_t param2_init[] = {2};
  model->setOperandValue(param2, param2_init, sizeof(int32_t) * 1);
  static int32_t act_init[] = {1};
  model->setOperandValue(act, act_init, sizeof(int32_t) * 1);
  static bool8 layout_init[] = {false};
  model->setOperandValue(layout, layout_init, sizeof(bool8) * 1);
  model->addOperation(ANEURALNETWORKS_TRANSPOSE_CONV_2D, {op1, op2, op3, shape, param, param1, param2, act, layout}, {op4});
  // Phase 3, inputs and outputs
  model->identifyInputsAndOutputs(
    {op1, op2, op3},
    {op4});
  assert(model->isValid());
}

inline bool is_ignored_nhwc_relu_quant8_weight_as_input(int i) {
  static std::set<int> ignore = {};
  return ignore.find(i) != ignore.end();
}

void CreateModel_nhwc_relu_float16(Model *model) {
  OperandType type0(Type::BOOL, {});
  OperandType type19(Type::TENSOR_FLOAT16, {1, 2, 2, 1});
  OperandType type20(Type::TENSOR_FLOAT16, {2, 3, 3, 1});
  OperandType type21(Type::TENSOR_FLOAT16, {2});
  OperandType type22(Type::TENSOR_FLOAT16, {1, 5, 5, 2});
  OperandType type4(Type::TENSOR_INT32, {4});
  OperandType type5(Type::INT32, {});
  // Phase 1, operands
  auto op1 = model->addOperand(&type19);
  auto op2 = model->addOperand(&type20);
  auto op3 = model->addOperand(&type21);
  auto shape = model->addOperand(&type4);
  auto param = model->addOperand(&type5);
  auto param1 = model->addOperand(&type5);
  auto param2 = model->addOperand(&type5);
  auto act = model->addOperand(&type5);
  auto layout = model->addOperand(&type0);
  auto op4 = model->addOperand(&type22);
  // Phase 2, operations
  static _Float16 op2_init[] = {1.0f, 3.0f, 5.0f, 7.0f, 9.0f, 11.0f, 13.0f, 15.0f, 17.0f, 2.0f, 4.0f, 6.0f, 8.0f, 10.0f, 12.0f, 14.0f, 16.0f, 18.0f};
  model->setOperandValue(op2, op2_init, sizeof(_Float16) * 18);
  static _Float16 op3_init[] = {-1.5f, -2.0f};
  model->setOperandValue(op3, op3_init, sizeof(_Float16) * 2);
  static int32_t shape_init[] = {1, 5, 5, 2};
  model->setOperandValue(shape, shape_init, sizeof(int32_t) * 4);
  static int32_t param_init[] = {2};
  model->setOperandValue(param, param_init, sizeof(int32_t) * 1);
  static int32_t param1_init[] = {2};
  model->setOperandValue(param1, param1_init, sizeof(int32_t) * 1);
  static int32_t param2_init[] = {2};
  model->setOperandValue(param2, param2_init, sizeof(int32_t) * 1);
  static int32_t act_init[] = {1};
  model->setOperandValue(act, act_init, sizeof(int32_t) * 1);
  static bool layout_init[] = {false};
  model->setOperandValue(layout, layout_init, sizeof(bool) * 1);
  model->addOperation(ANEURALNETWORKS_TRANSPOSE_CONV_2D, {op1, op2, op3, shape, param, param1, param2, act, layout}, {op4});
  // Phase 3, inputs and outputs
  model->identifyInputsAndOutputs(
    {op1},
    {op4});
  assert(model->isValid());
}

inline bool is_ignored_nhwc_relu_float16(int i) {
  static std::set<int> ignore = {};
  return ignore.find(i) != ignore.end();
}

void CreateModel_nhwc_relu_float16_weight_as_input(Model *model) {
  OperandType type0(Type::BOOL, {});
  OperandType type19(Type::TENSOR_FLOAT16, {1, 2, 2, 1});
  OperandType type22(Type::TENSOR_FLOAT16, {1, 5, 5, 2});
  OperandType type23(Type::TENSOR_FLOAT16, {2, 3, 3, 1});
  OperandType type24(Type::TENSOR_FLOAT16, {2});
  OperandType type4(Type::TENSOR_INT32, {4});
  OperandType type5(Type::INT32, {});
  // Phase 1, operands
  auto op1 = model->addOperand(&type19);
  auto op2 = model->addOperand(&type23);
  auto op3 = model->addOperand(&type24);
  auto shape = model->addOperand(&type4);
  auto param = model->addOperand(&type5);
  auto param1 = model->addOperand(&type5);
  auto param2 = model->addOperand(&type5);
  auto act = model->addOperand(&type5);
  auto layout = model->addOperand(&type0);
  auto op4 = model->addOperand(&type22);
  // Phase 2, operations
  static int32_t shape_init[] = {1, 5, 5, 2};
  model->setOperandValue(shape, shape_init, sizeof(int32_t) * 4);
  static int32_t param_init[] = {2};
  model->setOperandValue(param, param_init, sizeof(int32_t) * 1);
  static int32_t param1_init[] = {2};
  model->setOperandValue(param1, param1_init, sizeof(int32_t) * 1);
  static int32_t param2_init[] = {2};
  model->setOperandValue(param2, param2_init, sizeof(int32_t) * 1);
  static int32_t act_init[] = {1};
  model->setOperandValue(act, act_init, sizeof(int32_t) * 1);
  static bool layout_init[] = {false};
  model->setOperandValue(layout, layout_init, sizeof(bool) * 1);
  model->addOperation(ANEURALNETWORKS_TRANSPOSE_CONV_2D, {op1, op2, op3, shape, param, param1, param2, act, layout}, {op4});
  // Phase 3, inputs and outputs
  model->identifyInputsAndOutputs(
    {op1, op2, op3},
    {op4});
  assert(model->isValid());
}

inline bool is_ignored_nhwc_relu_float16_weight_as_input(int i) {
  static std::set<int> ignore = {};
  return ignore.find(i) != ignore.end();
}

void CreateModel_nhwc_relu1(Model *model) {
  OperandType type0(Type::BOOL, {});
  OperandType type1(Type::TENSOR_FLOAT32, {1, 2, 2, 1});
  OperandType type2(Type::TENSOR_FLOAT32, {2, 3, 3, 1});
  OperandType type3(Type::TENSOR_FLOAT32, {2});
  OperandType type4(Type::TENSOR_INT32, {4});
  OperandType type5(Type::INT32, {});
  OperandType type6(Type::TENSOR_FLOAT32, {1, 5, 5, 2});
  // Phase 1, operands
  auto op1 = model->addOperand(&type1);
  auto op2 = model->addOperand(&type2);
  auto op3 = model->addOperand(&type3);
  auto shape = model->addOperand(&type4);
  auto param = model->addOperand(&type5);
  auto param1 = model->addOperand(&type5);
  auto param2 = model->addOperand(&type5);
  auto act = model->addOperand(&type5);
  auto layout = model->addOperand(&type0);
  auto op4 = model->addOperand(&type6);
  // Phase 2, operations
  static float op2_init[] = {1.0f, 3.0f, 5.0f, 7.0f, 9.0f, 11.0f, 13.0f, 15.0f, 17.0f, 2.0f, 4.0f, 6.0f, 8.0f, 10.0f, 12.0f, 14.0f, 16.0f, 18.0f};
  model->setOperandValue(op2, op2_init, sizeof(float) * 18);
  static float op3_init[] = {-1.5f, -2.0f};
  model->setOperandValue(op3, op3_init, sizeof(float) * 2);
  static int32_t shape_init[] = {1, 5, 5, 2};
  model->setOperandValue(shape, shape_init, sizeof(int32_t) * 4);
  static int32_t param_init[] = {2};
  model->setOperandValue(param, param_init, sizeof(int32_t) * 1);
  static int32_t param1_init[] = {2};
  model->setOperandValue(param1, param1_init, sizeof(int32_t) * 1);
  static int32_t param2_init[] = {2};
  model->setOperandValue(param2, param2_init, sizeof(int32_t) * 1);
  static int32_t act_init[] = {2};
  model->setOperandValue(act, act_init, sizeof(int32_t) * 1);
  static bool8 layout_init[] = {false};
  model->setOperandValue(layout, layout_init, sizeof(bool8) * 1);
  model->addOperation(ANEURALNETWORKS_TRANSPOSE_CONV_2D, {op1, op2, op3, shape, param, param1, param2, act, layout}, {op4});
  // Phase 3, inputs and outputs
  model->identifyInputsAndOutputs(
    {op1},
    {op4});
  assert(model->isValid());
}

inline bool is_ignored_nhwc_relu1(int i) {
  static std::set<int> ignore = {};
  return ignore.find(i) != ignore.end();
}

void CreateModel_nhwc_relu1_weight_as_input(Model *model) {
  OperandType type0(Type::BOOL, {});
  OperandType type1(Type::TENSOR_FLOAT32, {1, 2, 2, 1});
  OperandType type2(Type::TENSOR_FLOAT32, {2, 3, 3, 1});
  OperandType type3(Type::TENSOR_FLOAT32, {2});
  OperandType type4(Type::TENSOR_INT32, {4});
  OperandType type5(Type::INT32, {});
  OperandType type6(Type::TENSOR_FLOAT32, {1, 5, 5, 2});
  // Phase 1, operands
  auto op1 = model->addOperand(&type1);
  auto op2 = model->addOperand(&type2);
  auto op3 = model->addOperand(&type3);
  auto shape = model->addOperand(&type4);
  auto param = model->addOperand(&type5);
  auto param1 = model->addOperand(&type5);
  auto param2 = model->addOperand(&type5);
  auto act = model->addOperand(&type5);
  auto layout = model->addOperand(&type0);
  auto op4 = model->addOperand(&type6);
  // Phase 2, operations
  static int32_t shape_init[] = {1, 5, 5, 2};
  model->setOperandValue(shape, shape_init, sizeof(int32_t) * 4);
  static int32_t param_init[] = {2};
  model->setOperandValue(param, param_init, sizeof(int32_t) * 1);
  static int32_t param1_init[] = {2};
  model->setOperandValue(param1, param1_init, sizeof(int32_t) * 1);
  static int32_t param2_init[] = {2};
  model->setOperandValue(param2, param2_init, sizeof(int32_t) * 1);
  static int32_t act_init[] = {2};
  model->setOperandValue(act, act_init, sizeof(int32_t) * 1);
  static bool8 layout_init[] = {false};
  model->setOperandValue(layout, layout_init, sizeof(bool8) * 1);
  model->addOperation(ANEURALNETWORKS_TRANSPOSE_CONV_2D, {op1, op2, op3, shape, param, param1, param2, act, layout}, {op4});
  // Phase 3, inputs and outputs
  model->identifyInputsAndOutputs(
    {op1, op2, op3},
    {op4});
  assert(model->isValid());
}

inline bool is_ignored_nhwc_relu1_weight_as_input(int i) {
  static std::set<int> ignore = {};
  return ignore.find(i) != ignore.end();
}

void CreateModel_nhwc_relu1_relaxed(Model *model) {
  OperandType type0(Type::BOOL, {});
  OperandType type1(Type::TENSOR_FLOAT32, {1, 2, 2, 1});
  OperandType type2(Type::TENSOR_FLOAT32, {2, 3, 3, 1});
  OperandType type3(Type::TENSOR_FLOAT32, {2});
  OperandType type4(Type::TENSOR_INT32, {4});
  OperandType type5(Type::INT32, {});
  OperandType type6(Type::TENSOR_FLOAT32, {1, 5, 5, 2});
  // Phase 1, operands
  auto op1 = model->addOperand(&type1);
  auto op2 = model->addOperand(&type2);
  auto op3 = model->addOperand(&type3);
  auto shape = model->addOperand(&type4);
  auto param = model->addOperand(&type5);
  auto param1 = model->addOperand(&type5);
  auto param2 = model->addOperand(&type5);
  auto act = model->addOperand(&type5);
  auto layout = model->addOperand(&type0);
  auto op4 = model->addOperand(&type6);
  // Phase 2, operations
  static float op2_init[] = {1.0f, 3.0f, 5.0f, 7.0f, 9.0f, 11.0f, 13.0f, 15.0f, 17.0f, 2.0f, 4.0f, 6.0f, 8.0f, 10.0f, 12.0f, 14.0f, 16.0f, 18.0f};
  model->setOperandValue(op2, op2_init, sizeof(float) * 18);
  static float op3_init[] = {-1.5f, -2.0f};
  model->setOperandValue(op3, op3_init, sizeof(float) * 2);
  static int32_t shape_init[] = {1, 5, 5, 2};
  model->setOperandValue(shape, shape_init, sizeof(int32_t) * 4);
  static int32_t param_init[] = {2};
  model->setOperandValue(param, param_init, sizeof(int32_t) * 1);
  static int32_t param1_init[] = {2};
  model->setOperandValue(param1, param1_init, sizeof(int32_t) * 1);
  static int32_t param2_init[] = {2};
  model->setOperandValue(param2, param2_init, sizeof(int32_t) * 1);
  static int32_t act_init[] = {2};
  model->setOperandValue(act, act_init, sizeof(int32_t) * 1);
  static bool8 layout_init[] = {false};
  model->setOperandValue(layout, layout_init, sizeof(bool8) * 1);
  model->addOperation(ANEURALNETWORKS_TRANSPOSE_CONV_2D, {op1, op2, op3, shape, param, param1, param2, act, layout}, {op4});
  // Phase 3, inputs and outputs
  model->identifyInputsAndOutputs(
    {op1},
    {op4});
  // Phase 4: set relaxed execution
  model->relaxComputationFloat32toFloat16(true);
  assert(model->isValid());
}

inline bool is_ignored_nhwc_relu1_relaxed(int i) {
  static std::set<int> ignore = {};
  return ignore.find(i) != ignore.end();
}

void CreateModel_nhwc_relu1_relaxed_weight_as_input(Model *model) {
  OperandType type0(Type::BOOL, {});
  OperandType type1(Type::TENSOR_FLOAT32, {1, 2, 2, 1});
  OperandType type2(Type::TENSOR_FLOAT32, {2, 3, 3, 1});
  OperandType type3(Type::TENSOR_FLOAT32, {2});
  OperandType type4(Type::TENSOR_INT32, {4});
  OperandType type5(Type::INT32, {});
  OperandType type6(Type::TENSOR_FLOAT32, {1, 5, 5, 2});
  // Phase 1, operands
  auto op1 = model->addOperand(&type1);
  auto op2 = model->addOperand(&type2);
  auto op3 = model->addOperand(&type3);
  auto shape = model->addOperand(&type4);
  auto param = model->addOperand(&type5);
  auto param1 = model->addOperand(&type5);
  auto param2 = model->addOperand(&type5);
  auto act = model->addOperand(&type5);
  auto layout = model->addOperand(&type0);
  auto op4 = model->addOperand(&type6);
  // Phase 2, operations
  static int32_t shape_init[] = {1, 5, 5, 2};
  model->setOperandValue(shape, shape_init, sizeof(int32_t) * 4);
  static int32_t param_init[] = {2};
  model->setOperandValue(param, param_init, sizeof(int32_t) * 1);
  static int32_t param1_init[] = {2};
  model->setOperandValue(param1, param1_init, sizeof(int32_t) * 1);
  static int32_t param2_init[] = {2};
  model->setOperandValue(param2, param2_init, sizeof(int32_t) * 1);
  static int32_t act_init[] = {2};
  model->setOperandValue(act, act_init, sizeof(int32_t) * 1);
  static bool8 layout_init[] = {false};
  model->setOperandValue(layout, layout_init, sizeof(bool8) * 1);
  model->addOperation(ANEURALNETWORKS_TRANSPOSE_CONV_2D, {op1, op2, op3, shape, param, param1, param2, act, layout}, {op4});
  // Phase 3, inputs and outputs
  model->identifyInputsAndOutputs(
    {op1, op2, op3},
    {op4});
  // Phase 4: set relaxed execution
  model->relaxComputationFloat32toFloat16(true);
  assert(model->isValid());
}

inline bool is_ignored_nhwc_relu1_relaxed_weight_as_input(int i) {
  static std::set<int> ignore = {};
  return ignore.find(i) != ignore.end();
}

void CreateModel_nhwc_relu1_quant8(Model *model) {
  OperandType type0(Type::BOOL, {});
  OperandType type15(Type::TENSOR_QUANT8_ASYMM, {1, 2, 2, 1}, 0.5f, 0);
  OperandType type16(Type::TENSOR_QUANT8_ASYMM, {2, 3, 3, 1}, 0.5f, 0);
  OperandType type17(Type::TENSOR_INT32, {2}, 0.25f, 0);
  OperandType type18(Type::TENSOR_QUANT8_ASYMM, {1, 5, 5, 2}, 0.5f, 0);
  OperandType type4(Type::TENSOR_INT32, {4});
  OperandType type5(Type::INT32, {});
  // Phase 1, operands
  auto op1 = model->addOperand(&type15);
  auto op2 = model->addOperand(&type16);
  auto op3 = model->addOperand(&type17);
  auto shape = model->addOperand(&type4);
  auto param = model->addOperand(&type5);
  auto param1 = model->addOperand(&type5);
  auto param2 = model->addOperand(&type5);
  auto act = model->addOperand(&type5);
  auto layout = model->addOperand(&type0);
  auto op4 = model->addOperand(&type18);
  // Phase 2, operations
  static uint8_t op2_init[] = {2, 6, 10, 14, 18, 22, 26, 30, 34, 4, 8, 12, 16, 20, 24, 28, 32, 36};
  model->setOperandValue(op2, op2_init, sizeof(uint8_t) * 18);
  static int32_t op3_init[] = {-6, -8};
  model->setOperandValue(op3, op3_init, sizeof(int32_t) * 2);
  static int32_t shape_init[] = {1, 5, 5, 2};
  model->setOperandValue(shape, shape_init, sizeof(int32_t) * 4);
  static int32_t param_init[] = {2};
  model->setOperandValue(param, param_init, sizeof(int32_t) * 1);
  static int32_t param1_init[] = {2};
  model->setOperandValue(param1, param1_init, sizeof(int32_t) * 1);
  static int32_t param2_init[] = {2};
  model->setOperandValue(param2, param2_init, sizeof(int32_t) * 1);
  static int32_t act_init[] = {2};
  model->setOperandValue(act, act_init, sizeof(int32_t) * 1);
  static bool8 layout_init[] = {false};
  model->setOperandValue(layout, layout_init, sizeof(bool8) * 1);
  model->addOperation(ANEURALNETWORKS_TRANSPOSE_CONV_2D, {op1, op2, op3, shape, param, param1, param2, act, layout}, {op4});
  // Phase 3, inputs and outputs
  model->identifyInputsAndOutputs(
    {op1},
    {op4});
  assert(model->isValid());
}

inline bool is_ignored_nhwc_relu1_quant8(int i) {
  static std::set<int> ignore = {};
  return ignore.find(i) != ignore.end();
}

void CreateModel_nhwc_relu1_quant8_weight_as_input(Model *model) {
  OperandType type0(Type::BOOL, {});
  OperandType type15(Type::TENSOR_QUANT8_ASYMM, {1, 2, 2, 1}, 0.5f, 0);
  OperandType type16(Type::TENSOR_QUANT8_ASYMM, {2, 3, 3, 1}, 0.5f, 0);
  OperandType type17(Type::TENSOR_INT32, {2}, 0.25f, 0);
  OperandType type18(Type::TENSOR_QUANT8_ASYMM, {1, 5, 5, 2}, 0.5f, 0);
  OperandType type4(Type::TENSOR_INT32, {4});
  OperandType type5(Type::INT32, {});
  // Phase 1, operands
  auto op1 = model->addOperand(&type15);
  auto op2 = model->addOperand(&type16);
  auto op3 = model->addOperand(&type17);
  auto shape = model->addOperand(&type4);
  auto param = model->addOperand(&type5);
  auto param1 = model->addOperand(&type5);
  auto param2 = model->addOperand(&type5);
  auto act = model->addOperand(&type5);
  auto layout = model->addOperand(&type0);
  auto op4 = model->addOperand(&type18);
  // Phase 2, operations
  static int32_t shape_init[] = {1, 5, 5, 2};
  model->setOperandValue(shape, shape_init, sizeof(int32_t) * 4);
  static int32_t param_init[] = {2};
  model->setOperandValue(param, param_init, sizeof(int32_t) * 1);
  static int32_t param1_init[] = {2};
  model->setOperandValue(param1, param1_init, sizeof(int32_t) * 1);
  static int32_t param2_init[] = {2};
  model->setOperandValue(param2, param2_init, sizeof(int32_t) * 1);
  static int32_t act_init[] = {2};
  model->setOperandValue(act, act_init, sizeof(int32_t) * 1);
  static bool8 layout_init[] = {false};
  model->setOperandValue(layout, layout_init, sizeof(bool8) * 1);
  model->addOperation(ANEURALNETWORKS_TRANSPOSE_CONV_2D, {op1, op2, op3, shape, param, param1, param2, act, layout}, {op4});
  // Phase 3, inputs and outputs
  model->identifyInputsAndOutputs(
    {op1, op2, op3},
    {op4});
  assert(model->isValid());
}

inline bool is_ignored_nhwc_relu1_quant8_weight_as_input(int i) {
  static std::set<int> ignore = {};
  return ignore.find(i) != ignore.end();
}

void CreateModel_nhwc_relu1_float16(Model *model) {
  OperandType type0(Type::BOOL, {});
  OperandType type19(Type::TENSOR_FLOAT16, {1, 2, 2, 1});
  OperandType type20(Type::TENSOR_FLOAT16, {2, 3, 3, 1});
  OperandType type21(Type::TENSOR_FLOAT16, {2});
  OperandType type22(Type::TENSOR_FLOAT16, {1, 5, 5, 2});
  OperandType type4(Type::TENSOR_INT32, {4});
  OperandType type5(Type::INT32, {});
  // Phase 1, operands
  auto op1 = model->addOperand(&type19);
  auto op2 = model->addOperand(&type20);
  auto op3 = model->addOperand(&type21);
  auto shape = model->addOperand(&type4);
  auto param = model->addOperand(&type5);
  auto param1 = model->addOperand(&type5);
  auto param2 = model->addOperand(&type5);
  auto act = model->addOperand(&type5);
  auto layout = model->addOperand(&type0);
  auto op4 = model->addOperand(&type22);
  // Phase 2, operations
  static _Float16 op2_init[] = {1.0f, 3.0f, 5.0f, 7.0f, 9.0f, 11.0f, 13.0f, 15.0f, 17.0f, 2.0f, 4.0f, 6.0f, 8.0f, 10.0f, 12.0f, 14.0f, 16.0f, 18.0f};
  model->setOperandValue(op2, op2_init, sizeof(_Float16) * 18);
  static _Float16 op3_init[] = {-1.5f, -2.0f};
  model->setOperandValue(op3, op3_init, sizeof(_Float16) * 2);
  static int32_t shape_init[] = {1, 5, 5, 2};
  model->setOperandValue(shape, shape_init, sizeof(int32_t) * 4);
  static int32_t param_init[] = {2};
  model->setOperandValue(param, param_init, sizeof(int32_t) * 1);
  static int32_t param1_init[] = {2};
  model->setOperandValue(param1, param1_init, sizeof(int32_t) * 1);
  static int32_t param2_init[] = {2};
  model->setOperandValue(param2, param2_init, sizeof(int32_t) * 1);
  static int32_t act_init[] = {2};
  model->setOperandValue(act, act_init, sizeof(int32_t) * 1);
  static bool layout_init[] = {false};
  model->setOperandValue(layout, layout_init, sizeof(bool) * 1);
  model->addOperation(ANEURALNETWORKS_TRANSPOSE_CONV_2D, {op1, op2, op3, shape, param, param1, param2, act, layout}, {op4});
  // Phase 3, inputs and outputs
  model->identifyInputsAndOutputs(
    {op1},
    {op4});
  assert(model->isValid());
}

inline bool is_ignored_nhwc_relu1_float16(int i) {
  static std::set<int> ignore = {};
  return ignore.find(i) != ignore.end();
}

void CreateModel_nhwc_relu1_float16_weight_as_input(Model *model) {
  OperandType type0(Type::BOOL, {});
  OperandType type19(Type::TENSOR_FLOAT16, {1, 2, 2, 1});
  OperandType type22(Type::TENSOR_FLOAT16, {1, 5, 5, 2});
  OperandType type23(Type::TENSOR_FLOAT16, {2, 3, 3, 1});
  OperandType type24(Type::TENSOR_FLOAT16, {2});
  OperandType type4(Type::TENSOR_INT32, {4});
  OperandType type5(Type::INT32, {});
  // Phase 1, operands
  auto op1 = model->addOperand(&type19);
  auto op2 = model->addOperand(&type23);
  auto op3 = model->addOperand(&type24);
  auto shape = model->addOperand(&type4);
  auto param = model->addOperand(&type5);
  auto param1 = model->addOperand(&type5);
  auto param2 = model->addOperand(&type5);
  auto act = model->addOperand(&type5);
  auto layout = model->addOperand(&type0);
  auto op4 = model->addOperand(&type22);
  // Phase 2, operations
  static int32_t shape_init[] = {1, 5, 5, 2};
  model->setOperandValue(shape, shape_init, sizeof(int32_t) * 4);
  static int32_t param_init[] = {2};
  model->setOperandValue(param, param_init, sizeof(int32_t) * 1);
  static int32_t param1_init[] = {2};
  model->setOperandValue(param1, param1_init, sizeof(int32_t) * 1);
  static int32_t param2_init[] = {2};
  model->setOperandValue(param2, param2_init, sizeof(int32_t) * 1);
  static int32_t act_init[] = {2};
  model->setOperandValue(act, act_init, sizeof(int32_t) * 1);
  static bool layout_init[] = {false};
  model->setOperandValue(layout, layout_init, sizeof(bool) * 1);
  model->addOperation(ANEURALNETWORKS_TRANSPOSE_CONV_2D, {op1, op2, op3, shape, param, param1, param2, act, layout}, {op4});
  // Phase 3, inputs and outputs
  model->identifyInputsAndOutputs(
    {op1, op2, op3},
    {op4});
  assert(model->isValid());
}

inline bool is_ignored_nhwc_relu1_float16_weight_as_input(int i) {
  static std::set<int> ignore = {};
  return ignore.find(i) != ignore.end();
}

void CreateModel_nhwc_relu6(Model *model) {
  OperandType type0(Type::BOOL, {});
  OperandType type1(Type::TENSOR_FLOAT32, {1, 2, 2, 1});
  OperandType type2(Type::TENSOR_FLOAT32, {2, 3, 3, 1});
  OperandType type3(Type::TENSOR_FLOAT32, {2});
  OperandType type4(Type::TENSOR_INT32, {4});
  OperandType type5(Type::INT32, {});
  OperandType type6(Type::TENSOR_FLOAT32, {1, 5, 5, 2});
  // Phase 1, operands
  auto op1 = model->addOperand(&type1);
  auto op2 = model->addOperand(&type2);
  auto op3 = model->addOperand(&type3);
  auto shape = model->addOperand(&type4);
  auto param = model->addOperand(&type5);
  auto param1 = model->addOperand(&type5);
  auto param2 = model->addOperand(&type5);
  auto act = model->addOperand(&type5);
  auto layout = model->addOperand(&type0);
  auto op4 = model->addOperand(&type6);
  // Phase 2, operations
  static float op2_init[] = {1.0f, 3.0f, 5.0f, 7.0f, 9.0f, 11.0f, 13.0f, 15.0f, 17.0f, 2.0f, 4.0f, 6.0f, 8.0f, 10.0f, 12.0f, 14.0f, 16.0f, 18.0f};
  model->setOperandValue(op2, op2_init, sizeof(float) * 18);
  static float op3_init[] = {-1.5f, -2.0f};
  model->setOperandValue(op3, op3_init, sizeof(float) * 2);
  static int32_t shape_init[] = {1, 5, 5, 2};
  model->setOperandValue(shape, shape_init, sizeof(int32_t) * 4);
  static int32_t param_init[] = {2};
  model->setOperandValue(param, param_init, sizeof(int32_t) * 1);
  static int32_t param1_init[] = {2};
  model->setOperandValue(param1, param1_init, sizeof(int32_t) * 1);
  static int32_t param2_init[] = {2};
  model->setOperandValue(param2, param2_init, sizeof(int32_t) * 1);
  static int32_t act_init[] = {3};
  model->setOperandValue(act, act_init, sizeof(int32_t) * 1);
  static bool8 layout_init[] = {false};
  model->setOperandValue(layout, layout_init, sizeof(bool8) * 1);
  model->addOperation(ANEURALNETWORKS_TRANSPOSE_CONV_2D, {op1, op2, op3, shape, param, param1, param2, act, layout}, {op4});
  // Phase 3, inputs and outputs
  model->identifyInputsAndOutputs(
    {op1},
    {op4});
  assert(model->isValid());
}

inline bool is_ignored_nhwc_relu6(int i) {
  static std::set<int> ignore = {};
  return ignore.find(i) != ignore.end();
}

void CreateModel_nhwc_relu6_weight_as_input(Model *model) {
  OperandType type0(Type::BOOL, {});
  OperandType type1(Type::TENSOR_FLOAT32, {1, 2, 2, 1});
  OperandType type2(Type::TENSOR_FLOAT32, {2, 3, 3, 1});
  OperandType type3(Type::TENSOR_FLOAT32, {2});
  OperandType type4(Type::TENSOR_INT32, {4});
  OperandType type5(Type::INT32, {});
  OperandType type6(Type::TENSOR_FLOAT32, {1, 5, 5, 2});
  // Phase 1, operands
  auto op1 = model->addOperand(&type1);
  auto op2 = model->addOperand(&type2);
  auto op3 = model->addOperand(&type3);
  auto shape = model->addOperand(&type4);
  auto param = model->addOperand(&type5);
  auto param1 = model->addOperand(&type5);
  auto param2 = model->addOperand(&type5);
  auto act = model->addOperand(&type5);
  auto layout = model->addOperand(&type0);
  auto op4 = model->addOperand(&type6);
  // Phase 2, operations
  static int32_t shape_init[] = {1, 5, 5, 2};
  model->setOperandValue(shape, shape_init, sizeof(int32_t) * 4);
  static int32_t param_init[] = {2};
  model->setOperandValue(param, param_init, sizeof(int32_t) * 1);
  static int32_t param1_init[] = {2};
  model->setOperandValue(param1, param1_init, sizeof(int32_t) * 1);
  static int32_t param2_init[] = {2};
  model->setOperandValue(param2, param2_init, sizeof(int32_t) * 1);
  static int32_t act_init[] = {3};
  model->setOperandValue(act, act_init, sizeof(int32_t) * 1);
  static bool8 layout_init[] = {false};
  model->setOperandValue(layout, layout_init, sizeof(bool8) * 1);
  model->addOperation(ANEURALNETWORKS_TRANSPOSE_CONV_2D, {op1, op2, op3, shape, param, param1, param2, act, layout}, {op4});
  // Phase 3, inputs and outputs
  model->identifyInputsAndOutputs(
    {op1, op2, op3},
    {op4});
  assert(model->isValid());
}

inline bool is_ignored_nhwc_relu6_weight_as_input(int i) {
  static std::set<int> ignore = {};
  return ignore.find(i) != ignore.end();
}

void CreateModel_nhwc_relu6_relaxed(Model *model) {
  OperandType type0(Type::BOOL, {});
  OperandType type1(Type::TENSOR_FLOAT32, {1, 2, 2, 1});
  OperandType type2(Type::TENSOR_FLOAT32, {2, 3, 3, 1});
  OperandType type3(Type::TENSOR_FLOAT32, {2});
  OperandType type4(Type::TENSOR_INT32, {4});
  OperandType type5(Type::INT32, {});
  OperandType type6(Type::TENSOR_FLOAT32, {1, 5, 5, 2});
  // Phase 1, operands
  auto op1 = model->addOperand(&type1);
  auto op2 = model->addOperand(&type2);
  auto op3 = model->addOperand(&type3);
  auto shape = model->addOperand(&type4);
  auto param = model->addOperand(&type5);
  auto param1 = model->addOperand(&type5);
  auto param2 = model->addOperand(&type5);
  auto act = model->addOperand(&type5);
  auto layout = model->addOperand(&type0);
  auto op4 = model->addOperand(&type6);
  // Phase 2, operations
  static float op2_init[] = {1.0f, 3.0f, 5.0f, 7.0f, 9.0f, 11.0f, 13.0f, 15.0f, 17.0f, 2.0f, 4.0f, 6.0f, 8.0f, 10.0f, 12.0f, 14.0f, 16.0f, 18.0f};
  model->setOperandValue(op2, op2_init, sizeof(float) * 18);
  static float op3_init[] = {-1.5f, -2.0f};
  model->setOperandValue(op3, op3_init, sizeof(float) * 2);
  static int32_t shape_init[] = {1, 5, 5, 2};
  model->setOperandValue(shape, shape_init, sizeof(int32_t) * 4);
  static int32_t param_init[] = {2};
  model->setOperandValue(param, param_init, sizeof(int32_t) * 1);
  static int32_t param1_init[] = {2};
  model->setOperandValue(param1, param1_init, sizeof(int32_t) * 1);
  static int32_t param2_init[] = {2};
  model->setOperandValue(param2, param2_init, sizeof(int32_t) * 1);
  static int32_t act_init[] = {3};
  model->setOperandValue(act, act_init, sizeof(int32_t) * 1);
  static bool8 layout_init[] = {false};
  model->setOperandValue(layout, layout_init, sizeof(bool8) * 1);
  model->addOperation(ANEURALNETWORKS_TRANSPOSE_CONV_2D, {op1, op2, op3, shape, param, param1, param2, act, layout}, {op4});
  // Phase 3, inputs and outputs
  model->identifyInputsAndOutputs(
    {op1},
    {op4});
  // Phase 4: set relaxed execution
  model->relaxComputationFloat32toFloat16(true);
  assert(model->isValid());
}

inline bool is_ignored_nhwc_relu6_relaxed(int i) {
  static std::set<int> ignore = {};
  return ignore.find(i) != ignore.end();
}

void CreateModel_nhwc_relu6_relaxed_weight_as_input(Model *model) {
  OperandType type0(Type::BOOL, {});
  OperandType type1(Type::TENSOR_FLOAT32, {1, 2, 2, 1});
  OperandType type2(Type::TENSOR_FLOAT32, {2, 3, 3, 1});
  OperandType type3(Type::TENSOR_FLOAT32, {2});
  OperandType type4(Type::TENSOR_INT32, {4});
  OperandType type5(Type::INT32, {});
  OperandType type6(Type::TENSOR_FLOAT32, {1, 5, 5, 2});
  // Phase 1, operands
  auto op1 = model->addOperand(&type1);
  auto op2 = model->addOperand(&type2);
  auto op3 = model->addOperand(&type3);
  auto shape = model->addOperand(&type4);
  auto param = model->addOperand(&type5);
  auto param1 = model->addOperand(&type5);
  auto param2 = model->addOperand(&type5);
  auto act = model->addOperand(&type5);
  auto layout = model->addOperand(&type0);
  auto op4 = model->addOperand(&type6);
  // Phase 2, operations
  static int32_t shape_init[] = {1, 5, 5, 2};
  model->setOperandValue(shape, shape_init, sizeof(int32_t) * 4);
  static int32_t param_init[] = {2};
  model->setOperandValue(param, param_init, sizeof(int32_t) * 1);
  static int32_t param1_init[] = {2};
  model->setOperandValue(param1, param1_init, sizeof(int32_t) * 1);
  static int32_t param2_init[] = {2};
  model->setOperandValue(param2, param2_init, sizeof(int32_t) * 1);
  static int32_t act_init[] = {3};
  model->setOperandValue(act, act_init, sizeof(int32_t) * 1);
  static bool8 layout_init[] = {false};
  model->setOperandValue(layout, layout_init, sizeof(bool8) * 1);
  model->addOperation(ANEURALNETWORKS_TRANSPOSE_CONV_2D, {op1, op2, op3, shape, param, param1, param2, act, layout}, {op4});
  // Phase 3, inputs and outputs
  model->identifyInputsAndOutputs(
    {op1, op2, op3},
    {op4});
  // Phase 4: set relaxed execution
  model->relaxComputationFloat32toFloat16(true);
  assert(model->isValid());
}

inline bool is_ignored_nhwc_relu6_relaxed_weight_as_input(int i) {
  static std::set<int> ignore = {};
  return ignore.find(i) != ignore.end();
}

void CreateModel_nhwc_relu6_quant8(Model *model) {
  OperandType type0(Type::BOOL, {});
  OperandType type15(Type::TENSOR_QUANT8_ASYMM, {1, 2, 2, 1}, 0.5f, 0);
  OperandType type16(Type::TENSOR_QUANT8_ASYMM, {2, 3, 3, 1}, 0.5f, 0);
  OperandType type17(Type::TENSOR_INT32, {2}, 0.25f, 0);
  OperandType type18(Type::TENSOR_QUANT8_ASYMM, {1, 5, 5, 2}, 0.5f, 0);
  OperandType type4(Type::TENSOR_INT32, {4});
  OperandType type5(Type::INT32, {});
  // Phase 1, operands
  auto op1 = model->addOperand(&type15);
  auto op2 = model->addOperand(&type16);
  auto op3 = model->addOperand(&type17);
  auto shape = model->addOperand(&type4);
  auto param = model->addOperand(&type5);
  auto param1 = model->addOperand(&type5);
  auto param2 = model->addOperand(&type5);
  auto act = model->addOperand(&type5);
  auto layout = model->addOperand(&type0);
  auto op4 = model->addOperand(&type18);
  // Phase 2, operations
  static uint8_t op2_init[] = {2, 6, 10, 14, 18, 22, 26, 30, 34, 4, 8, 12, 16, 20, 24, 28, 32, 36};
  model->setOperandValue(op2, op2_init, sizeof(uint8_t) * 18);
  static int32_t op3_init[] = {-6, -8};
  model->setOperandValue(op3, op3_init, sizeof(int32_t) * 2);
  static int32_t shape_init[] = {1, 5, 5, 2};
  model->setOperandValue(shape, shape_init, sizeof(int32_t) * 4);
  static int32_t param_init[] = {2};
  model->setOperandValue(param, param_init, sizeof(int32_t) * 1);
  static int32_t param1_init[] = {2};
  model->setOperandValue(param1, param1_init, sizeof(int32_t) * 1);
  static int32_t param2_init[] = {2};
  model->setOperandValue(param2, param2_init, sizeof(int32_t) * 1);
  static int32_t act_init[] = {3};
  model->setOperandValue(act, act_init, sizeof(int32_t) * 1);
  static bool8 layout_init[] = {false};
  model->setOperandValue(layout, layout_init, sizeof(bool8) * 1);
  model->addOperation(ANEURALNETWORKS_TRANSPOSE_CONV_2D, {op1, op2, op3, shape, param, param1, param2, act, layout}, {op4});
  // Phase 3, inputs and outputs
  model->identifyInputsAndOutputs(
    {op1},
    {op4});
  assert(model->isValid());
}

inline bool is_ignored_nhwc_relu6_quant8(int i) {
  static std::set<int> ignore = {};
  return ignore.find(i) != ignore.end();
}

void CreateModel_nhwc_relu6_quant8_weight_as_input(Model *model) {
  OperandType type0(Type::BOOL, {});
  OperandType type15(Type::TENSOR_QUANT8_ASYMM, {1, 2, 2, 1}, 0.5f, 0);
  OperandType type16(Type::TENSOR_QUANT8_ASYMM, {2, 3, 3, 1}, 0.5f, 0);
  OperandType type17(Type::TENSOR_INT32, {2}, 0.25f, 0);
  OperandType type18(Type::TENSOR_QUANT8_ASYMM, {1, 5, 5, 2}, 0.5f, 0);
  OperandType type4(Type::TENSOR_INT32, {4});
  OperandType type5(Type::INT32, {});
  // Phase 1, operands
  auto op1 = model->addOperand(&type15);
  auto op2 = model->addOperand(&type16);
  auto op3 = model->addOperand(&type17);
  auto shape = model->addOperand(&type4);
  auto param = model->addOperand(&type5);
  auto param1 = model->addOperand(&type5);
  auto param2 = model->addOperand(&type5);
  auto act = model->addOperand(&type5);
  auto layout = model->addOperand(&type0);
  auto op4 = model->addOperand(&type18);
  // Phase 2, operations
  static int32_t shape_init[] = {1, 5, 5, 2};
  model->setOperandValue(shape, shape_init, sizeof(int32_t) * 4);
  static int32_t param_init[] = {2};
  model->setOperandValue(param, param_init, sizeof(int32_t) * 1);
  static int32_t param1_init[] = {2};
  model->setOperandValue(param1, param1_init, sizeof(int32_t) * 1);
  static int32_t param2_init[] = {2};
  model->setOperandValue(param2, param2_init, sizeof(int32_t) * 1);
  static int32_t act_init[] = {3};
  model->setOperandValue(act, act_init, sizeof(int32_t) * 1);
  static bool8 layout_init[] = {false};
  model->setOperandValue(layout, layout_init, sizeof(bool8) * 1);
  model->addOperation(ANEURALNETWORKS_TRANSPOSE_CONV_2D, {op1, op2, op3, shape, param, param1, param2, act, layout}, {op4});
  // Phase 3, inputs and outputs
  model->identifyInputsAndOutputs(
    {op1, op2, op3},
    {op4});
  assert(model->isValid());
}

inline bool is_ignored_nhwc_relu6_quant8_weight_as_input(int i) {
  static std::set<int> ignore = {};
  return ignore.find(i) != ignore.end();
}

void CreateModel_nhwc_relu6_float16(Model *model) {
  OperandType type0(Type::BOOL, {});
  OperandType type19(Type::TENSOR_FLOAT16, {1, 2, 2, 1});
  OperandType type20(Type::TENSOR_FLOAT16, {2, 3, 3, 1});
  OperandType type21(Type::TENSOR_FLOAT16, {2});
  OperandType type22(Type::TENSOR_FLOAT16, {1, 5, 5, 2});
  OperandType type4(Type::TENSOR_INT32, {4});
  OperandType type5(Type::INT32, {});
  // Phase 1, operands
  auto op1 = model->addOperand(&type19);
  auto op2 = model->addOperand(&type20);
  auto op3 = model->addOperand(&type21);
  auto shape = model->addOperand(&type4);
  auto param = model->addOperand(&type5);
  auto param1 = model->addOperand(&type5);
  auto param2 = model->addOperand(&type5);
  auto act = model->addOperand(&type5);
  auto layout = model->addOperand(&type0);
  auto op4 = model->addOperand(&type22);
  // Phase 2, operations
  static _Float16 op2_init[] = {1.0f, 3.0f, 5.0f, 7.0f, 9.0f, 11.0f, 13.0f, 15.0f, 17.0f, 2.0f, 4.0f, 6.0f, 8.0f, 10.0f, 12.0f, 14.0f, 16.0f, 18.0f};
  model->setOperandValue(op2, op2_init, sizeof(_Float16) * 18);
  static _Float16 op3_init[] = {-1.5f, -2.0f};
  model->setOperandValue(op3, op3_init, sizeof(_Float16) * 2);
  static int32_t shape_init[] = {1, 5, 5, 2};
  model->setOperandValue(shape, shape_init, sizeof(int32_t) * 4);
  static int32_t param_init[] = {2};
  model->setOperandValue(param, param_init, sizeof(int32_t) * 1);
  static int32_t param1_init[] = {2};
  model->setOperandValue(param1, param1_init, sizeof(int32_t) * 1);
  static int32_t param2_init[] = {2};
  model->setOperandValue(param2, param2_init, sizeof(int32_t) * 1);
  static int32_t act_init[] = {3};
  model->setOperandValue(act, act_init, sizeof(int32_t) * 1);
<<<<<<< HEAD
  static bool layout_init[] = {false};
  model->setOperandValue(layout, layout_init, sizeof(bool) * 1);
=======
  static bool8 layout_init[] = {true};
  model->setOperandValue(layout, layout_init, sizeof(bool8) * 1);
>>>>>>> 76db9de7
  model->addOperation(ANEURALNETWORKS_TRANSPOSE_CONV_2D, {op1, op2, op3, shape, param, param1, param2, act, layout}, {op4});
  // Phase 3, inputs and outputs
  model->identifyInputsAndOutputs(
    {op1},
    {op4});
  assert(model->isValid());
}

inline bool is_ignored_nhwc_relu6_float16(int i) {
  static std::set<int> ignore = {};
  return ignore.find(i) != ignore.end();
}

void CreateModel_nhwc_relu6_float16_weight_as_input(Model *model) {
  OperandType type0(Type::BOOL, {});
  OperandType type19(Type::TENSOR_FLOAT16, {1, 2, 2, 1});
  OperandType type22(Type::TENSOR_FLOAT16, {1, 5, 5, 2});
  OperandType type23(Type::TENSOR_FLOAT16, {2, 3, 3, 1});
  OperandType type24(Type::TENSOR_FLOAT16, {2});
  OperandType type4(Type::TENSOR_INT32, {4});
  OperandType type5(Type::INT32, {});
  // Phase 1, operands
  auto op1 = model->addOperand(&type19);
  auto op2 = model->addOperand(&type23);
  auto op3 = model->addOperand(&type24);
  auto shape = model->addOperand(&type4);
  auto param = model->addOperand(&type5);
  auto param1 = model->addOperand(&type5);
  auto param2 = model->addOperand(&type5);
  auto act = model->addOperand(&type5);
  auto layout = model->addOperand(&type0);
  auto op4 = model->addOperand(&type22);
  // Phase 2, operations
  static int32_t shape_init[] = {1, 5, 5, 2};
  model->setOperandValue(shape, shape_init, sizeof(int32_t) * 4);
  static int32_t param_init[] = {2};
  model->setOperandValue(param, param_init, sizeof(int32_t) * 1);
  static int32_t param1_init[] = {2};
  model->setOperandValue(param1, param1_init, sizeof(int32_t) * 1);
  static int32_t param2_init[] = {2};
  model->setOperandValue(param2, param2_init, sizeof(int32_t) * 1);
  static int32_t act_init[] = {3};
  model->setOperandValue(act, act_init, sizeof(int32_t) * 1);
<<<<<<< HEAD
  static bool layout_init[] = {false};
  model->setOperandValue(layout, layout_init, sizeof(bool) * 1);
=======
  static bool8 layout_init[] = {true};
  model->setOperandValue(layout, layout_init, sizeof(bool8) * 1);
>>>>>>> 76db9de7
  model->addOperation(ANEURALNETWORKS_TRANSPOSE_CONV_2D, {op1, op2, op3, shape, param, param1, param2, act, layout}, {op4});
  // Phase 3, inputs and outputs
  model->identifyInputsAndOutputs(
    {op1, op2, op3},
    {op4});
  assert(model->isValid());
}

inline bool is_ignored_nhwc_relu6_float16_weight_as_input(int i) {
  static std::set<int> ignore = {};
  return ignore.find(i) != ignore.end();
}

void CreateModel_nchw_none(Model *model) {
  OperandType type0(Type::BOOL, {});
  OperandType type2(Type::TENSOR_FLOAT32, {2, 3, 3, 1});
  OperandType type25(Type::TENSOR_FLOAT32, {1, 1, 2, 2});
  OperandType type26(Type::TENSOR_FLOAT32, {1, 2, 5, 5});
  OperandType type3(Type::TENSOR_FLOAT32, {2});
  OperandType type4(Type::TENSOR_INT32, {4});
  OperandType type5(Type::INT32, {});
  // Phase 1, operands
  auto op1 = model->addOperand(&type25);
  auto op2 = model->addOperand(&type2);
  auto op3 = model->addOperand(&type3);
  auto shape = model->addOperand(&type4);
  auto param = model->addOperand(&type5);
  auto param1 = model->addOperand(&type5);
  auto param2 = model->addOperand(&type5);
  auto act = model->addOperand(&type5);
  auto layout = model->addOperand(&type0);
  auto op4 = model->addOperand(&type26);
  // Phase 2, operations
  static float op2_init[] = {1.0f, 3.0f, 5.0f, 7.0f, 9.0f, 11.0f, 13.0f, 15.0f, 17.0f, 2.0f, 4.0f, 6.0f, 8.0f, 10.0f, 12.0f, 14.0f, 16.0f, 18.0f};
  model->setOperandValue(op2, op2_init, sizeof(float) * 18);
  static float op3_init[] = {-1.5f, -2.0f};
  model->setOperandValue(op3, op3_init, sizeof(float) * 2);
  static int32_t shape_init[] = {1, 2, 5, 5};
  model->setOperandValue(shape, shape_init, sizeof(int32_t) * 4);
  static int32_t param_init[] = {2};
  model->setOperandValue(param, param_init, sizeof(int32_t) * 1);
  static int32_t param1_init[] = {2};
  model->setOperandValue(param1, param1_init, sizeof(int32_t) * 1);
  static int32_t param2_init[] = {2};
  model->setOperandValue(param2, param2_init, sizeof(int32_t) * 1);
  static int32_t act_init[] = {0};
  model->setOperandValue(act, act_init, sizeof(int32_t) * 1);
  static bool8 layout_init[] = {true};
  model->setOperandValue(layout, layout_init, sizeof(bool8) * 1);
  model->addOperation(ANEURALNETWORKS_TRANSPOSE_CONV_2D, {op1, op2, op3, shape, param, param1, param2, act, layout}, {op4});
  // Phase 3, inputs and outputs
  model->identifyInputsAndOutputs(
    {op1},
    {op4});
  assert(model->isValid());
}

inline bool is_ignored_nchw_none(int i) {
  static std::set<int> ignore = {};
  return ignore.find(i) != ignore.end();
}

void CreateModel_nchw_none_weight_as_input(Model *model) {
  OperandType type0(Type::BOOL, {});
  OperandType type2(Type::TENSOR_FLOAT32, {2, 3, 3, 1});
  OperandType type25(Type::TENSOR_FLOAT32, {1, 1, 2, 2});
  OperandType type26(Type::TENSOR_FLOAT32, {1, 2, 5, 5});
  OperandType type3(Type::TENSOR_FLOAT32, {2});
  OperandType type4(Type::TENSOR_INT32, {4});
  OperandType type5(Type::INT32, {});
  // Phase 1, operands
  auto op1 = model->addOperand(&type25);
  auto op2 = model->addOperand(&type2);
  auto op3 = model->addOperand(&type3);
  auto shape = model->addOperand(&type4);
  auto param = model->addOperand(&type5);
  auto param1 = model->addOperand(&type5);
  auto param2 = model->addOperand(&type5);
  auto act = model->addOperand(&type5);
  auto layout = model->addOperand(&type0);
  auto op4 = model->addOperand(&type26);
  // Phase 2, operations
  static int32_t shape_init[] = {1, 2, 5, 5};
  model->setOperandValue(shape, shape_init, sizeof(int32_t) * 4);
  static int32_t param_init[] = {2};
  model->setOperandValue(param, param_init, sizeof(int32_t) * 1);
  static int32_t param1_init[] = {2};
  model->setOperandValue(param1, param1_init, sizeof(int32_t) * 1);
  static int32_t param2_init[] = {2};
  model->setOperandValue(param2, param2_init, sizeof(int32_t) * 1);
  static int32_t act_init[] = {0};
  model->setOperandValue(act, act_init, sizeof(int32_t) * 1);
  static bool layout_init[] = {true};
  model->setOperandValue(layout, layout_init, sizeof(bool) * 1);
  model->addOperation(ANEURALNETWORKS_TRANSPOSE_CONV_2D, {op1, op2, op3, shape, param, param1, param2, act, layout}, {op4});
  // Phase 3, inputs and outputs
  model->identifyInputsAndOutputs(
    {op1, op2, op3},
    {op4});
  assert(model->isValid());
}

inline bool is_ignored_nchw_none_weight_as_input(int i) {
  static std::set<int> ignore = {};
  return ignore.find(i) != ignore.end();
}

void CreateModel_nchw_none_relaxed(Model *model) {
  OperandType type0(Type::BOOL, {});
  OperandType type2(Type::TENSOR_FLOAT32, {2, 3, 3, 1});
  OperandType type25(Type::TENSOR_FLOAT32, {1, 1, 2, 2});
  OperandType type26(Type::TENSOR_FLOAT32, {1, 2, 5, 5});
  OperandType type3(Type::TENSOR_FLOAT32, {2});
  OperandType type4(Type::TENSOR_INT32, {4});
  OperandType type5(Type::INT32, {});
  // Phase 1, operands
  auto op1 = model->addOperand(&type25);
  auto op2 = model->addOperand(&type2);
  auto op3 = model->addOperand(&type3);
  auto shape = model->addOperand(&type4);
  auto param = model->addOperand(&type5);
  auto param1 = model->addOperand(&type5);
  auto param2 = model->addOperand(&type5);
  auto act = model->addOperand(&type5);
  auto layout = model->addOperand(&type0);
  auto op4 = model->addOperand(&type26);
  // Phase 2, operations
  static float op2_init[] = {1.0f, 3.0f, 5.0f, 7.0f, 9.0f, 11.0f, 13.0f, 15.0f, 17.0f, 2.0f, 4.0f, 6.0f, 8.0f, 10.0f, 12.0f, 14.0f, 16.0f, 18.0f};
  model->setOperandValue(op2, op2_init, sizeof(float) * 18);
  static float op3_init[] = {-1.5f, -2.0f};
  model->setOperandValue(op3, op3_init, sizeof(float) * 2);
  static int32_t shape_init[] = {1, 2, 5, 5};
  model->setOperandValue(shape, shape_init, sizeof(int32_t) * 4);
  static int32_t param_init[] = {2};
  model->setOperandValue(param, param_init, sizeof(int32_t) * 1);
  static int32_t param1_init[] = {2};
  model->setOperandValue(param1, param1_init, sizeof(int32_t) * 1);
  static int32_t param2_init[] = {2};
  model->setOperandValue(param2, param2_init, sizeof(int32_t) * 1);
  static int32_t act_init[] = {0};
  model->setOperandValue(act, act_init, sizeof(int32_t) * 1);
  static bool layout_init[] = {true};
  model->setOperandValue(layout, layout_init, sizeof(bool) * 1);
  model->addOperation(ANEURALNETWORKS_TRANSPOSE_CONV_2D, {op1, op2, op3, shape, param, param1, param2, act, layout}, {op4});
  // Phase 3, inputs and outputs
  model->identifyInputsAndOutputs(
    {op1},
    {op4});
  // Phase 4: set relaxed execution
  model->relaxComputationFloat32toFloat16(true);
  assert(model->isValid());
}

inline bool is_ignored_nchw_none_relaxed(int i) {
  static std::set<int> ignore = {};
  return ignore.find(i) != ignore.end();
}

void CreateModel_nchw_none_relaxed_weight_as_input(Model *model) {
  OperandType type0(Type::BOOL, {});
  OperandType type2(Type::TENSOR_FLOAT32, {2, 3, 3, 1});
  OperandType type25(Type::TENSOR_FLOAT32, {1, 1, 2, 2});
  OperandType type26(Type::TENSOR_FLOAT32, {1, 2, 5, 5});
  OperandType type3(Type::TENSOR_FLOAT32, {2});
  OperandType type4(Type::TENSOR_INT32, {4});
  OperandType type5(Type::INT32, {});
  // Phase 1, operands
  auto op1 = model->addOperand(&type25);
  auto op2 = model->addOperand(&type2);
  auto op3 = model->addOperand(&type3);
  auto shape = model->addOperand(&type4);
  auto param = model->addOperand(&type5);
  auto param1 = model->addOperand(&type5);
  auto param2 = model->addOperand(&type5);
  auto act = model->addOperand(&type5);
  auto layout = model->addOperand(&type0);
  auto op4 = model->addOperand(&type26);
  // Phase 2, operations
  static int32_t shape_init[] = {1, 2, 5, 5};
  model->setOperandValue(shape, shape_init, sizeof(int32_t) * 4);
  static int32_t param_init[] = {2};
  model->setOperandValue(param, param_init, sizeof(int32_t) * 1);
  static int32_t param1_init[] = {2};
  model->setOperandValue(param1, param1_init, sizeof(int32_t) * 1);
  static int32_t param2_init[] = {2};
  model->setOperandValue(param2, param2_init, sizeof(int32_t) * 1);
  static int32_t act_init[] = {0};
  model->setOperandValue(act, act_init, sizeof(int32_t) * 1);
  static bool8 layout_init[] = {true};
  model->setOperandValue(layout, layout_init, sizeof(bool8) * 1);
  model->addOperation(ANEURALNETWORKS_TRANSPOSE_CONV_2D, {op1, op2, op3, shape, param, param1, param2, act, layout}, {op4});
  // Phase 3, inputs and outputs
  model->identifyInputsAndOutputs(
    {op1, op2, op3},
    {op4});
  // Phase 4: set relaxed execution
  model->relaxComputationFloat32toFloat16(true);
  assert(model->isValid());
}

inline bool is_ignored_nchw_none_relaxed_weight_as_input(int i) {
  static std::set<int> ignore = {};
  return ignore.find(i) != ignore.end();
}

void CreateModel_nchw_none_quant8(Model *model) {
  OperandType type0(Type::BOOL, {});
  OperandType type16(Type::TENSOR_QUANT8_ASYMM, {2, 3, 3, 1}, 0.5f, 0);
  OperandType type17(Type::TENSOR_INT32, {2}, 0.25f, 0);
  OperandType type27(Type::TENSOR_QUANT8_ASYMM, {1, 1, 2, 2}, 0.5f, 0);
  OperandType type28(Type::TENSOR_QUANT8_ASYMM, {1, 2, 5, 5}, 0.5f, 0);
  OperandType type4(Type::TENSOR_INT32, {4});
  OperandType type5(Type::INT32, {});
  // Phase 1, operands
  auto op1 = model->addOperand(&type27);
  auto op2 = model->addOperand(&type16);
  auto op3 = model->addOperand(&type17);
  auto shape = model->addOperand(&type4);
  auto param = model->addOperand(&type5);
  auto param1 = model->addOperand(&type5);
  auto param2 = model->addOperand(&type5);
  auto act = model->addOperand(&type5);
  auto layout = model->addOperand(&type0);
  auto op4 = model->addOperand(&type28);
  // Phase 2, operations
  static uint8_t op2_init[] = {2, 6, 10, 14, 18, 22, 26, 30, 34, 4, 8, 12, 16, 20, 24, 28, 32, 36};
  model->setOperandValue(op2, op2_init, sizeof(uint8_t) * 18);
  static int32_t op3_init[] = {-6, -8};
  model->setOperandValue(op3, op3_init, sizeof(int32_t) * 2);
  static int32_t shape_init[] = {1, 2, 5, 5};
  model->setOperandValue(shape, shape_init, sizeof(int32_t) * 4);
  static int32_t param_init[] = {2};
  model->setOperandValue(param, param_init, sizeof(int32_t) * 1);
  static int32_t param1_init[] = {2};
  model->setOperandValue(param1, param1_init, sizeof(int32_t) * 1);
  static int32_t param2_init[] = {2};
  model->setOperandValue(param2, param2_init, sizeof(int32_t) * 1);
  static int32_t act_init[] = {0};
  model->setOperandValue(act, act_init, sizeof(int32_t) * 1);
  static bool8 layout_init[] = {true};
  model->setOperandValue(layout, layout_init, sizeof(bool8) * 1);
  model->addOperation(ANEURALNETWORKS_TRANSPOSE_CONV_2D, {op1, op2, op3, shape, param, param1, param2, act, layout}, {op4});
  // Phase 3, inputs and outputs
  model->identifyInputsAndOutputs(
    {op1},
    {op4});
  assert(model->isValid());
}

inline bool is_ignored_nchw_none_quant8(int i) {
  static std::set<int> ignore = {};
  return ignore.find(i) != ignore.end();
}

void CreateModel_nchw_none_quant8_weight_as_input(Model *model) {
  OperandType type0(Type::BOOL, {});
  OperandType type16(Type::TENSOR_QUANT8_ASYMM, {2, 3, 3, 1}, 0.5f, 0);
  OperandType type17(Type::TENSOR_INT32, {2}, 0.25f, 0);
  OperandType type27(Type::TENSOR_QUANT8_ASYMM, {1, 1, 2, 2}, 0.5f, 0);
  OperandType type28(Type::TENSOR_QUANT8_ASYMM, {1, 2, 5, 5}, 0.5f, 0);
  OperandType type4(Type::TENSOR_INT32, {4});
  OperandType type5(Type::INT32, {});
  // Phase 1, operands
  auto op1 = model->addOperand(&type27);
  auto op2 = model->addOperand(&type16);
  auto op3 = model->addOperand(&type17);
  auto shape = model->addOperand(&type4);
  auto param = model->addOperand(&type5);
  auto param1 = model->addOperand(&type5);
  auto param2 = model->addOperand(&type5);
  auto act = model->addOperand(&type5);
  auto layout = model->addOperand(&type0);
  auto op4 = model->addOperand(&type28);
  // Phase 2, operations
  static int32_t shape_init[] = {1, 2, 5, 5};
  model->setOperandValue(shape, shape_init, sizeof(int32_t) * 4);
  static int32_t param_init[] = {2};
  model->setOperandValue(param, param_init, sizeof(int32_t) * 1);
  static int32_t param1_init[] = {2};
  model->setOperandValue(param1, param1_init, sizeof(int32_t) * 1);
  static int32_t param2_init[] = {2};
  model->setOperandValue(param2, param2_init, sizeof(int32_t) * 1);
  static int32_t act_init[] = {0};
  model->setOperandValue(act, act_init, sizeof(int32_t) * 1);
  static bool8 layout_init[] = {true};
  model->setOperandValue(layout, layout_init, sizeof(bool8) * 1);
  model->addOperation(ANEURALNETWORKS_TRANSPOSE_CONV_2D, {op1, op2, op3, shape, param, param1, param2, act, layout}, {op4});
  // Phase 3, inputs and outputs
  model->identifyInputsAndOutputs(
    {op1, op2, op3},
    {op4});
  assert(model->isValid());
}

inline bool is_ignored_nchw_none_quant8_weight_as_input(int i) {
  static std::set<int> ignore = {};
  return ignore.find(i) != ignore.end();
}

void CreateModel_nchw_none_float16(Model *model) {
  OperandType type0(Type::BOOL, {});
  OperandType type20(Type::TENSOR_FLOAT16, {2, 3, 3, 1});
  OperandType type21(Type::TENSOR_FLOAT16, {2});
  OperandType type29(Type::TENSOR_FLOAT16, {1, 1, 2, 2});
  OperandType type30(Type::TENSOR_FLOAT16, {1, 2, 5, 5});
  OperandType type4(Type::TENSOR_INT32, {4});
  OperandType type5(Type::INT32, {});
  // Phase 1, operands
  auto op1 = model->addOperand(&type29);
  auto op2 = model->addOperand(&type20);
  auto op3 = model->addOperand(&type21);
  auto shape = model->addOperand(&type4);
  auto param = model->addOperand(&type5);
  auto param1 = model->addOperand(&type5);
  auto param2 = model->addOperand(&type5);
  auto act = model->addOperand(&type5);
  auto layout = model->addOperand(&type0);
  auto op4 = model->addOperand(&type30);
  // Phase 2, operations
  static _Float16 op2_init[] = {1.0f, 3.0f, 5.0f, 7.0f, 9.0f, 11.0f, 13.0f, 15.0f, 17.0f, 2.0f, 4.0f, 6.0f, 8.0f, 10.0f, 12.0f, 14.0f, 16.0f, 18.0f};
  model->setOperandValue(op2, op2_init, sizeof(_Float16) * 18);
  static _Float16 op3_init[] = {-1.5f, -2.0f};
  model->setOperandValue(op3, op3_init, sizeof(_Float16) * 2);
  static int32_t shape_init[] = {1, 2, 5, 5};
  model->setOperandValue(shape, shape_init, sizeof(int32_t) * 4);
  static int32_t param_init[] = {2};
  model->setOperandValue(param, param_init, sizeof(int32_t) * 1);
  static int32_t param1_init[] = {2};
  model->setOperandValue(param1, param1_init, sizeof(int32_t) * 1);
  static int32_t param2_init[] = {2};
  model->setOperandValue(param2, param2_init, sizeof(int32_t) * 1);
  static int32_t act_init[] = {0};
  model->setOperandValue(act, act_init, sizeof(int32_t) * 1);
  static bool layout_init[] = {true};
  model->setOperandValue(layout, layout_init, sizeof(bool) * 1);
  model->addOperation(ANEURALNETWORKS_TRANSPOSE_CONV_2D, {op1, op2, op3, shape, param, param1, param2, act, layout}, {op4});
  // Phase 3, inputs and outputs
  model->identifyInputsAndOutputs(
    {op1},
    {op4});
  assert(model->isValid());
}

inline bool is_ignored_nchw_none_float16(int i) {
  static std::set<int> ignore = {};
  return ignore.find(i) != ignore.end();
}

void CreateModel_nchw_none_float16_weight_as_input(Model *model) {
  OperandType type0(Type::BOOL, {});
  OperandType type23(Type::TENSOR_FLOAT16, {2, 3, 3, 1});
  OperandType type24(Type::TENSOR_FLOAT16, {2});
  OperandType type29(Type::TENSOR_FLOAT16, {1, 1, 2, 2});
  OperandType type30(Type::TENSOR_FLOAT16, {1, 2, 5, 5});
  OperandType type4(Type::TENSOR_INT32, {4});
  OperandType type5(Type::INT32, {});
  // Phase 1, operands
  auto op1 = model->addOperand(&type29);
  auto op2 = model->addOperand(&type23);
  auto op3 = model->addOperand(&type24);
  auto shape = model->addOperand(&type4);
  auto param = model->addOperand(&type5);
  auto param1 = model->addOperand(&type5);
  auto param2 = model->addOperand(&type5);
  auto act = model->addOperand(&type5);
  auto layout = model->addOperand(&type0);
  auto op4 = model->addOperand(&type30);
  // Phase 2, operations
  static int32_t shape_init[] = {1, 2, 5, 5};
  model->setOperandValue(shape, shape_init, sizeof(int32_t) * 4);
  static int32_t param_init[] = {2};
  model->setOperandValue(param, param_init, sizeof(int32_t) * 1);
  static int32_t param1_init[] = {2};
  model->setOperandValue(param1, param1_init, sizeof(int32_t) * 1);
  static int32_t param2_init[] = {2};
  model->setOperandValue(param2, param2_init, sizeof(int32_t) * 1);
  static int32_t act_init[] = {0};
  model->setOperandValue(act, act_init, sizeof(int32_t) * 1);
  static bool layout_init[] = {true};
  model->setOperandValue(layout, layout_init, sizeof(bool) * 1);
  model->addOperation(ANEURALNETWORKS_TRANSPOSE_CONV_2D, {op1, op2, op3, shape, param, param1, param2, act, layout}, {op4});
  // Phase 3, inputs and outputs
  model->identifyInputsAndOutputs(
    {op1, op2, op3},
    {op4});
  assert(model->isValid());
}

inline bool is_ignored_nchw_none_float16_weight_as_input(int i) {
  static std::set<int> ignore = {};
  return ignore.find(i) != ignore.end();
}

void CreateModel_nchw_relu(Model *model) {
  OperandType type0(Type::BOOL, {});
  OperandType type2(Type::TENSOR_FLOAT32, {2, 3, 3, 1});
  OperandType type25(Type::TENSOR_FLOAT32, {1, 1, 2, 2});
  OperandType type26(Type::TENSOR_FLOAT32, {1, 2, 5, 5});
  OperandType type3(Type::TENSOR_FLOAT32, {2});
  OperandType type4(Type::TENSOR_INT32, {4});
  OperandType type5(Type::INT32, {});
  // Phase 1, operands
  auto op1 = model->addOperand(&type25);
  auto op2 = model->addOperand(&type2);
  auto op3 = model->addOperand(&type3);
  auto shape = model->addOperand(&type4);
  auto param = model->addOperand(&type5);
  auto param1 = model->addOperand(&type5);
  auto param2 = model->addOperand(&type5);
  auto act = model->addOperand(&type5);
  auto layout = model->addOperand(&type0);
  auto op4 = model->addOperand(&type26);
  // Phase 2, operations
  static float op2_init[] = {1.0f, 3.0f, 5.0f, 7.0f, 9.0f, 11.0f, 13.0f, 15.0f, 17.0f, 2.0f, 4.0f, 6.0f, 8.0f, 10.0f, 12.0f, 14.0f, 16.0f, 18.0f};
  model->setOperandValue(op2, op2_init, sizeof(float) * 18);
  static float op3_init[] = {-1.5f, -2.0f};
  model->setOperandValue(op3, op3_init, sizeof(float) * 2);
  static int32_t shape_init[] = {1, 2, 5, 5};
  model->setOperandValue(shape, shape_init, sizeof(int32_t) * 4);
  static int32_t param_init[] = {2};
  model->setOperandValue(param, param_init, sizeof(int32_t) * 1);
  static int32_t param1_init[] = {2};
  model->setOperandValue(param1, param1_init, sizeof(int32_t) * 1);
  static int32_t param2_init[] = {2};
  model->setOperandValue(param2, param2_init, sizeof(int32_t) * 1);
  static int32_t act_init[] = {1};
  model->setOperandValue(act, act_init, sizeof(int32_t) * 1);
  static bool8 layout_init[] = {true};
  model->setOperandValue(layout, layout_init, sizeof(bool8) * 1);
  model->addOperation(ANEURALNETWORKS_TRANSPOSE_CONV_2D, {op1, op2, op3, shape, param, param1, param2, act, layout}, {op4});
  // Phase 3, inputs and outputs
  model->identifyInputsAndOutputs(
    {op1},
    {op4});
  assert(model->isValid());
}

inline bool is_ignored_nchw_relu(int i) {
  static std::set<int> ignore = {};
  return ignore.find(i) != ignore.end();
}

void CreateModel_nchw_relu_weight_as_input(Model *model) {
  OperandType type0(Type::BOOL, {});
  OperandType type2(Type::TENSOR_FLOAT32, {2, 3, 3, 1});
  OperandType type25(Type::TENSOR_FLOAT32, {1, 1, 2, 2});
  OperandType type26(Type::TENSOR_FLOAT32, {1, 2, 5, 5});
  OperandType type3(Type::TENSOR_FLOAT32, {2});
  OperandType type4(Type::TENSOR_INT32, {4});
  OperandType type5(Type::INT32, {});
  // Phase 1, operands
  auto op1 = model->addOperand(&type25);
  auto op2 = model->addOperand(&type2);
  auto op3 = model->addOperand(&type3);
  auto shape = model->addOperand(&type4);
  auto param = model->addOperand(&type5);
  auto param1 = model->addOperand(&type5);
  auto param2 = model->addOperand(&type5);
  auto act = model->addOperand(&type5);
  auto layout = model->addOperand(&type0);
  auto op4 = model->addOperand(&type26);
  // Phase 2, operations
  static int32_t shape_init[] = {1, 2, 5, 5};
  model->setOperandValue(shape, shape_init, sizeof(int32_t) * 4);
  static int32_t param_init[] = {2};
  model->setOperandValue(param, param_init, sizeof(int32_t) * 1);
  static int32_t param1_init[] = {2};
  model->setOperandValue(param1, param1_init, sizeof(int32_t) * 1);
  static int32_t param2_init[] = {2};
  model->setOperandValue(param2, param2_init, sizeof(int32_t) * 1);
  static int32_t act_init[] = {1};
  model->setOperandValue(act, act_init, sizeof(int32_t) * 1);
  static bool8 layout_init[] = {true};
  model->setOperandValue(layout, layout_init, sizeof(bool8) * 1);
  model->addOperation(ANEURALNETWORKS_TRANSPOSE_CONV_2D, {op1, op2, op3, shape, param, param1, param2, act, layout}, {op4});
  // Phase 3, inputs and outputs
  model->identifyInputsAndOutputs(
    {op1, op2, op3},
    {op4});
  assert(model->isValid());
}

inline bool is_ignored_nchw_relu_weight_as_input(int i) {
  static std::set<int> ignore = {};
  return ignore.find(i) != ignore.end();
}

void CreateModel_nchw_relu_relaxed(Model *model) {
  OperandType type0(Type::BOOL, {});
  OperandType type2(Type::TENSOR_FLOAT32, {2, 3, 3, 1});
  OperandType type25(Type::TENSOR_FLOAT32, {1, 1, 2, 2});
  OperandType type26(Type::TENSOR_FLOAT32, {1, 2, 5, 5});
  OperandType type3(Type::TENSOR_FLOAT32, {2});
  OperandType type4(Type::TENSOR_INT32, {4});
  OperandType type5(Type::INT32, {});
  // Phase 1, operands
  auto op1 = model->addOperand(&type25);
  auto op2 = model->addOperand(&type2);
  auto op3 = model->addOperand(&type3);
  auto shape = model->addOperand(&type4);
  auto param = model->addOperand(&type5);
  auto param1 = model->addOperand(&type5);
  auto param2 = model->addOperand(&type5);
  auto act = model->addOperand(&type5);
  auto layout = model->addOperand(&type0);
  auto op4 = model->addOperand(&type26);
  // Phase 2, operations
  static float op2_init[] = {1.0f, 3.0f, 5.0f, 7.0f, 9.0f, 11.0f, 13.0f, 15.0f, 17.0f, 2.0f, 4.0f, 6.0f, 8.0f, 10.0f, 12.0f, 14.0f, 16.0f, 18.0f};
  model->setOperandValue(op2, op2_init, sizeof(float) * 18);
  static float op3_init[] = {-1.5f, -2.0f};
  model->setOperandValue(op3, op3_init, sizeof(float) * 2);
  static int32_t shape_init[] = {1, 2, 5, 5};
  model->setOperandValue(shape, shape_init, sizeof(int32_t) * 4);
  static int32_t param_init[] = {2};
  model->setOperandValue(param, param_init, sizeof(int32_t) * 1);
  static int32_t param1_init[] = {2};
  model->setOperandValue(param1, param1_init, sizeof(int32_t) * 1);
  static int32_t param2_init[] = {2};
  model->setOperandValue(param2, param2_init, sizeof(int32_t) * 1);
  static int32_t act_init[] = {1};
  model->setOperandValue(act, act_init, sizeof(int32_t) * 1);
  static bool8 layout_init[] = {true};
  model->setOperandValue(layout, layout_init, sizeof(bool8) * 1);
  model->addOperation(ANEURALNETWORKS_TRANSPOSE_CONV_2D, {op1, op2, op3, shape, param, param1, param2, act, layout}, {op4});
  // Phase 3, inputs and outputs
  model->identifyInputsAndOutputs(
    {op1},
    {op4});
  // Phase 4: set relaxed execution
  model->relaxComputationFloat32toFloat16(true);
  assert(model->isValid());
}

inline bool is_ignored_nchw_relu_relaxed(int i) {
  static std::set<int> ignore = {};
  return ignore.find(i) != ignore.end();
}

void CreateModel_nchw_relu_relaxed_weight_as_input(Model *model) {
  OperandType type0(Type::BOOL, {});
  OperandType type2(Type::TENSOR_FLOAT32, {2, 3, 3, 1});
  OperandType type25(Type::TENSOR_FLOAT32, {1, 1, 2, 2});
  OperandType type26(Type::TENSOR_FLOAT32, {1, 2, 5, 5});
  OperandType type3(Type::TENSOR_FLOAT32, {2});
  OperandType type4(Type::TENSOR_INT32, {4});
  OperandType type5(Type::INT32, {});
  // Phase 1, operands
  auto op1 = model->addOperand(&type25);
  auto op2 = model->addOperand(&type2);
  auto op3 = model->addOperand(&type3);
  auto shape = model->addOperand(&type4);
  auto param = model->addOperand(&type5);
  auto param1 = model->addOperand(&type5);
  auto param2 = model->addOperand(&type5);
  auto act = model->addOperand(&type5);
  auto layout = model->addOperand(&type0);
  auto op4 = model->addOperand(&type26);
  // Phase 2, operations
  static int32_t shape_init[] = {1, 2, 5, 5};
  model->setOperandValue(shape, shape_init, sizeof(int32_t) * 4);
  static int32_t param_init[] = {2};
  model->setOperandValue(param, param_init, sizeof(int32_t) * 1);
  static int32_t param1_init[] = {2};
  model->setOperandValue(param1, param1_init, sizeof(int32_t) * 1);
  static int32_t param2_init[] = {2};
  model->setOperandValue(param2, param2_init, sizeof(int32_t) * 1);
  static int32_t act_init[] = {1};
  model->setOperandValue(act, act_init, sizeof(int32_t) * 1);
  static bool8 layout_init[] = {true};
  model->setOperandValue(layout, layout_init, sizeof(bool8) * 1);
  model->addOperation(ANEURALNETWORKS_TRANSPOSE_CONV_2D, {op1, op2, op3, shape, param, param1, param2, act, layout}, {op4});
  // Phase 3, inputs and outputs
  model->identifyInputsAndOutputs(
    {op1, op2, op3},
    {op4});
  // Phase 4: set relaxed execution
  model->relaxComputationFloat32toFloat16(true);
  assert(model->isValid());
}

inline bool is_ignored_nchw_relu_relaxed_weight_as_input(int i) {
  static std::set<int> ignore = {};
  return ignore.find(i) != ignore.end();
}

void CreateModel_nchw_relu_quant8(Model *model) {
  OperandType type0(Type::BOOL, {});
  OperandType type16(Type::TENSOR_QUANT8_ASYMM, {2, 3, 3, 1}, 0.5f, 0);
  OperandType type17(Type::TENSOR_INT32, {2}, 0.25f, 0);
  OperandType type27(Type::TENSOR_QUANT8_ASYMM, {1, 1, 2, 2}, 0.5f, 0);
  OperandType type28(Type::TENSOR_QUANT8_ASYMM, {1, 2, 5, 5}, 0.5f, 0);
  OperandType type4(Type::TENSOR_INT32, {4});
  OperandType type5(Type::INT32, {});
  // Phase 1, operands
  auto op1 = model->addOperand(&type27);
  auto op2 = model->addOperand(&type16);
  auto op3 = model->addOperand(&type17);
  auto shape = model->addOperand(&type4);
  auto param = model->addOperand(&type5);
  auto param1 = model->addOperand(&type5);
  auto param2 = model->addOperand(&type5);
  auto act = model->addOperand(&type5);
  auto layout = model->addOperand(&type0);
  auto op4 = model->addOperand(&type28);
  // Phase 2, operations
  static uint8_t op2_init[] = {2, 6, 10, 14, 18, 22, 26, 30, 34, 4, 8, 12, 16, 20, 24, 28, 32, 36};
  model->setOperandValue(op2, op2_init, sizeof(uint8_t) * 18);
  static int32_t op3_init[] = {-6, -8};
  model->setOperandValue(op3, op3_init, sizeof(int32_t) * 2);
  static int32_t shape_init[] = {1, 2, 5, 5};
  model->setOperandValue(shape, shape_init, sizeof(int32_t) * 4);
  static int32_t param_init[] = {2};
  model->setOperandValue(param, param_init, sizeof(int32_t) * 1);
  static int32_t param1_init[] = {2};
  model->setOperandValue(param1, param1_init, sizeof(int32_t) * 1);
  static int32_t param2_init[] = {2};
  model->setOperandValue(param2, param2_init, sizeof(int32_t) * 1);
  static int32_t act_init[] = {1};
  model->setOperandValue(act, act_init, sizeof(int32_t) * 1);
  static bool8 layout_init[] = {true};
  model->setOperandValue(layout, layout_init, sizeof(bool8) * 1);
  model->addOperation(ANEURALNETWORKS_TRANSPOSE_CONV_2D, {op1, op2, op3, shape, param, param1, param2, act, layout}, {op4});
  // Phase 3, inputs and outputs
  model->identifyInputsAndOutputs(
    {op1},
    {op4});
  assert(model->isValid());
}

inline bool is_ignored_nchw_relu_quant8(int i) {
  static std::set<int> ignore = {};
  return ignore.find(i) != ignore.end();
}

void CreateModel_nchw_relu_quant8_weight_as_input(Model *model) {
  OperandType type0(Type::BOOL, {});
  OperandType type16(Type::TENSOR_QUANT8_ASYMM, {2, 3, 3, 1}, 0.5f, 0);
  OperandType type17(Type::TENSOR_INT32, {2}, 0.25f, 0);
  OperandType type27(Type::TENSOR_QUANT8_ASYMM, {1, 1, 2, 2}, 0.5f, 0);
  OperandType type28(Type::TENSOR_QUANT8_ASYMM, {1, 2, 5, 5}, 0.5f, 0);
  OperandType type4(Type::TENSOR_INT32, {4});
  OperandType type5(Type::INT32, {});
  // Phase 1, operands
  auto op1 = model->addOperand(&type27);
  auto op2 = model->addOperand(&type16);
  auto op3 = model->addOperand(&type17);
  auto shape = model->addOperand(&type4);
  auto param = model->addOperand(&type5);
  auto param1 = model->addOperand(&type5);
  auto param2 = model->addOperand(&type5);
  auto act = model->addOperand(&type5);
  auto layout = model->addOperand(&type0);
  auto op4 = model->addOperand(&type28);
  // Phase 2, operations
  static int32_t shape_init[] = {1, 2, 5, 5};
  model->setOperandValue(shape, shape_init, sizeof(int32_t) * 4);
  static int32_t param_init[] = {2};
  model->setOperandValue(param, param_init, sizeof(int32_t) * 1);
  static int32_t param1_init[] = {2};
  model->setOperandValue(param1, param1_init, sizeof(int32_t) * 1);
  static int32_t param2_init[] = {2};
  model->setOperandValue(param2, param2_init, sizeof(int32_t) * 1);
  static int32_t act_init[] = {1};
  model->setOperandValue(act, act_init, sizeof(int32_t) * 1);
  static bool8 layout_init[] = {true};
  model->setOperandValue(layout, layout_init, sizeof(bool8) * 1);
  model->addOperation(ANEURALNETWORKS_TRANSPOSE_CONV_2D, {op1, op2, op3, shape, param, param1, param2, act, layout}, {op4});
  // Phase 3, inputs and outputs
  model->identifyInputsAndOutputs(
    {op1, op2, op3},
    {op4});
  assert(model->isValid());
}

inline bool is_ignored_nchw_relu_quant8_weight_as_input(int i) {
  static std::set<int> ignore = {};
  return ignore.find(i) != ignore.end();
}

void CreateModel_nchw_relu_float16(Model *model) {
  OperandType type0(Type::BOOL, {});
  OperandType type20(Type::TENSOR_FLOAT16, {2, 3, 3, 1});
  OperandType type21(Type::TENSOR_FLOAT16, {2});
  OperandType type29(Type::TENSOR_FLOAT16, {1, 1, 2, 2});
  OperandType type30(Type::TENSOR_FLOAT16, {1, 2, 5, 5});
  OperandType type4(Type::TENSOR_INT32, {4});
  OperandType type5(Type::INT32, {});
  // Phase 1, operands
  auto op1 = model->addOperand(&type29);
  auto op2 = model->addOperand(&type20);
  auto op3 = model->addOperand(&type21);
  auto shape = model->addOperand(&type4);
  auto param = model->addOperand(&type5);
  auto param1 = model->addOperand(&type5);
  auto param2 = model->addOperand(&type5);
  auto act = model->addOperand(&type5);
  auto layout = model->addOperand(&type0);
  auto op4 = model->addOperand(&type30);
  // Phase 2, operations
  static _Float16 op2_init[] = {1.0f, 3.0f, 5.0f, 7.0f, 9.0f, 11.0f, 13.0f, 15.0f, 17.0f, 2.0f, 4.0f, 6.0f, 8.0f, 10.0f, 12.0f, 14.0f, 16.0f, 18.0f};
  model->setOperandValue(op2, op2_init, sizeof(_Float16) * 18);
  static _Float16 op3_init[] = {-1.5f, -2.0f};
  model->setOperandValue(op3, op3_init, sizeof(_Float16) * 2);
  static int32_t shape_init[] = {1, 2, 5, 5};
  model->setOperandValue(shape, shape_init, sizeof(int32_t) * 4);
  static int32_t param_init[] = {2};
  model->setOperandValue(param, param_init, sizeof(int32_t) * 1);
  static int32_t param1_init[] = {2};
  model->setOperandValue(param1, param1_init, sizeof(int32_t) * 1);
  static int32_t param2_init[] = {2};
  model->setOperandValue(param2, param2_init, sizeof(int32_t) * 1);
  static int32_t act_init[] = {1};
  model->setOperandValue(act, act_init, sizeof(int32_t) * 1);
  static bool layout_init[] = {true};
  model->setOperandValue(layout, layout_init, sizeof(bool) * 1);
  model->addOperation(ANEURALNETWORKS_TRANSPOSE_CONV_2D, {op1, op2, op3, shape, param, param1, param2, act, layout}, {op4});
  // Phase 3, inputs and outputs
  model->identifyInputsAndOutputs(
    {op1},
    {op4});
  assert(model->isValid());
}

inline bool is_ignored_nchw_relu_float16(int i) {
  static std::set<int> ignore = {};
  return ignore.find(i) != ignore.end();
}

void CreateModel_nchw_relu_float16_weight_as_input(Model *model) {
  OperandType type0(Type::BOOL, {});
  OperandType type23(Type::TENSOR_FLOAT16, {2, 3, 3, 1});
  OperandType type24(Type::TENSOR_FLOAT16, {2});
  OperandType type29(Type::TENSOR_FLOAT16, {1, 1, 2, 2});
  OperandType type30(Type::TENSOR_FLOAT16, {1, 2, 5, 5});
  OperandType type4(Type::TENSOR_INT32, {4});
  OperandType type5(Type::INT32, {});
  // Phase 1, operands
  auto op1 = model->addOperand(&type29);
  auto op2 = model->addOperand(&type23);
  auto op3 = model->addOperand(&type24);
  auto shape = model->addOperand(&type4);
  auto param = model->addOperand(&type5);
  auto param1 = model->addOperand(&type5);
  auto param2 = model->addOperand(&type5);
  auto act = model->addOperand(&type5);
  auto layout = model->addOperand(&type0);
  auto op4 = model->addOperand(&type30);
  // Phase 2, operations
  static int32_t shape_init[] = {1, 2, 5, 5};
  model->setOperandValue(shape, shape_init, sizeof(int32_t) * 4);
  static int32_t param_init[] = {2};
  model->setOperandValue(param, param_init, sizeof(int32_t) * 1);
  static int32_t param1_init[] = {2};
  model->setOperandValue(param1, param1_init, sizeof(int32_t) * 1);
  static int32_t param2_init[] = {2};
  model->setOperandValue(param2, param2_init, sizeof(int32_t) * 1);
  static int32_t act_init[] = {1};
  model->setOperandValue(act, act_init, sizeof(int32_t) * 1);
  static bool layout_init[] = {true};
  model->setOperandValue(layout, layout_init, sizeof(bool) * 1);
  model->addOperation(ANEURALNETWORKS_TRANSPOSE_CONV_2D, {op1, op2, op3, shape, param, param1, param2, act, layout}, {op4});
  // Phase 3, inputs and outputs
  model->identifyInputsAndOutputs(
    {op1, op2, op3},
    {op4});
  assert(model->isValid());
}

inline bool is_ignored_nchw_relu_float16_weight_as_input(int i) {
  static std::set<int> ignore = {};
  return ignore.find(i) != ignore.end();
}

void CreateModel_nchw_relu1(Model *model) {
  OperandType type0(Type::BOOL, {});
  OperandType type2(Type::TENSOR_FLOAT32, {2, 3, 3, 1});
  OperandType type25(Type::TENSOR_FLOAT32, {1, 1, 2, 2});
  OperandType type26(Type::TENSOR_FLOAT32, {1, 2, 5, 5});
  OperandType type3(Type::TENSOR_FLOAT32, {2});
  OperandType type4(Type::TENSOR_INT32, {4});
  OperandType type5(Type::INT32, {});
  // Phase 1, operands
  auto op1 = model->addOperand(&type25);
  auto op2 = model->addOperand(&type2);
  auto op3 = model->addOperand(&type3);
  auto shape = model->addOperand(&type4);
  auto param = model->addOperand(&type5);
  auto param1 = model->addOperand(&type5);
  auto param2 = model->addOperand(&type5);
  auto act = model->addOperand(&type5);
  auto layout = model->addOperand(&type0);
  auto op4 = model->addOperand(&type26);
  // Phase 2, operations
  static float op2_init[] = {1.0f, 3.0f, 5.0f, 7.0f, 9.0f, 11.0f, 13.0f, 15.0f, 17.0f, 2.0f, 4.0f, 6.0f, 8.0f, 10.0f, 12.0f, 14.0f, 16.0f, 18.0f};
  model->setOperandValue(op2, op2_init, sizeof(float) * 18);
  static float op3_init[] = {-1.5f, -2.0f};
  model->setOperandValue(op3, op3_init, sizeof(float) * 2);
  static int32_t shape_init[] = {1, 2, 5, 5};
  model->setOperandValue(shape, shape_init, sizeof(int32_t) * 4);
  static int32_t param_init[] = {2};
  model->setOperandValue(param, param_init, sizeof(int32_t) * 1);
  static int32_t param1_init[] = {2};
  model->setOperandValue(param1, param1_init, sizeof(int32_t) * 1);
  static int32_t param2_init[] = {2};
  model->setOperandValue(param2, param2_init, sizeof(int32_t) * 1);
  static int32_t act_init[] = {2};
  model->setOperandValue(act, act_init, sizeof(int32_t) * 1);
  static bool8 layout_init[] = {true};
  model->setOperandValue(layout, layout_init, sizeof(bool8) * 1);
  model->addOperation(ANEURALNETWORKS_TRANSPOSE_CONV_2D, {op1, op2, op3, shape, param, param1, param2, act, layout}, {op4});
  // Phase 3, inputs and outputs
  model->identifyInputsAndOutputs(
    {op1},
    {op4});
  assert(model->isValid());
}

inline bool is_ignored_nchw_relu1(int i) {
  static std::set<int> ignore = {};
  return ignore.find(i) != ignore.end();
}

void CreateModel_nchw_relu1_weight_as_input(Model *model) {
  OperandType type0(Type::BOOL, {});
  OperandType type2(Type::TENSOR_FLOAT32, {2, 3, 3, 1});
  OperandType type25(Type::TENSOR_FLOAT32, {1, 1, 2, 2});
  OperandType type26(Type::TENSOR_FLOAT32, {1, 2, 5, 5});
  OperandType type3(Type::TENSOR_FLOAT32, {2});
  OperandType type4(Type::TENSOR_INT32, {4});
  OperandType type5(Type::INT32, {});
  // Phase 1, operands
  auto op1 = model->addOperand(&type25);
  auto op2 = model->addOperand(&type2);
  auto op3 = model->addOperand(&type3);
  auto shape = model->addOperand(&type4);
  auto param = model->addOperand(&type5);
  auto param1 = model->addOperand(&type5);
  auto param2 = model->addOperand(&type5);
  auto act = model->addOperand(&type5);
  auto layout = model->addOperand(&type0);
  auto op4 = model->addOperand(&type26);
  // Phase 2, operations
  static int32_t shape_init[] = {1, 2, 5, 5};
  model->setOperandValue(shape, shape_init, sizeof(int32_t) * 4);
  static int32_t param_init[] = {2};
  model->setOperandValue(param, param_init, sizeof(int32_t) * 1);
  static int32_t param1_init[] = {2};
  model->setOperandValue(param1, param1_init, sizeof(int32_t) * 1);
  static int32_t param2_init[] = {2};
  model->setOperandValue(param2, param2_init, sizeof(int32_t) * 1);
  static int32_t act_init[] = {2};
  model->setOperandValue(act, act_init, sizeof(int32_t) * 1);
  static bool8 layout_init[] = {true};
  model->setOperandValue(layout, layout_init, sizeof(bool8) * 1);
  model->addOperation(ANEURALNETWORKS_TRANSPOSE_CONV_2D, {op1, op2, op3, shape, param, param1, param2, act, layout}, {op4});
  // Phase 3, inputs and outputs
  model->identifyInputsAndOutputs(
    {op1, op2, op3},
    {op4});
  assert(model->isValid());
}

inline bool is_ignored_nchw_relu1_weight_as_input(int i) {
  static std::set<int> ignore = {};
  return ignore.find(i) != ignore.end();
}

void CreateModel_nchw_relu1_relaxed(Model *model) {
  OperandType type0(Type::BOOL, {});
  OperandType type2(Type::TENSOR_FLOAT32, {2, 3, 3, 1});
  OperandType type25(Type::TENSOR_FLOAT32, {1, 1, 2, 2});
  OperandType type26(Type::TENSOR_FLOAT32, {1, 2, 5, 5});
  OperandType type3(Type::TENSOR_FLOAT32, {2});
  OperandType type4(Type::TENSOR_INT32, {4});
  OperandType type5(Type::INT32, {});
  // Phase 1, operands
  auto op1 = model->addOperand(&type25);
  auto op2 = model->addOperand(&type2);
  auto op3 = model->addOperand(&type3);
  auto shape = model->addOperand(&type4);
  auto param = model->addOperand(&type5);
  auto param1 = model->addOperand(&type5);
  auto param2 = model->addOperand(&type5);
  auto act = model->addOperand(&type5);
  auto layout = model->addOperand(&type0);
  auto op4 = model->addOperand(&type26);
  // Phase 2, operations
  static float op2_init[] = {1.0f, 3.0f, 5.0f, 7.0f, 9.0f, 11.0f, 13.0f, 15.0f, 17.0f, 2.0f, 4.0f, 6.0f, 8.0f, 10.0f, 12.0f, 14.0f, 16.0f, 18.0f};
  model->setOperandValue(op2, op2_init, sizeof(float) * 18);
  static float op3_init[] = {-1.5f, -2.0f};
  model->setOperandValue(op3, op3_init, sizeof(float) * 2);
  static int32_t shape_init[] = {1, 2, 5, 5};
  model->setOperandValue(shape, shape_init, sizeof(int32_t) * 4);
  static int32_t param_init[] = {2};
  model->setOperandValue(param, param_init, sizeof(int32_t) * 1);
  static int32_t param1_init[] = {2};
  model->setOperandValue(param1, param1_init, sizeof(int32_t) * 1);
  static int32_t param2_init[] = {2};
  model->setOperandValue(param2, param2_init, sizeof(int32_t) * 1);
  static int32_t act_init[] = {2};
  model->setOperandValue(act, act_init, sizeof(int32_t) * 1);
  static bool8 layout_init[] = {true};
  model->setOperandValue(layout, layout_init, sizeof(bool8) * 1);
  model->addOperation(ANEURALNETWORKS_TRANSPOSE_CONV_2D, {op1, op2, op3, shape, param, param1, param2, act, layout}, {op4});
  // Phase 3, inputs and outputs
  model->identifyInputsAndOutputs(
    {op1},
    {op4});
  // Phase 4: set relaxed execution
  model->relaxComputationFloat32toFloat16(true);
  assert(model->isValid());
}

inline bool is_ignored_nchw_relu1_relaxed(int i) {
  static std::set<int> ignore = {};
  return ignore.find(i) != ignore.end();
}

void CreateModel_nchw_relu1_relaxed_weight_as_input(Model *model) {
  OperandType type0(Type::BOOL, {});
  OperandType type2(Type::TENSOR_FLOAT32, {2, 3, 3, 1});
  OperandType type25(Type::TENSOR_FLOAT32, {1, 1, 2, 2});
  OperandType type26(Type::TENSOR_FLOAT32, {1, 2, 5, 5});
  OperandType type3(Type::TENSOR_FLOAT32, {2});
  OperandType type4(Type::TENSOR_INT32, {4});
  OperandType type5(Type::INT32, {});
  // Phase 1, operands
  auto op1 = model->addOperand(&type25);
  auto op2 = model->addOperand(&type2);
  auto op3 = model->addOperand(&type3);
  auto shape = model->addOperand(&type4);
  auto param = model->addOperand(&type5);
  auto param1 = model->addOperand(&type5);
  auto param2 = model->addOperand(&type5);
  auto act = model->addOperand(&type5);
  auto layout = model->addOperand(&type0);
  auto op4 = model->addOperand(&type26);
  // Phase 2, operations
  static int32_t shape_init[] = {1, 2, 5, 5};
  model->setOperandValue(shape, shape_init, sizeof(int32_t) * 4);
  static int32_t param_init[] = {2};
  model->setOperandValue(param, param_init, sizeof(int32_t) * 1);
  static int32_t param1_init[] = {2};
  model->setOperandValue(param1, param1_init, sizeof(int32_t) * 1);
  static int32_t param2_init[] = {2};
  model->setOperandValue(param2, param2_init, sizeof(int32_t) * 1);
  static int32_t act_init[] = {2};
  model->setOperandValue(act, act_init, sizeof(int32_t) * 1);
  static bool layout_init[] = {true};
  model->setOperandValue(layout, layout_init, sizeof(bool) * 1);
  model->addOperation(ANEURALNETWORKS_TRANSPOSE_CONV_2D, {op1, op2, op3, shape, param, param1, param2, act, layout}, {op4});
  // Phase 3, inputs and outputs
  model->identifyInputsAndOutputs(
    {op1, op2, op3},
    {op4});
  // Phase 4: set relaxed execution
  model->relaxComputationFloat32toFloat16(true);
  assert(model->isValid());
}

inline bool is_ignored_nchw_relu1_relaxed_weight_as_input(int i) {
  static std::set<int> ignore = {};
  return ignore.find(i) != ignore.end();
}

void CreateModel_nchw_relu1_quant8(Model *model) {
  OperandType type0(Type::BOOL, {});
  OperandType type16(Type::TENSOR_QUANT8_ASYMM, {2, 3, 3, 1}, 0.5f, 0);
  OperandType type17(Type::TENSOR_INT32, {2}, 0.25f, 0);
  OperandType type27(Type::TENSOR_QUANT8_ASYMM, {1, 1, 2, 2}, 0.5f, 0);
  OperandType type28(Type::TENSOR_QUANT8_ASYMM, {1, 2, 5, 5}, 0.5f, 0);
  OperandType type4(Type::TENSOR_INT32, {4});
  OperandType type5(Type::INT32, {});
  // Phase 1, operands
  auto op1 = model->addOperand(&type27);
  auto op2 = model->addOperand(&type16);
  auto op3 = model->addOperand(&type17);
  auto shape = model->addOperand(&type4);
  auto param = model->addOperand(&type5);
  auto param1 = model->addOperand(&type5);
  auto param2 = model->addOperand(&type5);
  auto act = model->addOperand(&type5);
  auto layout = model->addOperand(&type0);
  auto op4 = model->addOperand(&type28);
  // Phase 2, operations
  static uint8_t op2_init[] = {2, 6, 10, 14, 18, 22, 26, 30, 34, 4, 8, 12, 16, 20, 24, 28, 32, 36};
  model->setOperandValue(op2, op2_init, sizeof(uint8_t) * 18);
  static int32_t op3_init[] = {-6, -8};
  model->setOperandValue(op3, op3_init, sizeof(int32_t) * 2);
  static int32_t shape_init[] = {1, 2, 5, 5};
  model->setOperandValue(shape, shape_init, sizeof(int32_t) * 4);
  static int32_t param_init[] = {2};
  model->setOperandValue(param, param_init, sizeof(int32_t) * 1);
  static int32_t param1_init[] = {2};
  model->setOperandValue(param1, param1_init, sizeof(int32_t) * 1);
  static int32_t param2_init[] = {2};
  model->setOperandValue(param2, param2_init, sizeof(int32_t) * 1);
  static int32_t act_init[] = {2};
  model->setOperandValue(act, act_init, sizeof(int32_t) * 1);
  static bool layout_init[] = {true};
  model->setOperandValue(layout, layout_init, sizeof(bool) * 1);
  model->addOperation(ANEURALNETWORKS_TRANSPOSE_CONV_2D, {op1, op2, op3, shape, param, param1, param2, act, layout}, {op4});
  // Phase 3, inputs and outputs
  model->identifyInputsAndOutputs(
    {op1},
    {op4});
  assert(model->isValid());
}

inline bool is_ignored_nchw_relu1_quant8(int i) {
  static std::set<int> ignore = {};
  return ignore.find(i) != ignore.end();
}

void CreateModel_nchw_relu1_quant8_weight_as_input(Model *model) {
  OperandType type0(Type::BOOL, {});
  OperandType type16(Type::TENSOR_QUANT8_ASYMM, {2, 3, 3, 1}, 0.5f, 0);
  OperandType type17(Type::TENSOR_INT32, {2}, 0.25f, 0);
  OperandType type27(Type::TENSOR_QUANT8_ASYMM, {1, 1, 2, 2}, 0.5f, 0);
  OperandType type28(Type::TENSOR_QUANT8_ASYMM, {1, 2, 5, 5}, 0.5f, 0);
  OperandType type4(Type::TENSOR_INT32, {4});
  OperandType type5(Type::INT32, {});
  // Phase 1, operands
  auto op1 = model->addOperand(&type27);
  auto op2 = model->addOperand(&type16);
  auto op3 = model->addOperand(&type17);
  auto shape = model->addOperand(&type4);
  auto param = model->addOperand(&type5);
  auto param1 = model->addOperand(&type5);
  auto param2 = model->addOperand(&type5);
  auto act = model->addOperand(&type5);
  auto layout = model->addOperand(&type0);
  auto op4 = model->addOperand(&type28);
  // Phase 2, operations
  static int32_t shape_init[] = {1, 2, 5, 5};
  model->setOperandValue(shape, shape_init, sizeof(int32_t) * 4);
  static int32_t param_init[] = {2};
  model->setOperandValue(param, param_init, sizeof(int32_t) * 1);
  static int32_t param1_init[] = {2};
  model->setOperandValue(param1, param1_init, sizeof(int32_t) * 1);
  static int32_t param2_init[] = {2};
  model->setOperandValue(param2, param2_init, sizeof(int32_t) * 1);
  static int32_t act_init[] = {2};
  model->setOperandValue(act, act_init, sizeof(int32_t) * 1);
  static bool8 layout_init[] = {true};
  model->setOperandValue(layout, layout_init, sizeof(bool8) * 1);
  model->addOperation(ANEURALNETWORKS_TRANSPOSE_CONV_2D, {op1, op2, op3, shape, param, param1, param2, act, layout}, {op4});
  // Phase 3, inputs and outputs
  model->identifyInputsAndOutputs(
    {op1, op2, op3},
    {op4});
  assert(model->isValid());
}

inline bool is_ignored_nchw_relu1_quant8_weight_as_input(int i) {
  static std::set<int> ignore = {};
  return ignore.find(i) != ignore.end();
}

void CreateModel_nchw_relu1_float16(Model *model) {
  OperandType type0(Type::BOOL, {});
  OperandType type20(Type::TENSOR_FLOAT16, {2, 3, 3, 1});
  OperandType type21(Type::TENSOR_FLOAT16, {2});
  OperandType type29(Type::TENSOR_FLOAT16, {1, 1, 2, 2});
  OperandType type30(Type::TENSOR_FLOAT16, {1, 2, 5, 5});
  OperandType type4(Type::TENSOR_INT32, {4});
  OperandType type5(Type::INT32, {});
  // Phase 1, operands
  auto op1 = model->addOperand(&type29);
  auto op2 = model->addOperand(&type20);
  auto op3 = model->addOperand(&type21);
  auto shape = model->addOperand(&type4);
  auto param = model->addOperand(&type5);
  auto param1 = model->addOperand(&type5);
  auto param2 = model->addOperand(&type5);
  auto act = model->addOperand(&type5);
  auto layout = model->addOperand(&type0);
  auto op4 = model->addOperand(&type30);
  // Phase 2, operations
  static _Float16 op2_init[] = {1.0f, 3.0f, 5.0f, 7.0f, 9.0f, 11.0f, 13.0f, 15.0f, 17.0f, 2.0f, 4.0f, 6.0f, 8.0f, 10.0f, 12.0f, 14.0f, 16.0f, 18.0f};
  model->setOperandValue(op2, op2_init, sizeof(_Float16) * 18);
  static _Float16 op3_init[] = {-1.5f, -2.0f};
  model->setOperandValue(op3, op3_init, sizeof(_Float16) * 2);
  static int32_t shape_init[] = {1, 2, 5, 5};
  model->setOperandValue(shape, shape_init, sizeof(int32_t) * 4);
  static int32_t param_init[] = {2};
  model->setOperandValue(param, param_init, sizeof(int32_t) * 1);
  static int32_t param1_init[] = {2};
  model->setOperandValue(param1, param1_init, sizeof(int32_t) * 1);
  static int32_t param2_init[] = {2};
  model->setOperandValue(param2, param2_init, sizeof(int32_t) * 1);
  static int32_t act_init[] = {2};
  model->setOperandValue(act, act_init, sizeof(int32_t) * 1);
  static bool8 layout_init[] = {true};
  model->setOperandValue(layout, layout_init, sizeof(bool8) * 1);
  model->addOperation(ANEURALNETWORKS_TRANSPOSE_CONV_2D, {op1, op2, op3, shape, param, param1, param2, act, layout}, {op4});
  // Phase 3, inputs and outputs
  model->identifyInputsAndOutputs(
    {op1},
    {op4});
  assert(model->isValid());
}

inline bool is_ignored_nchw_relu1_float16(int i) {
  static std::set<int> ignore = {};
  return ignore.find(i) != ignore.end();
}

void CreateModel_nchw_relu1_float16_weight_as_input(Model *model) {
  OperandType type0(Type::BOOL, {});
  OperandType type23(Type::TENSOR_FLOAT16, {2, 3, 3, 1});
  OperandType type24(Type::TENSOR_FLOAT16, {2});
  OperandType type29(Type::TENSOR_FLOAT16, {1, 1, 2, 2});
  OperandType type30(Type::TENSOR_FLOAT16, {1, 2, 5, 5});
  OperandType type4(Type::TENSOR_INT32, {4});
  OperandType type5(Type::INT32, {});
  // Phase 1, operands
  auto op1 = model->addOperand(&type29);
  auto op2 = model->addOperand(&type23);
  auto op3 = model->addOperand(&type24);
  auto shape = model->addOperand(&type4);
  auto param = model->addOperand(&type5);
  auto param1 = model->addOperand(&type5);
  auto param2 = model->addOperand(&type5);
  auto act = model->addOperand(&type5);
  auto layout = model->addOperand(&type0);
  auto op4 = model->addOperand(&type30);
  // Phase 2, operations
  static int32_t shape_init[] = {1, 2, 5, 5};
  model->setOperandValue(shape, shape_init, sizeof(int32_t) * 4);
  static int32_t param_init[] = {2};
  model->setOperandValue(param, param_init, sizeof(int32_t) * 1);
  static int32_t param1_init[] = {2};
  model->setOperandValue(param1, param1_init, sizeof(int32_t) * 1);
  static int32_t param2_init[] = {2};
  model->setOperandValue(param2, param2_init, sizeof(int32_t) * 1);
  static int32_t act_init[] = {2};
  model->setOperandValue(act, act_init, sizeof(int32_t) * 1);
  static bool8 layout_init[] = {true};
  model->setOperandValue(layout, layout_init, sizeof(bool8) * 1);
  model->addOperation(ANEURALNETWORKS_TRANSPOSE_CONV_2D, {op1, op2, op3, shape, param, param1, param2, act, layout}, {op4});
  // Phase 3, inputs and outputs
  model->identifyInputsAndOutputs(
    {op1, op2, op3},
    {op4});
  assert(model->isValid());
}

inline bool is_ignored_nchw_relu1_float16_weight_as_input(int i) {
  static std::set<int> ignore = {};
  return ignore.find(i) != ignore.end();
}

void CreateModel_nchw_relu6(Model *model) {
  OperandType type0(Type::BOOL, {});
  OperandType type2(Type::TENSOR_FLOAT32, {2, 3, 3, 1});
  OperandType type25(Type::TENSOR_FLOAT32, {1, 1, 2, 2});
  OperandType type26(Type::TENSOR_FLOAT32, {1, 2, 5, 5});
  OperandType type3(Type::TENSOR_FLOAT32, {2});
  OperandType type4(Type::TENSOR_INT32, {4});
  OperandType type5(Type::INT32, {});
  // Phase 1, operands
  auto op1 = model->addOperand(&type25);
  auto op2 = model->addOperand(&type2);
  auto op3 = model->addOperand(&type3);
  auto shape = model->addOperand(&type4);
  auto param = model->addOperand(&type5);
  auto param1 = model->addOperand(&type5);
  auto param2 = model->addOperand(&type5);
  auto act = model->addOperand(&type5);
  auto layout = model->addOperand(&type0);
  auto op4 = model->addOperand(&type26);
  // Phase 2, operations
  static float op2_init[] = {1.0f, 3.0f, 5.0f, 7.0f, 9.0f, 11.0f, 13.0f, 15.0f, 17.0f, 2.0f, 4.0f, 6.0f, 8.0f, 10.0f, 12.0f, 14.0f, 16.0f, 18.0f};
  model->setOperandValue(op2, op2_init, sizeof(float) * 18);
  static float op3_init[] = {-1.5f, -2.0f};
  model->setOperandValue(op3, op3_init, sizeof(float) * 2);
  static int32_t shape_init[] = {1, 2, 5, 5};
  model->setOperandValue(shape, shape_init, sizeof(int32_t) * 4);
  static int32_t param_init[] = {2};
  model->setOperandValue(param, param_init, sizeof(int32_t) * 1);
  static int32_t param1_init[] = {2};
  model->setOperandValue(param1, param1_init, sizeof(int32_t) * 1);
  static int32_t param2_init[] = {2};
  model->setOperandValue(param2, param2_init, sizeof(int32_t) * 1);
  static int32_t act_init[] = {3};
  model->setOperandValue(act, act_init, sizeof(int32_t) * 1);
  static bool8 layout_init[] = {true};
  model->setOperandValue(layout, layout_init, sizeof(bool8) * 1);
  model->addOperation(ANEURALNETWORKS_TRANSPOSE_CONV_2D, {op1, op2, op3, shape, param, param1, param2, act, layout}, {op4});
  // Phase 3, inputs and outputs
  model->identifyInputsAndOutputs(
    {op1},
    {op4});
  assert(model->isValid());
}

inline bool is_ignored_nchw_relu6(int i) {
  static std::set<int> ignore = {};
  return ignore.find(i) != ignore.end();
}

void CreateModel_nchw_relu6_weight_as_input(Model *model) {
  OperandType type0(Type::BOOL, {});
  OperandType type2(Type::TENSOR_FLOAT32, {2, 3, 3, 1});
  OperandType type25(Type::TENSOR_FLOAT32, {1, 1, 2, 2});
  OperandType type26(Type::TENSOR_FLOAT32, {1, 2, 5, 5});
  OperandType type3(Type::TENSOR_FLOAT32, {2});
  OperandType type4(Type::TENSOR_INT32, {4});
  OperandType type5(Type::INT32, {});
  // Phase 1, operands
  auto op1 = model->addOperand(&type25);
  auto op2 = model->addOperand(&type2);
  auto op3 = model->addOperand(&type3);
  auto shape = model->addOperand(&type4);
  auto param = model->addOperand(&type5);
  auto param1 = model->addOperand(&type5);
  auto param2 = model->addOperand(&type5);
  auto act = model->addOperand(&type5);
  auto layout = model->addOperand(&type0);
  auto op4 = model->addOperand(&type26);
  // Phase 2, operations
  static int32_t shape_init[] = {1, 2, 5, 5};
  model->setOperandValue(shape, shape_init, sizeof(int32_t) * 4);
  static int32_t param_init[] = {2};
  model->setOperandValue(param, param_init, sizeof(int32_t) * 1);
  static int32_t param1_init[] = {2};
  model->setOperandValue(param1, param1_init, sizeof(int32_t) * 1);
  static int32_t param2_init[] = {2};
  model->setOperandValue(param2, param2_init, sizeof(int32_t) * 1);
  static int32_t act_init[] = {3};
  model->setOperandValue(act, act_init, sizeof(int32_t) * 1);
  static bool8 layout_init[] = {true};
  model->setOperandValue(layout, layout_init, sizeof(bool8) * 1);
  model->addOperation(ANEURALNETWORKS_TRANSPOSE_CONV_2D, {op1, op2, op3, shape, param, param1, param2, act, layout}, {op4});
  // Phase 3, inputs and outputs
  model->identifyInputsAndOutputs(
    {op1, op2, op3},
    {op4});
  assert(model->isValid());
}

inline bool is_ignored_nchw_relu6_weight_as_input(int i) {
  static std::set<int> ignore = {};
  return ignore.find(i) != ignore.end();
}

void CreateModel_nchw_relu6_relaxed(Model *model) {
  OperandType type0(Type::BOOL, {});
  OperandType type2(Type::TENSOR_FLOAT32, {2, 3, 3, 1});
  OperandType type25(Type::TENSOR_FLOAT32, {1, 1, 2, 2});
  OperandType type26(Type::TENSOR_FLOAT32, {1, 2, 5, 5});
  OperandType type3(Type::TENSOR_FLOAT32, {2});
  OperandType type4(Type::TENSOR_INT32, {4});
  OperandType type5(Type::INT32, {});
  // Phase 1, operands
  auto op1 = model->addOperand(&type25);
  auto op2 = model->addOperand(&type2);
  auto op3 = model->addOperand(&type3);
  auto shape = model->addOperand(&type4);
  auto param = model->addOperand(&type5);
  auto param1 = model->addOperand(&type5);
  auto param2 = model->addOperand(&type5);
  auto act = model->addOperand(&type5);
  auto layout = model->addOperand(&type0);
  auto op4 = model->addOperand(&type26);
  // Phase 2, operations
  static float op2_init[] = {1.0f, 3.0f, 5.0f, 7.0f, 9.0f, 11.0f, 13.0f, 15.0f, 17.0f, 2.0f, 4.0f, 6.0f, 8.0f, 10.0f, 12.0f, 14.0f, 16.0f, 18.0f};
  model->setOperandValue(op2, op2_init, sizeof(float) * 18);
  static float op3_init[] = {-1.5f, -2.0f};
  model->setOperandValue(op3, op3_init, sizeof(float) * 2);
  static int32_t shape_init[] = {1, 2, 5, 5};
  model->setOperandValue(shape, shape_init, sizeof(int32_t) * 4);
  static int32_t param_init[] = {2};
  model->setOperandValue(param, param_init, sizeof(int32_t) * 1);
  static int32_t param1_init[] = {2};
  model->setOperandValue(param1, param1_init, sizeof(int32_t) * 1);
  static int32_t param2_init[] = {2};
  model->setOperandValue(param2, param2_init, sizeof(int32_t) * 1);
  static int32_t act_init[] = {3};
  model->setOperandValue(act, act_init, sizeof(int32_t) * 1);
  static bool8 layout_init[] = {true};
  model->setOperandValue(layout, layout_init, sizeof(bool8) * 1);
  model->addOperation(ANEURALNETWORKS_TRANSPOSE_CONV_2D, {op1, op2, op3, shape, param, param1, param2, act, layout}, {op4});
  // Phase 3, inputs and outputs
  model->identifyInputsAndOutputs(
    {op1},
    {op4});
  // Phase 4: set relaxed execution
  model->relaxComputationFloat32toFloat16(true);
  assert(model->isValid());
}

inline bool is_ignored_nchw_relu6_relaxed(int i) {
  static std::set<int> ignore = {};
  return ignore.find(i) != ignore.end();
}

void CreateModel_nchw_relu6_relaxed_weight_as_input(Model *model) {
  OperandType type0(Type::BOOL, {});
  OperandType type2(Type::TENSOR_FLOAT32, {2, 3, 3, 1});
  OperandType type25(Type::TENSOR_FLOAT32, {1, 1, 2, 2});
  OperandType type26(Type::TENSOR_FLOAT32, {1, 2, 5, 5});
  OperandType type3(Type::TENSOR_FLOAT32, {2});
  OperandType type4(Type::TENSOR_INT32, {4});
  OperandType type5(Type::INT32, {});
  // Phase 1, operands
  auto op1 = model->addOperand(&type25);
  auto op2 = model->addOperand(&type2);
  auto op3 = model->addOperand(&type3);
  auto shape = model->addOperand(&type4);
  auto param = model->addOperand(&type5);
  auto param1 = model->addOperand(&type5);
  auto param2 = model->addOperand(&type5);
  auto act = model->addOperand(&type5);
  auto layout = model->addOperand(&type0);
  auto op4 = model->addOperand(&type26);
  // Phase 2, operations
  static int32_t shape_init[] = {1, 2, 5, 5};
  model->setOperandValue(shape, shape_init, sizeof(int32_t) * 4);
  static int32_t param_init[] = {2};
  model->setOperandValue(param, param_init, sizeof(int32_t) * 1);
  static int32_t param1_init[] = {2};
  model->setOperandValue(param1, param1_init, sizeof(int32_t) * 1);
  static int32_t param2_init[] = {2};
  model->setOperandValue(param2, param2_init, sizeof(int32_t) * 1);
  static int32_t act_init[] = {3};
  model->setOperandValue(act, act_init, sizeof(int32_t) * 1);
  static bool8 layout_init[] = {true};
  model->setOperandValue(layout, layout_init, sizeof(bool8) * 1);
  model->addOperation(ANEURALNETWORKS_TRANSPOSE_CONV_2D, {op1, op2, op3, shape, param, param1, param2, act, layout}, {op4});
  // Phase 3, inputs and outputs
  model->identifyInputsAndOutputs(
    {op1, op2, op3},
    {op4});
  // Phase 4: set relaxed execution
  model->relaxComputationFloat32toFloat16(true);
  assert(model->isValid());
}

inline bool is_ignored_nchw_relu6_relaxed_weight_as_input(int i) {
  static std::set<int> ignore = {};
  return ignore.find(i) != ignore.end();
}

void CreateModel_nchw_relu6_quant8(Model *model) {
  OperandType type0(Type::BOOL, {});
  OperandType type16(Type::TENSOR_QUANT8_ASYMM, {2, 3, 3, 1}, 0.5f, 0);
  OperandType type17(Type::TENSOR_INT32, {2}, 0.25f, 0);
  OperandType type27(Type::TENSOR_QUANT8_ASYMM, {1, 1, 2, 2}, 0.5f, 0);
  OperandType type28(Type::TENSOR_QUANT8_ASYMM, {1, 2, 5, 5}, 0.5f, 0);
  OperandType type4(Type::TENSOR_INT32, {4});
  OperandType type5(Type::INT32, {});
  // Phase 1, operands
  auto op1 = model->addOperand(&type27);
  auto op2 = model->addOperand(&type16);
  auto op3 = model->addOperand(&type17);
  auto shape = model->addOperand(&type4);
  auto param = model->addOperand(&type5);
  auto param1 = model->addOperand(&type5);
  auto param2 = model->addOperand(&type5);
  auto act = model->addOperand(&type5);
  auto layout = model->addOperand(&type0);
  auto op4 = model->addOperand(&type28);
  // Phase 2, operations
  static uint8_t op2_init[] = {2, 6, 10, 14, 18, 22, 26, 30, 34, 4, 8, 12, 16, 20, 24, 28, 32, 36};
  model->setOperandValue(op2, op2_init, sizeof(uint8_t) * 18);
  static int32_t op3_init[] = {-6, -8};
  model->setOperandValue(op3, op3_init, sizeof(int32_t) * 2);
  static int32_t shape_init[] = {1, 2, 5, 5};
  model->setOperandValue(shape, shape_init, sizeof(int32_t) * 4);
  static int32_t param_init[] = {2};
  model->setOperandValue(param, param_init, sizeof(int32_t) * 1);
  static int32_t param1_init[] = {2};
  model->setOperandValue(param1, param1_init, sizeof(int32_t) * 1);
  static int32_t param2_init[] = {2};
  model->setOperandValue(param2, param2_init, sizeof(int32_t) * 1);
  static int32_t act_init[] = {3};
  model->setOperandValue(act, act_init, sizeof(int32_t) * 1);
  static bool8 layout_init[] = {true};
  model->setOperandValue(layout, layout_init, sizeof(bool8) * 1);
  model->addOperation(ANEURALNETWORKS_TRANSPOSE_CONV_2D, {op1, op2, op3, shape, param, param1, param2, act, layout}, {op4});
  // Phase 3, inputs and outputs
  model->identifyInputsAndOutputs(
    {op1},
    {op4});
  assert(model->isValid());
}

inline bool is_ignored_nchw_relu6_quant8(int i) {
  static std::set<int> ignore = {};
  return ignore.find(i) != ignore.end();
}

void CreateModel_nchw_relu6_quant8_weight_as_input(Model *model) {
  OperandType type0(Type::BOOL, {});
  OperandType type16(Type::TENSOR_QUANT8_ASYMM, {2, 3, 3, 1}, 0.5f, 0);
  OperandType type17(Type::TENSOR_INT32, {2}, 0.25f, 0);
  OperandType type27(Type::TENSOR_QUANT8_ASYMM, {1, 1, 2, 2}, 0.5f, 0);
  OperandType type28(Type::TENSOR_QUANT8_ASYMM, {1, 2, 5, 5}, 0.5f, 0);
  OperandType type4(Type::TENSOR_INT32, {4});
  OperandType type5(Type::INT32, {});
  // Phase 1, operands
  auto op1 = model->addOperand(&type27);
  auto op2 = model->addOperand(&type16);
  auto op3 = model->addOperand(&type17);
  auto shape = model->addOperand(&type4);
  auto param = model->addOperand(&type5);
  auto param1 = model->addOperand(&type5);
  auto param2 = model->addOperand(&type5);
  auto act = model->addOperand(&type5);
  auto layout = model->addOperand(&type0);
  auto op4 = model->addOperand(&type28);
  // Phase 2, operations
  static int32_t shape_init[] = {1, 2, 5, 5};
  model->setOperandValue(shape, shape_init, sizeof(int32_t) * 4);
  static int32_t param_init[] = {2};
  model->setOperandValue(param, param_init, sizeof(int32_t) * 1);
  static int32_t param1_init[] = {2};
  model->setOperandValue(param1, param1_init, sizeof(int32_t) * 1);
  static int32_t param2_init[] = {2};
  model->setOperandValue(param2, param2_init, sizeof(int32_t) * 1);
  static int32_t act_init[] = {3};
  model->setOperandValue(act, act_init, sizeof(int32_t) * 1);
  static bool8 layout_init[] = {true};
  model->setOperandValue(layout, layout_init, sizeof(bool8) * 1);
  model->addOperation(ANEURALNETWORKS_TRANSPOSE_CONV_2D, {op1, op2, op3, shape, param, param1, param2, act, layout}, {op4});
  // Phase 3, inputs and outputs
  model->identifyInputsAndOutputs(
    {op1, op2, op3},
    {op4});
  assert(model->isValid());
}

inline bool is_ignored_nchw_relu6_quant8_weight_as_input(int i) {
  static std::set<int> ignore = {};
  return ignore.find(i) != ignore.end();
}

void CreateModel_nchw_relu6_float16(Model *model) {
  OperandType type0(Type::BOOL, {});
  OperandType type20(Type::TENSOR_FLOAT16, {2, 3, 3, 1});
  OperandType type21(Type::TENSOR_FLOAT16, {2});
  OperandType type29(Type::TENSOR_FLOAT16, {1, 1, 2, 2});
  OperandType type30(Type::TENSOR_FLOAT16, {1, 2, 5, 5});
  OperandType type4(Type::TENSOR_INT32, {4});
  OperandType type5(Type::INT32, {});
  // Phase 1, operands
  auto op1 = model->addOperand(&type29);
  auto op2 = model->addOperand(&type20);
  auto op3 = model->addOperand(&type21);
  auto shape = model->addOperand(&type4);
  auto param = model->addOperand(&type5);
  auto param1 = model->addOperand(&type5);
  auto param2 = model->addOperand(&type5);
  auto act = model->addOperand(&type5);
  auto layout = model->addOperand(&type0);
  auto op4 = model->addOperand(&type30);
  // Phase 2, operations
  static _Float16 op2_init[] = {1.0f, 3.0f, 5.0f, 7.0f, 9.0f, 11.0f, 13.0f, 15.0f, 17.0f, 2.0f, 4.0f, 6.0f, 8.0f, 10.0f, 12.0f, 14.0f, 16.0f, 18.0f};
  model->setOperandValue(op2, op2_init, sizeof(_Float16) * 18);
  static _Float16 op3_init[] = {-1.5f, -2.0f};
  model->setOperandValue(op3, op3_init, sizeof(_Float16) * 2);
  static int32_t shape_init[] = {1, 2, 5, 5};
  model->setOperandValue(shape, shape_init, sizeof(int32_t) * 4);
  static int32_t param_init[] = {2};
  model->setOperandValue(param, param_init, sizeof(int32_t) * 1);
  static int32_t param1_init[] = {2};
  model->setOperandValue(param1, param1_init, sizeof(int32_t) * 1);
  static int32_t param2_init[] = {2};
  model->setOperandValue(param2, param2_init, sizeof(int32_t) * 1);
  static int32_t act_init[] = {3};
  model->setOperandValue(act, act_init, sizeof(int32_t) * 1);
  static bool layout_init[] = {true};
  model->setOperandValue(layout, layout_init, sizeof(bool) * 1);
  model->addOperation(ANEURALNETWORKS_TRANSPOSE_CONV_2D, {op1, op2, op3, shape, param, param1, param2, act, layout}, {op4});
  // Phase 3, inputs and outputs
  model->identifyInputsAndOutputs(
    {op1},
    {op4});
  assert(model->isValid());
}

inline bool is_ignored_nchw_relu6_float16(int i) {
  static std::set<int> ignore = {};
  return ignore.find(i) != ignore.end();
}

void CreateModel_nchw_relu6_float16_weight_as_input(Model *model) {
  OperandType type0(Type::BOOL, {});
  OperandType type23(Type::TENSOR_FLOAT16, {2, 3, 3, 1});
  OperandType type24(Type::TENSOR_FLOAT16, {2});
  OperandType type29(Type::TENSOR_FLOAT16, {1, 1, 2, 2});
  OperandType type30(Type::TENSOR_FLOAT16, {1, 2, 5, 5});
  OperandType type4(Type::TENSOR_INT32, {4});
  OperandType type5(Type::INT32, {});
  // Phase 1, operands
  auto op1 = model->addOperand(&type29);
  auto op2 = model->addOperand(&type23);
  auto op3 = model->addOperand(&type24);
  auto shape = model->addOperand(&type4);
  auto param = model->addOperand(&type5);
  auto param1 = model->addOperand(&type5);
  auto param2 = model->addOperand(&type5);
  auto act = model->addOperand(&type5);
  auto layout = model->addOperand(&type0);
  auto op4 = model->addOperand(&type30);
  // Phase 2, operations
  static int32_t shape_init[] = {1, 2, 5, 5};
  model->setOperandValue(shape, shape_init, sizeof(int32_t) * 4);
  static int32_t param_init[] = {2};
  model->setOperandValue(param, param_init, sizeof(int32_t) * 1);
  static int32_t param1_init[] = {2};
  model->setOperandValue(param1, param1_init, sizeof(int32_t) * 1);
  static int32_t param2_init[] = {2};
  model->setOperandValue(param2, param2_init, sizeof(int32_t) * 1);
  static int32_t act_init[] = {3};
  model->setOperandValue(act, act_init, sizeof(int32_t) * 1);
  static bool layout_init[] = {true};
  model->setOperandValue(layout, layout_init, sizeof(bool) * 1);
  model->addOperation(ANEURALNETWORKS_TRANSPOSE_CONV_2D, {op1, op2, op3, shape, param, param1, param2, act, layout}, {op4});
  // Phase 3, inputs and outputs
  model->identifyInputsAndOutputs(
    {op1, op2, op3},
    {op4});
  assert(model->isValid());
}

inline bool is_ignored_nchw_relu6_float16_weight_as_input(int i) {
  static std::set<int> ignore = {};
  return ignore.find(i) != ignore.end();
}

void CreateModel_nhwc(Model *model) {
  OperandType type0(Type::BOOL, {});
  OperandType type10(Type::TENSOR_FLOAT32, {1, 3, 4, 1});
  OperandType type4(Type::TENSOR_INT32, {4});
  OperandType type5(Type::INT32, {});
  OperandType type7(Type::TENSOR_FLOAT32, {1, 1, 2, 1});
  OperandType type8(Type::TENSOR_FLOAT32, {1, 3, 3, 1});
  OperandType type9(Type::TENSOR_FLOAT32, {1});
  // Phase 1, operands
  auto op11 = model->addOperand(&type7);
  auto op21 = model->addOperand(&type8);
  auto op31 = model->addOperand(&type9);
  auto shape1 = model->addOperand(&type4);
  auto param3 = model->addOperand(&type5);
  auto param4 = model->addOperand(&type5);
  auto param5 = model->addOperand(&type5);
  auto param6 = model->addOperand(&type5);
  auto layout = model->addOperand(&type0);
  auto op41 = model->addOperand(&type10);
  // Phase 2, operations
  static float op21_init[] = {9.0f, 5.0f, 6.0f, 9.0f, 8.0f, 5.0f, 3.0f, 1.0f, 4.0f};
  model->setOperandValue(op21, op21_init, sizeof(float) * 9);
  static float op31_init[] = {-1000.0f};
  model->setOperandValue(op31, op31_init, sizeof(float) * 1);
  static int32_t shape1_init[] = {1, 3, 4, 1};
  model->setOperandValue(shape1, shape1_init, sizeof(int32_t) * 4);
  static int32_t param3_init[] = {1};
  model->setOperandValue(param3, param3_init, sizeof(int32_t) * 1);
  static int32_t param4_init[] = {3};
  model->setOperandValue(param4, param4_init, sizeof(int32_t) * 1);
  static int32_t param5_init[] = {3};
  model->setOperandValue(param5, param5_init, sizeof(int32_t) * 1);
  static int32_t param6_init[] = {1};
  model->setOperandValue(param6, param6_init, sizeof(int32_t) * 1);
  static bool8 layout_init[] = {false};
  model->setOperandValue(layout, layout_init, sizeof(bool8) * 1);
  model->addOperation(ANEURALNETWORKS_TRANSPOSE_CONV_2D, {op11, op21, op31, shape1, param3, param4, param5, param6, layout}, {op41});
  // Phase 3, inputs and outputs
  model->identifyInputsAndOutputs(
    {op11},
    {op41});
  assert(model->isValid());
}

inline bool is_ignored_nhwc(int i) {
  static std::set<int> ignore = {};
  return ignore.find(i) != ignore.end();
}

void CreateModel_nhwc_weight_as_input(Model *model) {
  OperandType type0(Type::BOOL, {});
  OperandType type10(Type::TENSOR_FLOAT32, {1, 3, 4, 1});
  OperandType type4(Type::TENSOR_INT32, {4});
  OperandType type5(Type::INT32, {});
  OperandType type7(Type::TENSOR_FLOAT32, {1, 1, 2, 1});
  OperandType type8(Type::TENSOR_FLOAT32, {1, 3, 3, 1});
  OperandType type9(Type::TENSOR_FLOAT32, {1});
  // Phase 1, operands
  auto op11 = model->addOperand(&type7);
  auto op21 = model->addOperand(&type8);
  auto op31 = model->addOperand(&type9);
  auto shape1 = model->addOperand(&type4);
  auto param3 = model->addOperand(&type5);
  auto param4 = model->addOperand(&type5);
  auto param5 = model->addOperand(&type5);
  auto param6 = model->addOperand(&type5);
  auto layout = model->addOperand(&type0);
  auto op41 = model->addOperand(&type10);
  // Phase 2, operations
  static int32_t shape1_init[] = {1, 3, 4, 1};
  model->setOperandValue(shape1, shape1_init, sizeof(int32_t) * 4);
  static int32_t param3_init[] = {1};
  model->setOperandValue(param3, param3_init, sizeof(int32_t) * 1);
  static int32_t param4_init[] = {3};
  model->setOperandValue(param4, param4_init, sizeof(int32_t) * 1);
  static int32_t param5_init[] = {3};
  model->setOperandValue(param5, param5_init, sizeof(int32_t) * 1);
  static int32_t param6_init[] = {1};
  model->setOperandValue(param6, param6_init, sizeof(int32_t) * 1);
  static bool8 layout_init[] = {false};
  model->setOperandValue(layout, layout_init, sizeof(bool8) * 1);
  model->addOperation(ANEURALNETWORKS_TRANSPOSE_CONV_2D, {op11, op21, op31, shape1, param3, param4, param5, param6, layout}, {op41});
  // Phase 3, inputs and outputs
  model->identifyInputsAndOutputs(
    {op11, op21, op31},
    {op41});
  assert(model->isValid());
}

inline bool is_ignored_nhwc_weight_as_input(int i) {
  static std::set<int> ignore = {};
  return ignore.find(i) != ignore.end();
}

void CreateModel_nhwc_relaxed(Model *model) {
  OperandType type0(Type::BOOL, {});
  OperandType type10(Type::TENSOR_FLOAT32, {1, 3, 4, 1});
  OperandType type4(Type::TENSOR_INT32, {4});
  OperandType type5(Type::INT32, {});
  OperandType type7(Type::TENSOR_FLOAT32, {1, 1, 2, 1});
  OperandType type8(Type::TENSOR_FLOAT32, {1, 3, 3, 1});
  OperandType type9(Type::TENSOR_FLOAT32, {1});
  // Phase 1, operands
  auto op11 = model->addOperand(&type7);
  auto op21 = model->addOperand(&type8);
  auto op31 = model->addOperand(&type9);
  auto shape1 = model->addOperand(&type4);
  auto param3 = model->addOperand(&type5);
  auto param4 = model->addOperand(&type5);
  auto param5 = model->addOperand(&type5);
  auto param6 = model->addOperand(&type5);
  auto layout = model->addOperand(&type0);
  auto op41 = model->addOperand(&type10);
  // Phase 2, operations
  static float op21_init[] = {9.0f, 5.0f, 6.0f, 9.0f, 8.0f, 5.0f, 3.0f, 1.0f, 4.0f};
  model->setOperandValue(op21, op21_init, sizeof(float) * 9);
  static float op31_init[] = {-1000.0f};
  model->setOperandValue(op31, op31_init, sizeof(float) * 1);
  static int32_t shape1_init[] = {1, 3, 4, 1};
  model->setOperandValue(shape1, shape1_init, sizeof(int32_t) * 4);
  static int32_t param3_init[] = {1};
  model->setOperandValue(param3, param3_init, sizeof(int32_t) * 1);
  static int32_t param4_init[] = {3};
  model->setOperandValue(param4, param4_init, sizeof(int32_t) * 1);
  static int32_t param5_init[] = {3};
  model->setOperandValue(param5, param5_init, sizeof(int32_t) * 1);
  static int32_t param6_init[] = {1};
  model->setOperandValue(param6, param6_init, sizeof(int32_t) * 1);
  static bool8 layout_init[] = {false};
  model->setOperandValue(layout, layout_init, sizeof(bool8) * 1);
  model->addOperation(ANEURALNETWORKS_TRANSPOSE_CONV_2D, {op11, op21, op31, shape1, param3, param4, param5, param6, layout}, {op41});
  // Phase 3, inputs and outputs
  model->identifyInputsAndOutputs(
    {op11},
    {op41});
  // Phase 4: set relaxed execution
  model->relaxComputationFloat32toFloat16(true);
  assert(model->isValid());
}

inline bool is_ignored_nhwc_relaxed(int i) {
  static std::set<int> ignore = {};
  return ignore.find(i) != ignore.end();
}

void CreateModel_nhwc_relaxed_weight_as_input(Model *model) {
  OperandType type0(Type::BOOL, {});
  OperandType type10(Type::TENSOR_FLOAT32, {1, 3, 4, 1});
  OperandType type4(Type::TENSOR_INT32, {4});
  OperandType type5(Type::INT32, {});
  OperandType type7(Type::TENSOR_FLOAT32, {1, 1, 2, 1});
  OperandType type8(Type::TENSOR_FLOAT32, {1, 3, 3, 1});
  OperandType type9(Type::TENSOR_FLOAT32, {1});
  // Phase 1, operands
  auto op11 = model->addOperand(&type7);
  auto op21 = model->addOperand(&type8);
  auto op31 = model->addOperand(&type9);
  auto shape1 = model->addOperand(&type4);
  auto param3 = model->addOperand(&type5);
  auto param4 = model->addOperand(&type5);
  auto param5 = model->addOperand(&type5);
  auto param6 = model->addOperand(&type5);
  auto layout = model->addOperand(&type0);
  auto op41 = model->addOperand(&type10);
  // Phase 2, operations
  static int32_t shape1_init[] = {1, 3, 4, 1};
  model->setOperandValue(shape1, shape1_init, sizeof(int32_t) * 4);
  static int32_t param3_init[] = {1};
  model->setOperandValue(param3, param3_init, sizeof(int32_t) * 1);
  static int32_t param4_init[] = {3};
  model->setOperandValue(param4, param4_init, sizeof(int32_t) * 1);
  static int32_t param5_init[] = {3};
  model->setOperandValue(param5, param5_init, sizeof(int32_t) * 1);
  static int32_t param6_init[] = {1};
  model->setOperandValue(param6, param6_init, sizeof(int32_t) * 1);
  static bool8 layout_init[] = {false};
  model->setOperandValue(layout, layout_init, sizeof(bool8) * 1);
  model->addOperation(ANEURALNETWORKS_TRANSPOSE_CONV_2D, {op11, op21, op31, shape1, param3, param4, param5, param6, layout}, {op41});
  // Phase 3, inputs and outputs
  model->identifyInputsAndOutputs(
    {op11, op21, op31},
    {op41});
  // Phase 4: set relaxed execution
  model->relaxComputationFloat32toFloat16(true);
  assert(model->isValid());
}

inline bool is_ignored_nhwc_relaxed_weight_as_input(int i) {
  static std::set<int> ignore = {};
  return ignore.find(i) != ignore.end();
}

void CreateModel_nhwc_quant8(Model *model) {
  OperandType type0(Type::BOOL, {});
  OperandType type31(Type::TENSOR_QUANT8_ASYMM, {1, 1, 2, 1}, 2.0f, 0);
  OperandType type32(Type::TENSOR_QUANT8_ASYMM, {1, 3, 3, 1}, 0.25f, 128);
  OperandType type33(Type::TENSOR_INT32, {1}, 0.5f, 0);
  OperandType type34(Type::TENSOR_QUANT8_ASYMM, {1, 3, 4, 1}, 20.0f, 50);
  OperandType type4(Type::TENSOR_INT32, {4});
  OperandType type5(Type::INT32, {});
  // Phase 1, operands
  auto op11 = model->addOperand(&type31);
  auto op21 = model->addOperand(&type32);
  auto op31 = model->addOperand(&type33);
  auto shape1 = model->addOperand(&type4);
  auto param3 = model->addOperand(&type5);
  auto param4 = model->addOperand(&type5);
  auto param5 = model->addOperand(&type5);
  auto param6 = model->addOperand(&type5);
  auto layout = model->addOperand(&type0);
  auto op41 = model->addOperand(&type34);
  // Phase 2, operations
  static uint8_t op21_init[] = {164, 148, 152, 164, 160, 148, 140, 132, 144};
  model->setOperandValue(op21, op21_init, sizeof(uint8_t) * 9);
  static int32_t op31_init[] = {-2000};
  model->setOperandValue(op31, op31_init, sizeof(int32_t) * 1);
  static int32_t shape1_init[] = {1, 3, 4, 1};
  model->setOperandValue(shape1, shape1_init, sizeof(int32_t) * 4);
  static int32_t param3_init[] = {1};
  model->setOperandValue(param3, param3_init, sizeof(int32_t) * 1);
  static int32_t param4_init[] = {3};
  model->setOperandValue(param4, param4_init, sizeof(int32_t) * 1);
  static int32_t param5_init[] = {3};
  model->setOperandValue(param5, param5_init, sizeof(int32_t) * 1);
  static int32_t param6_init[] = {1};
  model->setOperandValue(param6, param6_init, sizeof(int32_t) * 1);
  static bool8 layout_init[] = {false};
  model->setOperandValue(layout, layout_init, sizeof(bool8) * 1);
  model->addOperation(ANEURALNETWORKS_TRANSPOSE_CONV_2D, {op11, op21, op31, shape1, param3, param4, param5, param6, layout}, {op41});
  // Phase 3, inputs and outputs
  model->identifyInputsAndOutputs(
    {op11},
    {op41});
  assert(model->isValid());
}

inline bool is_ignored_nhwc_quant8(int i) {
  static std::set<int> ignore = {};
  return ignore.find(i) != ignore.end();
}

void CreateModel_nhwc_quant8_weight_as_input(Model *model) {
  OperandType type0(Type::BOOL, {});
  OperandType type31(Type::TENSOR_QUANT8_ASYMM, {1, 1, 2, 1}, 2.0f, 0);
  OperandType type32(Type::TENSOR_QUANT8_ASYMM, {1, 3, 3, 1}, 0.25f, 128);
  OperandType type33(Type::TENSOR_INT32, {1}, 0.5f, 0);
  OperandType type34(Type::TENSOR_QUANT8_ASYMM, {1, 3, 4, 1}, 20.0f, 50);
  OperandType type4(Type::TENSOR_INT32, {4});
  OperandType type5(Type::INT32, {});
  // Phase 1, operands
  auto op11 = model->addOperand(&type31);
  auto op21 = model->addOperand(&type32);
  auto op31 = model->addOperand(&type33);
  auto shape1 = model->addOperand(&type4);
  auto param3 = model->addOperand(&type5);
  auto param4 = model->addOperand(&type5);
  auto param5 = model->addOperand(&type5);
  auto param6 = model->addOperand(&type5);
  auto layout = model->addOperand(&type0);
  auto op41 = model->addOperand(&type34);
  // Phase 2, operations
  static int32_t shape1_init[] = {1, 3, 4, 1};
  model->setOperandValue(shape1, shape1_init, sizeof(int32_t) * 4);
  static int32_t param3_init[] = {1};
  model->setOperandValue(param3, param3_init, sizeof(int32_t) * 1);
  static int32_t param4_init[] = {3};
  model->setOperandValue(param4, param4_init, sizeof(int32_t) * 1);
  static int32_t param5_init[] = {3};
  model->setOperandValue(param5, param5_init, sizeof(int32_t) * 1);
  static int32_t param6_init[] = {1};
  model->setOperandValue(param6, param6_init, sizeof(int32_t) * 1);
  static bool8 layout_init[] = {false};
  model->setOperandValue(layout, layout_init, sizeof(bool8) * 1);
  model->addOperation(ANEURALNETWORKS_TRANSPOSE_CONV_2D, {op11, op21, op31, shape1, param3, param4, param5, param6, layout}, {op41});
  // Phase 3, inputs and outputs
  model->identifyInputsAndOutputs(
    {op11, op21, op31},
    {op41});
  assert(model->isValid());
}

inline bool is_ignored_nhwc_quant8_weight_as_input(int i) {
  static std::set<int> ignore = {};
  return ignore.find(i) != ignore.end();
}

void CreateModel_nhwc_float16(Model *model) {
  OperandType type0(Type::BOOL, {});
  OperandType type35(Type::TENSOR_FLOAT16, {1, 1, 2, 1});
  OperandType type36(Type::TENSOR_FLOAT16, {1, 3, 3, 1});
  OperandType type37(Type::TENSOR_FLOAT16, {1});
  OperandType type38(Type::TENSOR_FLOAT16, {1, 3, 4, 1});
  OperandType type4(Type::TENSOR_INT32, {4});
  OperandType type5(Type::INT32, {});
  // Phase 1, operands
  auto op11 = model->addOperand(&type35);
  auto op21 = model->addOperand(&type36);
  auto op31 = model->addOperand(&type37);
  auto shape1 = model->addOperand(&type4);
  auto param3 = model->addOperand(&type5);
  auto param4 = model->addOperand(&type5);
  auto param5 = model->addOperand(&type5);
  auto param6 = model->addOperand(&type5);
  auto layout = model->addOperand(&type0);
  auto op41 = model->addOperand(&type38);
  // Phase 2, operations
  static _Float16 op21_init[] = {9.0f, 5.0f, 6.0f, 9.0f, 8.0f, 5.0f, 3.0f, 1.0f, 4.0f};
  model->setOperandValue(op21, op21_init, sizeof(_Float16) * 9);
  static _Float16 op31_init[] = {-1000.0f};
  model->setOperandValue(op31, op31_init, sizeof(_Float16) * 1);
  static int32_t shape1_init[] = {1, 3, 4, 1};
  model->setOperandValue(shape1, shape1_init, sizeof(int32_t) * 4);
  static int32_t param3_init[] = {1};
  model->setOperandValue(param3, param3_init, sizeof(int32_t) * 1);
  static int32_t param4_init[] = {3};
  model->setOperandValue(param4, param4_init, sizeof(int32_t) * 1);
  static int32_t param5_init[] = {3};
  model->setOperandValue(param5, param5_init, sizeof(int32_t) * 1);
  static int32_t param6_init[] = {1};
  model->setOperandValue(param6, param6_init, sizeof(int32_t) * 1);
  static bool layout_init[] = {false};
  model->setOperandValue(layout, layout_init, sizeof(bool) * 1);
  model->addOperation(ANEURALNETWORKS_TRANSPOSE_CONV_2D, {op11, op21, op31, shape1, param3, param4, param5, param6, layout}, {op41});
  // Phase 3, inputs and outputs
  model->identifyInputsAndOutputs(
    {op11},
    {op41});
  assert(model->isValid());
}

inline bool is_ignored_nhwc_float16(int i) {
  static std::set<int> ignore = {};
  return ignore.find(i) != ignore.end();
}

void CreateModel_nhwc_float16_weight_as_input(Model *model) {
  OperandType type0(Type::BOOL, {});
  OperandType type35(Type::TENSOR_FLOAT16, {1, 1, 2, 1});
  OperandType type38(Type::TENSOR_FLOAT16, {1, 3, 4, 1});
  OperandType type39(Type::TENSOR_FLOAT16, {1, 3, 3, 1});
  OperandType type4(Type::TENSOR_INT32, {4});
  OperandType type40(Type::TENSOR_FLOAT16, {1});
  OperandType type5(Type::INT32, {});
  // Phase 1, operands
  auto op11 = model->addOperand(&type35);
  auto op21 = model->addOperand(&type39);
  auto op31 = model->addOperand(&type40);
  auto shape1 = model->addOperand(&type4);
  auto param3 = model->addOperand(&type5);
  auto param4 = model->addOperand(&type5);
  auto param5 = model->addOperand(&type5);
  auto param6 = model->addOperand(&type5);
  auto layout = model->addOperand(&type0);
  auto op41 = model->addOperand(&type38);
  // Phase 2, operations
  static int32_t shape1_init[] = {1, 3, 4, 1};
  model->setOperandValue(shape1, shape1_init, sizeof(int32_t) * 4);
  static int32_t param3_init[] = {1};
  model->setOperandValue(param3, param3_init, sizeof(int32_t) * 1);
  static int32_t param4_init[] = {3};
  model->setOperandValue(param4, param4_init, sizeof(int32_t) * 1);
  static int32_t param5_init[] = {3};
  model->setOperandValue(param5, param5_init, sizeof(int32_t) * 1);
  static int32_t param6_init[] = {1};
  model->setOperandValue(param6, param6_init, sizeof(int32_t) * 1);
  static bool layout_init[] = {false};
  model->setOperandValue(layout, layout_init, sizeof(bool) * 1);
  model->addOperation(ANEURALNETWORKS_TRANSPOSE_CONV_2D, {op11, op21, op31, shape1, param3, param4, param5, param6, layout}, {op41});
  // Phase 3, inputs and outputs
  model->identifyInputsAndOutputs(
    {op11, op21, op31},
    {op41});
  assert(model->isValid());
}

inline bool is_ignored_nhwc_float16_weight_as_input(int i) {
  static std::set<int> ignore = {};
  return ignore.find(i) != ignore.end();
}

void CreateModel_nchw(Model *model) {
  OperandType type0(Type::BOOL, {});
  OperandType type4(Type::TENSOR_INT32, {4});
  OperandType type41(Type::TENSOR_FLOAT32, {1, 1, 1, 2});
  OperandType type42(Type::TENSOR_FLOAT32, {1, 1, 3, 4});
  OperandType type5(Type::INT32, {});
  OperandType type8(Type::TENSOR_FLOAT32, {1, 3, 3, 1});
  OperandType type9(Type::TENSOR_FLOAT32, {1});
  // Phase 1, operands
  auto op11 = model->addOperand(&type41);
  auto op21 = model->addOperand(&type8);
  auto op31 = model->addOperand(&type9);
  auto shape1 = model->addOperand(&type4);
  auto param3 = model->addOperand(&type5);
  auto param4 = model->addOperand(&type5);
  auto param5 = model->addOperand(&type5);
  auto param6 = model->addOperand(&type5);
  auto layout = model->addOperand(&type0);
  auto op41 = model->addOperand(&type42);
  // Phase 2, operations
  static float op21_init[] = {9.0f, 5.0f, 6.0f, 9.0f, 8.0f, 5.0f, 3.0f, 1.0f, 4.0f};
  model->setOperandValue(op21, op21_init, sizeof(float) * 9);
  static float op31_init[] = {-1000.0f};
  model->setOperandValue(op31, op31_init, sizeof(float) * 1);
  static int32_t shape1_init[] = {1, 1, 3, 4};
  model->setOperandValue(shape1, shape1_init, sizeof(int32_t) * 4);
  static int32_t param3_init[] = {1};
  model->setOperandValue(param3, param3_init, sizeof(int32_t) * 1);
  static int32_t param4_init[] = {3};
  model->setOperandValue(param4, param4_init, sizeof(int32_t) * 1);
  static int32_t param5_init[] = {3};
  model->setOperandValue(param5, param5_init, sizeof(int32_t) * 1);
  static int32_t param6_init[] = {1};
  model->setOperandValue(param6, param6_init, sizeof(int32_t) * 1);
  static bool8 layout_init[] = {true};
  model->setOperandValue(layout, layout_init, sizeof(bool8) * 1);
  model->addOperation(ANEURALNETWORKS_TRANSPOSE_CONV_2D, {op11, op21, op31, shape1, param3, param4, param5, param6, layout}, {op41});
  // Phase 3, inputs and outputs
  model->identifyInputsAndOutputs(
    {op11},
    {op41});
  assert(model->isValid());
}

inline bool is_ignored_nchw(int i) {
  static std::set<int> ignore = {};
  return ignore.find(i) != ignore.end();
}

void CreateModel_nchw_weight_as_input(Model *model) {
  OperandType type0(Type::BOOL, {});
  OperandType type4(Type::TENSOR_INT32, {4});
  OperandType type41(Type::TENSOR_FLOAT32, {1, 1, 1, 2});
  OperandType type42(Type::TENSOR_FLOAT32, {1, 1, 3, 4});
  OperandType type5(Type::INT32, {});
  OperandType type8(Type::TENSOR_FLOAT32, {1, 3, 3, 1});
  OperandType type9(Type::TENSOR_FLOAT32, {1});
  // Phase 1, operands
  auto op11 = model->addOperand(&type41);
  auto op21 = model->addOperand(&type8);
  auto op31 = model->addOperand(&type9);
  auto shape1 = model->addOperand(&type4);
  auto param3 = model->addOperand(&type5);
  auto param4 = model->addOperand(&type5);
  auto param5 = model->addOperand(&type5);
  auto param6 = model->addOperand(&type5);
  auto layout = model->addOperand(&type0);
  auto op41 = model->addOperand(&type42);
  // Phase 2, operations
  static int32_t shape1_init[] = {1, 1, 3, 4};
  model->setOperandValue(shape1, shape1_init, sizeof(int32_t) * 4);
  static int32_t param3_init[] = {1};
  model->setOperandValue(param3, param3_init, sizeof(int32_t) * 1);
  static int32_t param4_init[] = {3};
  model->setOperandValue(param4, param4_init, sizeof(int32_t) * 1);
  static int32_t param5_init[] = {3};
  model->setOperandValue(param5, param5_init, sizeof(int32_t) * 1);
  static int32_t param6_init[] = {1};
  model->setOperandValue(param6, param6_init, sizeof(int32_t) * 1);
  static bool8 layout_init[] = {true};
  model->setOperandValue(layout, layout_init, sizeof(bool8) * 1);
  model->addOperation(ANEURALNETWORKS_TRANSPOSE_CONV_2D, {op11, op21, op31, shape1, param3, param4, param5, param6, layout}, {op41});
  // Phase 3, inputs and outputs
  model->identifyInputsAndOutputs(
    {op11, op21, op31},
    {op41});
  assert(model->isValid());
}

inline bool is_ignored_nchw_weight_as_input(int i) {
  static std::set<int> ignore = {};
  return ignore.find(i) != ignore.end();
}

void CreateModel_nchw_relaxed(Model *model) {
  OperandType type0(Type::BOOL, {});
  OperandType type4(Type::TENSOR_INT32, {4});
  OperandType type41(Type::TENSOR_FLOAT32, {1, 1, 1, 2});
  OperandType type42(Type::TENSOR_FLOAT32, {1, 1, 3, 4});
  OperandType type5(Type::INT32, {});
  OperandType type8(Type::TENSOR_FLOAT32, {1, 3, 3, 1});
  OperandType type9(Type::TENSOR_FLOAT32, {1});
  // Phase 1, operands
  auto op11 = model->addOperand(&type41);
  auto op21 = model->addOperand(&type8);
  auto op31 = model->addOperand(&type9);
  auto shape1 = model->addOperand(&type4);
  auto param3 = model->addOperand(&type5);
  auto param4 = model->addOperand(&type5);
  auto param5 = model->addOperand(&type5);
  auto param6 = model->addOperand(&type5);
  auto layout = model->addOperand(&type0);
  auto op41 = model->addOperand(&type42);
  // Phase 2, operations
  static float op21_init[] = {9.0f, 5.0f, 6.0f, 9.0f, 8.0f, 5.0f, 3.0f, 1.0f, 4.0f};
  model->setOperandValue(op21, op21_init, sizeof(float) * 9);
  static float op31_init[] = {-1000.0f};
  model->setOperandValue(op31, op31_init, sizeof(float) * 1);
  static int32_t shape1_init[] = {1, 1, 3, 4};
  model->setOperandValue(shape1, shape1_init, sizeof(int32_t) * 4);
  static int32_t param3_init[] = {1};
  model->setOperandValue(param3, param3_init, sizeof(int32_t) * 1);
  static int32_t param4_init[] = {3};
  model->setOperandValue(param4, param4_init, sizeof(int32_t) * 1);
  static int32_t param5_init[] = {3};
  model->setOperandValue(param5, param5_init, sizeof(int32_t) * 1);
  static int32_t param6_init[] = {1};
  model->setOperandValue(param6, param6_init, sizeof(int32_t) * 1);
  static bool layout_init[] = {true};
  model->setOperandValue(layout, layout_init, sizeof(bool) * 1);
  model->addOperation(ANEURALNETWORKS_TRANSPOSE_CONV_2D, {op11, op21, op31, shape1, param3, param4, param5, param6, layout}, {op41});
  // Phase 3, inputs and outputs
  model->identifyInputsAndOutputs(
    {op11},
    {op41});
  // Phase 4: set relaxed execution
  model->relaxComputationFloat32toFloat16(true);
  assert(model->isValid());
}

inline bool is_ignored_nchw_relaxed(int i) {
  static std::set<int> ignore = {};
  return ignore.find(i) != ignore.end();
}

void CreateModel_nchw_relaxed_weight_as_input(Model *model) {
  OperandType type0(Type::BOOL, {});
  OperandType type4(Type::TENSOR_INT32, {4});
  OperandType type41(Type::TENSOR_FLOAT32, {1, 1, 1, 2});
  OperandType type42(Type::TENSOR_FLOAT32, {1, 1, 3, 4});
  OperandType type5(Type::INT32, {});
  OperandType type8(Type::TENSOR_FLOAT32, {1, 3, 3, 1});
  OperandType type9(Type::TENSOR_FLOAT32, {1});
  // Phase 1, operands
  auto op11 = model->addOperand(&type41);
  auto op21 = model->addOperand(&type8);
  auto op31 = model->addOperand(&type9);
  auto shape1 = model->addOperand(&type4);
  auto param3 = model->addOperand(&type5);
  auto param4 = model->addOperand(&type5);
  auto param5 = model->addOperand(&type5);
  auto param6 = model->addOperand(&type5);
  auto layout = model->addOperand(&type0);
  auto op41 = model->addOperand(&type42);
  // Phase 2, operations
  static int32_t shape1_init[] = {1, 1, 3, 4};
  model->setOperandValue(shape1, shape1_init, sizeof(int32_t) * 4);
  static int32_t param3_init[] = {1};
  model->setOperandValue(param3, param3_init, sizeof(int32_t) * 1);
  static int32_t param4_init[] = {3};
  model->setOperandValue(param4, param4_init, sizeof(int32_t) * 1);
  static int32_t param5_init[] = {3};
  model->setOperandValue(param5, param5_init, sizeof(int32_t) * 1);
  static int32_t param6_init[] = {1};
  model->setOperandValue(param6, param6_init, sizeof(int32_t) * 1);
  static bool layout_init[] = {true};
  model->setOperandValue(layout, layout_init, sizeof(bool) * 1);
  model->addOperation(ANEURALNETWORKS_TRANSPOSE_CONV_2D, {op11, op21, op31, shape1, param3, param4, param5, param6, layout}, {op41});
  // Phase 3, inputs and outputs
  model->identifyInputsAndOutputs(
    {op11, op21, op31},
    {op41});
  // Phase 4: set relaxed execution
  model->relaxComputationFloat32toFloat16(true);
  assert(model->isValid());
}

inline bool is_ignored_nchw_relaxed_weight_as_input(int i) {
  static std::set<int> ignore = {};
  return ignore.find(i) != ignore.end();
}

void CreateModel_nchw_quant8(Model *model) {
  OperandType type0(Type::BOOL, {});
  OperandType type32(Type::TENSOR_QUANT8_ASYMM, {1, 3, 3, 1}, 0.25f, 128);
  OperandType type33(Type::TENSOR_INT32, {1}, 0.5f, 0);
  OperandType type4(Type::TENSOR_INT32, {4});
  OperandType type43(Type::TENSOR_QUANT8_ASYMM, {1, 1, 1, 2}, 2.0f, 0);
  OperandType type44(Type::TENSOR_QUANT8_ASYMM, {1, 1, 3, 4}, 20.0f, 50);
  OperandType type5(Type::INT32, {});
  // Phase 1, operands
  auto op11 = model->addOperand(&type43);
  auto op21 = model->addOperand(&type32);
  auto op31 = model->addOperand(&type33);
  auto shape1 = model->addOperand(&type4);
  auto param3 = model->addOperand(&type5);
  auto param4 = model->addOperand(&type5);
  auto param5 = model->addOperand(&type5);
  auto param6 = model->addOperand(&type5);
  auto layout = model->addOperand(&type0);
  auto op41 = model->addOperand(&type44);
  // Phase 2, operations
  static uint8_t op21_init[] = {164, 148, 152, 164, 160, 148, 140, 132, 144};
  model->setOperandValue(op21, op21_init, sizeof(uint8_t) * 9);
  static int32_t op31_init[] = {-2000};
  model->setOperandValue(op31, op31_init, sizeof(int32_t) * 1);
  static int32_t shape1_init[] = {1, 1, 3, 4};
  model->setOperandValue(shape1, shape1_init, sizeof(int32_t) * 4);
  static int32_t param3_init[] = {1};
  model->setOperandValue(param3, param3_init, sizeof(int32_t) * 1);
  static int32_t param4_init[] = {3};
  model->setOperandValue(param4, param4_init, sizeof(int32_t) * 1);
  static int32_t param5_init[] = {3};
  model->setOperandValue(param5, param5_init, sizeof(int32_t) * 1);
  static int32_t param6_init[] = {1};
  model->setOperandValue(param6, param6_init, sizeof(int32_t) * 1);
  static bool8 layout_init[] = {true};
  model->setOperandValue(layout, layout_init, sizeof(bool8) * 1);
  model->addOperation(ANEURALNETWORKS_TRANSPOSE_CONV_2D, {op11, op21, op31, shape1, param3, param4, param5, param6, layout}, {op41});
  // Phase 3, inputs and outputs
  model->identifyInputsAndOutputs(
    {op11},
    {op41});
  assert(model->isValid());
}

inline bool is_ignored_nchw_quant8(int i) {
  static std::set<int> ignore = {};
  return ignore.find(i) != ignore.end();
}

void CreateModel_nchw_quant8_weight_as_input(Model *model) {
  OperandType type0(Type::BOOL, {});
  OperandType type32(Type::TENSOR_QUANT8_ASYMM, {1, 3, 3, 1}, 0.25f, 128);
  OperandType type33(Type::TENSOR_INT32, {1}, 0.5f, 0);
  OperandType type4(Type::TENSOR_INT32, {4});
  OperandType type43(Type::TENSOR_QUANT8_ASYMM, {1, 1, 1, 2}, 2.0f, 0);
  OperandType type44(Type::TENSOR_QUANT8_ASYMM, {1, 1, 3, 4}, 20.0f, 50);
  OperandType type5(Type::INT32, {});
  // Phase 1, operands
  auto op11 = model->addOperand(&type43);
  auto op21 = model->addOperand(&type32);
  auto op31 = model->addOperand(&type33);
  auto shape1 = model->addOperand(&type4);
  auto param3 = model->addOperand(&type5);
  auto param4 = model->addOperand(&type5);
  auto param5 = model->addOperand(&type5);
  auto param6 = model->addOperand(&type5);
  auto layout = model->addOperand(&type0);
  auto op41 = model->addOperand(&type44);
  // Phase 2, operations
  static int32_t shape1_init[] = {1, 1, 3, 4};
  model->setOperandValue(shape1, shape1_init, sizeof(int32_t) * 4);
  static int32_t param3_init[] = {1};
  model->setOperandValue(param3, param3_init, sizeof(int32_t) * 1);
  static int32_t param4_init[] = {3};
  model->setOperandValue(param4, param4_init, sizeof(int32_t) * 1);
  static int32_t param5_init[] = {3};
  model->setOperandValue(param5, param5_init, sizeof(int32_t) * 1);
  static int32_t param6_init[] = {1};
  model->setOperandValue(param6, param6_init, sizeof(int32_t) * 1);
  static bool8 layout_init[] = {true};
  model->setOperandValue(layout, layout_init, sizeof(bool8) * 1);
  model->addOperation(ANEURALNETWORKS_TRANSPOSE_CONV_2D, {op11, op21, op31, shape1, param3, param4, param5, param6, layout}, {op41});
  // Phase 3, inputs and outputs
  model->identifyInputsAndOutputs(
    {op11, op21, op31},
    {op41});
  assert(model->isValid());
}

inline bool is_ignored_nchw_quant8_weight_as_input(int i) {
  static std::set<int> ignore = {};
  return ignore.find(i) != ignore.end();
}

void CreateModel_nchw_float16(Model *model) {
  OperandType type0(Type::BOOL, {});
  OperandType type36(Type::TENSOR_FLOAT16, {1, 3, 3, 1});
  OperandType type37(Type::TENSOR_FLOAT16, {1});
  OperandType type4(Type::TENSOR_INT32, {4});
  OperandType type45(Type::TENSOR_FLOAT16, {1, 1, 1, 2});
  OperandType type46(Type::TENSOR_FLOAT16, {1, 1, 3, 4});
  OperandType type5(Type::INT32, {});
  // Phase 1, operands
  auto op11 = model->addOperand(&type45);
  auto op21 = model->addOperand(&type36);
  auto op31 = model->addOperand(&type37);
  auto shape1 = model->addOperand(&type4);
  auto param3 = model->addOperand(&type5);
  auto param4 = model->addOperand(&type5);
  auto param5 = model->addOperand(&type5);
  auto param6 = model->addOperand(&type5);
  auto layout = model->addOperand(&type0);
  auto op41 = model->addOperand(&type46);
  // Phase 2, operations
  static _Float16 op21_init[] = {9.0f, 5.0f, 6.0f, 9.0f, 8.0f, 5.0f, 3.0f, 1.0f, 4.0f};
  model->setOperandValue(op21, op21_init, sizeof(_Float16) * 9);
  static _Float16 op31_init[] = {-1000.0f};
  model->setOperandValue(op31, op31_init, sizeof(_Float16) * 1);
  static int32_t shape1_init[] = {1, 1, 3, 4};
  model->setOperandValue(shape1, shape1_init, sizeof(int32_t) * 4);
  static int32_t param3_init[] = {1};
  model->setOperandValue(param3, param3_init, sizeof(int32_t) * 1);
  static int32_t param4_init[] = {3};
  model->setOperandValue(param4, param4_init, sizeof(int32_t) * 1);
  static int32_t param5_init[] = {3};
  model->setOperandValue(param5, param5_init, sizeof(int32_t) * 1);
  static int32_t param6_init[] = {1};
  model->setOperandValue(param6, param6_init, sizeof(int32_t) * 1);
  static bool8 layout_init[] = {true};
  model->setOperandValue(layout, layout_init, sizeof(bool8) * 1);
  model->addOperation(ANEURALNETWORKS_TRANSPOSE_CONV_2D, {op11, op21, op31, shape1, param3, param4, param5, param6, layout}, {op41});
  // Phase 3, inputs and outputs
  model->identifyInputsAndOutputs(
    {op11},
    {op41});
  assert(model->isValid());
}

inline bool is_ignored_nchw_float16(int i) {
  static std::set<int> ignore = {};
  return ignore.find(i) != ignore.end();
}

void CreateModel_nchw_float16_weight_as_input(Model *model) {
  OperandType type0(Type::BOOL, {});
  OperandType type39(Type::TENSOR_FLOAT16, {1, 3, 3, 1});
  OperandType type4(Type::TENSOR_INT32, {4});
  OperandType type40(Type::TENSOR_FLOAT16, {1});
  OperandType type45(Type::TENSOR_FLOAT16, {1, 1, 1, 2});
  OperandType type46(Type::TENSOR_FLOAT16, {1, 1, 3, 4});
  OperandType type5(Type::INT32, {});
  // Phase 1, operands
  auto op11 = model->addOperand(&type45);
  auto op21 = model->addOperand(&type39);
  auto op31 = model->addOperand(&type40);
  auto shape1 = model->addOperand(&type4);
  auto param3 = model->addOperand(&type5);
  auto param4 = model->addOperand(&type5);
  auto param5 = model->addOperand(&type5);
  auto param6 = model->addOperand(&type5);
  auto layout = model->addOperand(&type0);
  auto op41 = model->addOperand(&type46);
  // Phase 2, operations
  static int32_t shape1_init[] = {1, 1, 3, 4};
  model->setOperandValue(shape1, shape1_init, sizeof(int32_t) * 4);
  static int32_t param3_init[] = {1};
  model->setOperandValue(param3, param3_init, sizeof(int32_t) * 1);
  static int32_t param4_init[] = {3};
  model->setOperandValue(param4, param4_init, sizeof(int32_t) * 1);
  static int32_t param5_init[] = {3};
  model->setOperandValue(param5, param5_init, sizeof(int32_t) * 1);
  static int32_t param6_init[] = {1};
  model->setOperandValue(param6, param6_init, sizeof(int32_t) * 1);
  static bool8 layout_init[] = {true};
  model->setOperandValue(layout, layout_init, sizeof(bool8) * 1);
  model->addOperation(ANEURALNETWORKS_TRANSPOSE_CONV_2D, {op11, op21, op31, shape1, param3, param4, param5, param6, layout}, {op41});
  // Phase 3, inputs and outputs
  model->identifyInputsAndOutputs(
    {op11, op21, op31},
    {op41});
  assert(model->isValid());
}

inline bool is_ignored_nchw_float16_weight_as_input(int i) {
  static std::set<int> ignore = {};
  return ignore.find(i) != ignore.end();
}

void CreateModel_nhwc_2(Model *model) {
  OperandType type0(Type::BOOL, {});
  OperandType type11(Type::TENSOR_FLOAT32, {1, 4, 4, 2});
  OperandType type12(Type::TENSOR_FLOAT32, {1, 3, 3, 2});
  OperandType type13(Type::TENSOR_FLOAT32, {1, 4, 4, 1});
  OperandType type4(Type::TENSOR_INT32, {4});
  OperandType type5(Type::INT32, {});
  OperandType type9(Type::TENSOR_FLOAT32, {1});
  // Phase 1, operands
  auto op12 = model->addOperand(&type11);
  auto op22 = model->addOperand(&type12);
  auto op32 = model->addOperand(&type9);
  auto shape2 = model->addOperand(&type4);
  auto param7 = model->addOperand(&type5);
  auto param8 = model->addOperand(&type5);
  auto param9 = model->addOperand(&type5);
  auto param10 = model->addOperand(&type5);
  auto layout = model->addOperand(&type0);
  auto op42 = model->addOperand(&type13);
  // Phase 2, operations
  static float op22_init[] = {1.0f, 2.0f, 3.0f, 4.0f, 5.0f, 6.0f, 7.0f, 8.0f, 9.0f, 10.0f, 11.0f, 12.0f, 13.0f, 14.0f, 15.0f, 16.0f, 17.0f, 18.0f};
  model->setOperandValue(op22, op22_init, sizeof(float) * 18);
  static float op32_init[] = {0.0f};
  model->setOperandValue(op32, op32_init, sizeof(float) * 1);
  static int32_t shape2_init[] = {1, 4, 4, 1};
  model->setOperandValue(shape2, shape2_init, sizeof(int32_t) * 4);
  static int32_t param7_init[] = {1};
  model->setOperandValue(param7, param7_init, sizeof(int32_t) * 1);
  static int32_t param8_init[] = {1};
  model->setOperandValue(param8, param8_init, sizeof(int32_t) * 1);
  static int32_t param9_init[] = {1};
  model->setOperandValue(param9, param9_init, sizeof(int32_t) * 1);
  static int32_t param10_init[] = {0};
  model->setOperandValue(param10, param10_init, sizeof(int32_t) * 1);
  static bool8 layout_init[] = {false};
  model->setOperandValue(layout, layout_init, sizeof(bool8) * 1);
  model->addOperation(ANEURALNETWORKS_TRANSPOSE_CONV_2D, {op12, op22, op32, shape2, param7, param8, param9, param10, layout}, {op42});
  // Phase 3, inputs and outputs
  model->identifyInputsAndOutputs(
    {op12},
    {op42});
  assert(model->isValid());
}

inline bool is_ignored_nhwc_2(int i) {
  static std::set<int> ignore = {};
  return ignore.find(i) != ignore.end();
}

void CreateModel_nhwc_weight_as_input_2(Model *model) {
  OperandType type0(Type::BOOL, {});
  OperandType type11(Type::TENSOR_FLOAT32, {1, 4, 4, 2});
  OperandType type12(Type::TENSOR_FLOAT32, {1, 3, 3, 2});
  OperandType type13(Type::TENSOR_FLOAT32, {1, 4, 4, 1});
  OperandType type4(Type::TENSOR_INT32, {4});
  OperandType type5(Type::INT32, {});
  OperandType type9(Type::TENSOR_FLOAT32, {1});
  // Phase 1, operands
  auto op12 = model->addOperand(&type11);
  auto op22 = model->addOperand(&type12);
  auto op32 = model->addOperand(&type9);
  auto shape2 = model->addOperand(&type4);
  auto param7 = model->addOperand(&type5);
  auto param8 = model->addOperand(&type5);
  auto param9 = model->addOperand(&type5);
  auto param10 = model->addOperand(&type5);
  auto layout = model->addOperand(&type0);
  auto op42 = model->addOperand(&type13);
  // Phase 2, operations
  static int32_t shape2_init[] = {1, 4, 4, 1};
  model->setOperandValue(shape2, shape2_init, sizeof(int32_t) * 4);
  static int32_t param7_init[] = {1};
  model->setOperandValue(param7, param7_init, sizeof(int32_t) * 1);
  static int32_t param8_init[] = {1};
  model->setOperandValue(param8, param8_init, sizeof(int32_t) * 1);
  static int32_t param9_init[] = {1};
  model->setOperandValue(param9, param9_init, sizeof(int32_t) * 1);
  static int32_t param10_init[] = {0};
  model->setOperandValue(param10, param10_init, sizeof(int32_t) * 1);
  static bool8 layout_init[] = {false};
  model->setOperandValue(layout, layout_init, sizeof(bool8) * 1);
  model->addOperation(ANEURALNETWORKS_TRANSPOSE_CONV_2D, {op12, op22, op32, shape2, param7, param8, param9, param10, layout}, {op42});
  // Phase 3, inputs and outputs
  model->identifyInputsAndOutputs(
    {op12, op22, op32},
    {op42});
  assert(model->isValid());
}

inline bool is_ignored_nhwc_weight_as_input_2(int i) {
  static std::set<int> ignore = {};
  return ignore.find(i) != ignore.end();
}

void CreateModel_nhwc_relaxed_2(Model *model) {
  OperandType type0(Type::BOOL, {});
  OperandType type11(Type::TENSOR_FLOAT32, {1, 4, 4, 2});
  OperandType type12(Type::TENSOR_FLOAT32, {1, 3, 3, 2});
  OperandType type13(Type::TENSOR_FLOAT32, {1, 4, 4, 1});
  OperandType type4(Type::TENSOR_INT32, {4});
  OperandType type5(Type::INT32, {});
  OperandType type9(Type::TENSOR_FLOAT32, {1});
  // Phase 1, operands
  auto op12 = model->addOperand(&type11);
  auto op22 = model->addOperand(&type12);
  auto op32 = model->addOperand(&type9);
  auto shape2 = model->addOperand(&type4);
  auto param7 = model->addOperand(&type5);
  auto param8 = model->addOperand(&type5);
  auto param9 = model->addOperand(&type5);
  auto param10 = model->addOperand(&type5);
  auto layout = model->addOperand(&type0);
  auto op42 = model->addOperand(&type13);
  // Phase 2, operations
  static float op22_init[] = {1.0f, 2.0f, 3.0f, 4.0f, 5.0f, 6.0f, 7.0f, 8.0f, 9.0f, 10.0f, 11.0f, 12.0f, 13.0f, 14.0f, 15.0f, 16.0f, 17.0f, 18.0f};
  model->setOperandValue(op22, op22_init, sizeof(float) * 18);
  static float op32_init[] = {0.0f};
  model->setOperandValue(op32, op32_init, sizeof(float) * 1);
  static int32_t shape2_init[] = {1, 4, 4, 1};
  model->setOperandValue(shape2, shape2_init, sizeof(int32_t) * 4);
  static int32_t param7_init[] = {1};
  model->setOperandValue(param7, param7_init, sizeof(int32_t) * 1);
  static int32_t param8_init[] = {1};
  model->setOperandValue(param8, param8_init, sizeof(int32_t) * 1);
  static int32_t param9_init[] = {1};
  model->setOperandValue(param9, param9_init, sizeof(int32_t) * 1);
  static int32_t param10_init[] = {0};
  model->setOperandValue(param10, param10_init, sizeof(int32_t) * 1);
  static bool8 layout_init[] = {false};
  model->setOperandValue(layout, layout_init, sizeof(bool8) * 1);
  model->addOperation(ANEURALNETWORKS_TRANSPOSE_CONV_2D, {op12, op22, op32, shape2, param7, param8, param9, param10, layout}, {op42});
  // Phase 3, inputs and outputs
  model->identifyInputsAndOutputs(
    {op12},
    {op42});
  // Phase 4: set relaxed execution
  model->relaxComputationFloat32toFloat16(true);
  assert(model->isValid());
}

inline bool is_ignored_nhwc_relaxed_2(int i) {
  static std::set<int> ignore = {};
  return ignore.find(i) != ignore.end();
}

void CreateModel_nhwc_relaxed_weight_as_input_2(Model *model) {
  OperandType type0(Type::BOOL, {});
  OperandType type11(Type::TENSOR_FLOAT32, {1, 4, 4, 2});
  OperandType type12(Type::TENSOR_FLOAT32, {1, 3, 3, 2});
  OperandType type13(Type::TENSOR_FLOAT32, {1, 4, 4, 1});
  OperandType type4(Type::TENSOR_INT32, {4});
  OperandType type5(Type::INT32, {});
  OperandType type9(Type::TENSOR_FLOAT32, {1});
  // Phase 1, operands
  auto op12 = model->addOperand(&type11);
  auto op22 = model->addOperand(&type12);
  auto op32 = model->addOperand(&type9);
  auto shape2 = model->addOperand(&type4);
  auto param7 = model->addOperand(&type5);
  auto param8 = model->addOperand(&type5);
  auto param9 = model->addOperand(&type5);
  auto param10 = model->addOperand(&type5);
  auto layout = model->addOperand(&type0);
  auto op42 = model->addOperand(&type13);
  // Phase 2, operations
  static int32_t shape2_init[] = {1, 4, 4, 1};
  model->setOperandValue(shape2, shape2_init, sizeof(int32_t) * 4);
  static int32_t param7_init[] = {1};
  model->setOperandValue(param7, param7_init, sizeof(int32_t) * 1);
  static int32_t param8_init[] = {1};
  model->setOperandValue(param8, param8_init, sizeof(int32_t) * 1);
  static int32_t param9_init[] = {1};
  model->setOperandValue(param9, param9_init, sizeof(int32_t) * 1);
  static int32_t param10_init[] = {0};
  model->setOperandValue(param10, param10_init, sizeof(int32_t) * 1);
  static bool8 layout_init[] = {false};
  model->setOperandValue(layout, layout_init, sizeof(bool8) * 1);
  model->addOperation(ANEURALNETWORKS_TRANSPOSE_CONV_2D, {op12, op22, op32, shape2, param7, param8, param9, param10, layout}, {op42});
  // Phase 3, inputs and outputs
  model->identifyInputsAndOutputs(
    {op12, op22, op32},
    {op42});
  // Phase 4: set relaxed execution
  model->relaxComputationFloat32toFloat16(true);
  assert(model->isValid());
}

inline bool is_ignored_nhwc_relaxed_weight_as_input_2(int i) {
  static std::set<int> ignore = {};
  return ignore.find(i) != ignore.end();
}

void CreateModel_nhwc_quant8_2(Model *model) {
  OperandType type0(Type::BOOL, {});
  OperandType type4(Type::TENSOR_INT32, {4});
  OperandType type47(Type::TENSOR_QUANT8_ASYMM, {1, 4, 4, 2}, 0.5f, 100);
  OperandType type48(Type::TENSOR_QUANT8_ASYMM, {1, 3, 3, 2}, 0.5f, 128);
  OperandType type49(Type::TENSOR_INT32, {1}, 0.25f, 0);
  OperandType type5(Type::INT32, {});
  OperandType type50(Type::TENSOR_QUANT8_ASYMM, {1, 4, 4, 1}, 16.0f, 0);
  // Phase 1, operands
  auto op12 = model->addOperand(&type47);
  auto op22 = model->addOperand(&type48);
  auto op32 = model->addOperand(&type49);
  auto shape2 = model->addOperand(&type4);
  auto param7 = model->addOperand(&type5);
  auto param8 = model->addOperand(&type5);
  auto param9 = model->addOperand(&type5);
  auto param10 = model->addOperand(&type5);
  auto layout = model->addOperand(&type0);
  auto op42 = model->addOperand(&type50);
  // Phase 2, operations
  static uint8_t op22_init[] = {130, 132, 134, 136, 138, 140, 142, 144, 146, 148, 150, 152, 154, 156, 158, 160, 162, 164};
  model->setOperandValue(op22, op22_init, sizeof(uint8_t) * 18);
  static int32_t op32_init[] = {0};
  model->setOperandValue(op32, op32_init, sizeof(int32_t) * 1);
  static int32_t shape2_init[] = {1, 4, 4, 1};
  model->setOperandValue(shape2, shape2_init, sizeof(int32_t) * 4);
  static int32_t param7_init[] = {1};
  model->setOperandValue(param7, param7_init, sizeof(int32_t) * 1);
  static int32_t param8_init[] = {1};
  model->setOperandValue(param8, param8_init, sizeof(int32_t) * 1);
  static int32_t param9_init[] = {1};
  model->setOperandValue(param9, param9_init, sizeof(int32_t) * 1);
  static int32_t param10_init[] = {0};
  model->setOperandValue(param10, param10_init, sizeof(int32_t) * 1);
  static bool8 layout_init[] = {false};
  model->setOperandValue(layout, layout_init, sizeof(bool8) * 1);
  model->addOperation(ANEURALNETWORKS_TRANSPOSE_CONV_2D, {op12, op22, op32, shape2, param7, param8, param9, param10, layout}, {op42});
  // Phase 3, inputs and outputs
  model->identifyInputsAndOutputs(
    {op12},
    {op42});
  assert(model->isValid());
}

inline bool is_ignored_nhwc_quant8_2(int i) {
  static std::set<int> ignore = {};
  return ignore.find(i) != ignore.end();
}

void CreateModel_nhwc_quant8_weight_as_input_2(Model *model) {
  OperandType type0(Type::BOOL, {});
  OperandType type4(Type::TENSOR_INT32, {4});
  OperandType type47(Type::TENSOR_QUANT8_ASYMM, {1, 4, 4, 2}, 0.5f, 100);
  OperandType type48(Type::TENSOR_QUANT8_ASYMM, {1, 3, 3, 2}, 0.5f, 128);
  OperandType type49(Type::TENSOR_INT32, {1}, 0.25f, 0);
  OperandType type5(Type::INT32, {});
  OperandType type50(Type::TENSOR_QUANT8_ASYMM, {1, 4, 4, 1}, 16.0f, 0);
  // Phase 1, operands
  auto op12 = model->addOperand(&type47);
  auto op22 = model->addOperand(&type48);
  auto op32 = model->addOperand(&type49);
  auto shape2 = model->addOperand(&type4);
  auto param7 = model->addOperand(&type5);
  auto param8 = model->addOperand(&type5);
  auto param9 = model->addOperand(&type5);
  auto param10 = model->addOperand(&type5);
  auto layout = model->addOperand(&type0);
  auto op42 = model->addOperand(&type50);
  // Phase 2, operations
  static int32_t shape2_init[] = {1, 4, 4, 1};
  model->setOperandValue(shape2, shape2_init, sizeof(int32_t) * 4);
  static int32_t param7_init[] = {1};
  model->setOperandValue(param7, param7_init, sizeof(int32_t) * 1);
  static int32_t param8_init[] = {1};
  model->setOperandValue(param8, param8_init, sizeof(int32_t) * 1);
  static int32_t param9_init[] = {1};
  model->setOperandValue(param9, param9_init, sizeof(int32_t) * 1);
  static int32_t param10_init[] = {0};
  model->setOperandValue(param10, param10_init, sizeof(int32_t) * 1);
  static bool8 layout_init[] = {false};
  model->setOperandValue(layout, layout_init, sizeof(bool8) * 1);
  model->addOperation(ANEURALNETWORKS_TRANSPOSE_CONV_2D, {op12, op22, op32, shape2, param7, param8, param9, param10, layout}, {op42});
  // Phase 3, inputs and outputs
  model->identifyInputsAndOutputs(
    {op12, op22, op32},
    {op42});
  assert(model->isValid());
}

inline bool is_ignored_nhwc_quant8_weight_as_input_2(int i) {
  static std::set<int> ignore = {};
  return ignore.find(i) != ignore.end();
}

void CreateModel_nhwc_float16_2(Model *model) {
  OperandType type0(Type::BOOL, {});
  OperandType type37(Type::TENSOR_FLOAT16, {1});
  OperandType type4(Type::TENSOR_INT32, {4});
  OperandType type5(Type::INT32, {});
  OperandType type51(Type::TENSOR_FLOAT16, {1, 4, 4, 2});
  OperandType type52(Type::TENSOR_FLOAT16, {1, 3, 3, 2});
  OperandType type53(Type::TENSOR_FLOAT16, {1, 4, 4, 1});
  // Phase 1, operands
  auto op12 = model->addOperand(&type51);
  auto op22 = model->addOperand(&type52);
  auto op32 = model->addOperand(&type37);
  auto shape2 = model->addOperand(&type4);
  auto param7 = model->addOperand(&type5);
  auto param8 = model->addOperand(&type5);
  auto param9 = model->addOperand(&type5);
  auto param10 = model->addOperand(&type5);
  auto layout = model->addOperand(&type0);
  auto op42 = model->addOperand(&type53);
  // Phase 2, operations
  static _Float16 op22_init[] = {1.0f, 2.0f, 3.0f, 4.0f, 5.0f, 6.0f, 7.0f, 8.0f, 9.0f, 10.0f, 11.0f, 12.0f, 13.0f, 14.0f, 15.0f, 16.0f, 17.0f, 18.0f};
  model->setOperandValue(op22, op22_init, sizeof(_Float16) * 18);
  static _Float16 op32_init[] = {0.0f};
  model->setOperandValue(op32, op32_init, sizeof(_Float16) * 1);
  static int32_t shape2_init[] = {1, 4, 4, 1};
  model->setOperandValue(shape2, shape2_init, sizeof(int32_t) * 4);
  static int32_t param7_init[] = {1};
  model->setOperandValue(param7, param7_init, sizeof(int32_t) * 1);
  static int32_t param8_init[] = {1};
  model->setOperandValue(param8, param8_init, sizeof(int32_t) * 1);
  static int32_t param9_init[] = {1};
  model->setOperandValue(param9, param9_init, sizeof(int32_t) * 1);
  static int32_t param10_init[] = {0};
  model->setOperandValue(param10, param10_init, sizeof(int32_t) * 1);
  static bool layout_init[] = {false};
  model->setOperandValue(layout, layout_init, sizeof(bool) * 1);
  model->addOperation(ANEURALNETWORKS_TRANSPOSE_CONV_2D, {op12, op22, op32, shape2, param7, param8, param9, param10, layout}, {op42});
  // Phase 3, inputs and outputs
  model->identifyInputsAndOutputs(
    {op12},
    {op42});
  assert(model->isValid());
}

inline bool is_ignored_nhwc_float16_2(int i) {
  static std::set<int> ignore = {};
  return ignore.find(i) != ignore.end();
}

void CreateModel_nhwc_float16_weight_as_input_2(Model *model) {
  OperandType type0(Type::BOOL, {});
  OperandType type4(Type::TENSOR_INT32, {4});
  OperandType type40(Type::TENSOR_FLOAT16, {1});
  OperandType type5(Type::INT32, {});
  OperandType type51(Type::TENSOR_FLOAT16, {1, 4, 4, 2});
  OperandType type53(Type::TENSOR_FLOAT16, {1, 4, 4, 1});
  OperandType type54(Type::TENSOR_FLOAT16, {1, 3, 3, 2});
  // Phase 1, operands
  auto op12 = model->addOperand(&type51);
  auto op22 = model->addOperand(&type54);
  auto op32 = model->addOperand(&type40);
  auto shape2 = model->addOperand(&type4);
  auto param7 = model->addOperand(&type5);
  auto param8 = model->addOperand(&type5);
  auto param9 = model->addOperand(&type5);
  auto param10 = model->addOperand(&type5);
  auto layout = model->addOperand(&type0);
  auto op42 = model->addOperand(&type53);
  // Phase 2, operations
  static int32_t shape2_init[] = {1, 4, 4, 1};
  model->setOperandValue(shape2, shape2_init, sizeof(int32_t) * 4);
  static int32_t param7_init[] = {1};
  model->setOperandValue(param7, param7_init, sizeof(int32_t) * 1);
  static int32_t param8_init[] = {1};
  model->setOperandValue(param8, param8_init, sizeof(int32_t) * 1);
  static int32_t param9_init[] = {1};
  model->setOperandValue(param9, param9_init, sizeof(int32_t) * 1);
  static int32_t param10_init[] = {0};
  model->setOperandValue(param10, param10_init, sizeof(int32_t) * 1);
  static bool layout_init[] = {false};
  model->setOperandValue(layout, layout_init, sizeof(bool) * 1);
  model->addOperation(ANEURALNETWORKS_TRANSPOSE_CONV_2D, {op12, op22, op32, shape2, param7, param8, param9, param10, layout}, {op42});
  // Phase 3, inputs and outputs
  model->identifyInputsAndOutputs(
    {op12, op22, op32},
    {op42});
  assert(model->isValid());
}

inline bool is_ignored_nhwc_float16_weight_as_input_2(int i) {
  static std::set<int> ignore = {};
  return ignore.find(i) != ignore.end();
}

void CreateModel_nchw_2(Model *model) {
  OperandType type0(Type::BOOL, {});
  OperandType type12(Type::TENSOR_FLOAT32, {1, 3, 3, 2});
  OperandType type4(Type::TENSOR_INT32, {4});
  OperandType type5(Type::INT32, {});
  OperandType type55(Type::TENSOR_FLOAT32, {1, 2, 4, 4});
  OperandType type56(Type::TENSOR_FLOAT32, {1, 1, 4, 4});
  OperandType type9(Type::TENSOR_FLOAT32, {1});
  // Phase 1, operands
  auto op12 = model->addOperand(&type55);
  auto op22 = model->addOperand(&type12);
  auto op32 = model->addOperand(&type9);
  auto shape2 = model->addOperand(&type4);
  auto param7 = model->addOperand(&type5);
  auto param8 = model->addOperand(&type5);
  auto param9 = model->addOperand(&type5);
  auto param10 = model->addOperand(&type5);
  auto layout = model->addOperand(&type0);
  auto op42 = model->addOperand(&type56);
  // Phase 2, operations
  static float op22_init[] = {1.0f, 2.0f, 3.0f, 4.0f, 5.0f, 6.0f, 7.0f, 8.0f, 9.0f, 10.0f, 11.0f, 12.0f, 13.0f, 14.0f, 15.0f, 16.0f, 17.0f, 18.0f};
  model->setOperandValue(op22, op22_init, sizeof(float) * 18);
  static float op32_init[] = {0.0f};
  model->setOperandValue(op32, op32_init, sizeof(float) * 1);
  static int32_t shape2_init[] = {1, 1, 4, 4};
  model->setOperandValue(shape2, shape2_init, sizeof(int32_t) * 4);
  static int32_t param7_init[] = {1};
  model->setOperandValue(param7, param7_init, sizeof(int32_t) * 1);
  static int32_t param8_init[] = {1};
  model->setOperandValue(param8, param8_init, sizeof(int32_t) * 1);
  static int32_t param9_init[] = {1};
  model->setOperandValue(param9, param9_init, sizeof(int32_t) * 1);
  static int32_t param10_init[] = {0};
  model->setOperandValue(param10, param10_init, sizeof(int32_t) * 1);
  static bool8 layout_init[] = {true};
  model->setOperandValue(layout, layout_init, sizeof(bool8) * 1);
  model->addOperation(ANEURALNETWORKS_TRANSPOSE_CONV_2D, {op12, op22, op32, shape2, param7, param8, param9, param10, layout}, {op42});
  // Phase 3, inputs and outputs
  model->identifyInputsAndOutputs(
    {op12},
    {op42});
  assert(model->isValid());
}

inline bool is_ignored_nchw_2(int i) {
  static std::set<int> ignore = {};
  return ignore.find(i) != ignore.end();
}

void CreateModel_nchw_weight_as_input_2(Model *model) {
  OperandType type0(Type::BOOL, {});
  OperandType type12(Type::TENSOR_FLOAT32, {1, 3, 3, 2});
  OperandType type4(Type::TENSOR_INT32, {4});
  OperandType type5(Type::INT32, {});
  OperandType type55(Type::TENSOR_FLOAT32, {1, 2, 4, 4});
  OperandType type56(Type::TENSOR_FLOAT32, {1, 1, 4, 4});
  OperandType type9(Type::TENSOR_FLOAT32, {1});
  // Phase 1, operands
  auto op12 = model->addOperand(&type55);
  auto op22 = model->addOperand(&type12);
  auto op32 = model->addOperand(&type9);
  auto shape2 = model->addOperand(&type4);
  auto param7 = model->addOperand(&type5);
  auto param8 = model->addOperand(&type5);
  auto param9 = model->addOperand(&type5);
  auto param10 = model->addOperand(&type5);
  auto layout = model->addOperand(&type0);
  auto op42 = model->addOperand(&type56);
  // Phase 2, operations
  static int32_t shape2_init[] = {1, 1, 4, 4};
  model->setOperandValue(shape2, shape2_init, sizeof(int32_t) * 4);
  static int32_t param7_init[] = {1};
  model->setOperandValue(param7, param7_init, sizeof(int32_t) * 1);
  static int32_t param8_init[] = {1};
  model->setOperandValue(param8, param8_init, sizeof(int32_t) * 1);
  static int32_t param9_init[] = {1};
  model->setOperandValue(param9, param9_init, sizeof(int32_t) * 1);
  static int32_t param10_init[] = {0};
  model->setOperandValue(param10, param10_init, sizeof(int32_t) * 1);
  static bool8 layout_init[] = {true};
  model->setOperandValue(layout, layout_init, sizeof(bool8) * 1);
  model->addOperation(ANEURALNETWORKS_TRANSPOSE_CONV_2D, {op12, op22, op32, shape2, param7, param8, param9, param10, layout}, {op42});
  // Phase 3, inputs and outputs
  model->identifyInputsAndOutputs(
    {op12, op22, op32},
    {op42});
  assert(model->isValid());
}

inline bool is_ignored_nchw_weight_as_input_2(int i) {
  static std::set<int> ignore = {};
  return ignore.find(i) != ignore.end();
}

void CreateModel_nchw_relaxed_2(Model *model) {
  OperandType type0(Type::BOOL, {});
  OperandType type12(Type::TENSOR_FLOAT32, {1, 3, 3, 2});
  OperandType type4(Type::TENSOR_INT32, {4});
  OperandType type5(Type::INT32, {});
  OperandType type55(Type::TENSOR_FLOAT32, {1, 2, 4, 4});
  OperandType type56(Type::TENSOR_FLOAT32, {1, 1, 4, 4});
  OperandType type9(Type::TENSOR_FLOAT32, {1});
  // Phase 1, operands
  auto op12 = model->addOperand(&type55);
  auto op22 = model->addOperand(&type12);
  auto op32 = model->addOperand(&type9);
  auto shape2 = model->addOperand(&type4);
  auto param7 = model->addOperand(&type5);
  auto param8 = model->addOperand(&type5);
  auto param9 = model->addOperand(&type5);
  auto param10 = model->addOperand(&type5);
  auto layout = model->addOperand(&type0);
  auto op42 = model->addOperand(&type56);
  // Phase 2, operations
  static float op22_init[] = {1.0f, 2.0f, 3.0f, 4.0f, 5.0f, 6.0f, 7.0f, 8.0f, 9.0f, 10.0f, 11.0f, 12.0f, 13.0f, 14.0f, 15.0f, 16.0f, 17.0f, 18.0f};
  model->setOperandValue(op22, op22_init, sizeof(float) * 18);
  static float op32_init[] = {0.0f};
  model->setOperandValue(op32, op32_init, sizeof(float) * 1);
  static int32_t shape2_init[] = {1, 1, 4, 4};
  model->setOperandValue(shape2, shape2_init, sizeof(int32_t) * 4);
  static int32_t param7_init[] = {1};
  model->setOperandValue(param7, param7_init, sizeof(int32_t) * 1);
  static int32_t param8_init[] = {1};
  model->setOperandValue(param8, param8_init, sizeof(int32_t) * 1);
  static int32_t param9_init[] = {1};
  model->setOperandValue(param9, param9_init, sizeof(int32_t) * 1);
  static int32_t param10_init[] = {0};
  model->setOperandValue(param10, param10_init, sizeof(int32_t) * 1);
  static bool8 layout_init[] = {true};
  model->setOperandValue(layout, layout_init, sizeof(bool8) * 1);
  model->addOperation(ANEURALNETWORKS_TRANSPOSE_CONV_2D, {op12, op22, op32, shape2, param7, param8, param9, param10, layout}, {op42});
  // Phase 3, inputs and outputs
  model->identifyInputsAndOutputs(
    {op12},
    {op42});
  // Phase 4: set relaxed execution
  model->relaxComputationFloat32toFloat16(true);
  assert(model->isValid());
}

inline bool is_ignored_nchw_relaxed_2(int i) {
  static std::set<int> ignore = {};
  return ignore.find(i) != ignore.end();
}

void CreateModel_nchw_relaxed_weight_as_input_2(Model *model) {
  OperandType type0(Type::BOOL, {});
  OperandType type12(Type::TENSOR_FLOAT32, {1, 3, 3, 2});
  OperandType type4(Type::TENSOR_INT32, {4});
  OperandType type5(Type::INT32, {});
  OperandType type55(Type::TENSOR_FLOAT32, {1, 2, 4, 4});
  OperandType type56(Type::TENSOR_FLOAT32, {1, 1, 4, 4});
  OperandType type9(Type::TENSOR_FLOAT32, {1});
  // Phase 1, operands
  auto op12 = model->addOperand(&type55);
  auto op22 = model->addOperand(&type12);
  auto op32 = model->addOperand(&type9);
  auto shape2 = model->addOperand(&type4);
  auto param7 = model->addOperand(&type5);
  auto param8 = model->addOperand(&type5);
  auto param9 = model->addOperand(&type5);
  auto param10 = model->addOperand(&type5);
  auto layout = model->addOperand(&type0);
  auto op42 = model->addOperand(&type56);
  // Phase 2, operations
  static int32_t shape2_init[] = {1, 1, 4, 4};
  model->setOperandValue(shape2, shape2_init, sizeof(int32_t) * 4);
  static int32_t param7_init[] = {1};
  model->setOperandValue(param7, param7_init, sizeof(int32_t) * 1);
  static int32_t param8_init[] = {1};
  model->setOperandValue(param8, param8_init, sizeof(int32_t) * 1);
  static int32_t param9_init[] = {1};
  model->setOperandValue(param9, param9_init, sizeof(int32_t) * 1);
  static int32_t param10_init[] = {0};
  model->setOperandValue(param10, param10_init, sizeof(int32_t) * 1);
  static bool8 layout_init[] = {true};
  model->setOperandValue(layout, layout_init, sizeof(bool8) * 1);
  model->addOperation(ANEURALNETWORKS_TRANSPOSE_CONV_2D, {op12, op22, op32, shape2, param7, param8, param9, param10, layout}, {op42});
  // Phase 3, inputs and outputs
  model->identifyInputsAndOutputs(
    {op12, op22, op32},
    {op42});
  // Phase 4: set relaxed execution
  model->relaxComputationFloat32toFloat16(true);
  assert(model->isValid());
}

inline bool is_ignored_nchw_relaxed_weight_as_input_2(int i) {
  static std::set<int> ignore = {};
  return ignore.find(i) != ignore.end();
}

void CreateModel_nchw_quant8_2(Model *model) {
  OperandType type0(Type::BOOL, {});
  OperandType type4(Type::TENSOR_INT32, {4});
  OperandType type48(Type::TENSOR_QUANT8_ASYMM, {1, 3, 3, 2}, 0.5f, 128);
  OperandType type49(Type::TENSOR_INT32, {1}, 0.25f, 0);
  OperandType type5(Type::INT32, {});
  OperandType type57(Type::TENSOR_QUANT8_ASYMM, {1, 2, 4, 4}, 0.5f, 100);
  OperandType type58(Type::TENSOR_QUANT8_ASYMM, {1, 1, 4, 4}, 16.0f, 0);
  // Phase 1, operands
  auto op12 = model->addOperand(&type57);
  auto op22 = model->addOperand(&type48);
  auto op32 = model->addOperand(&type49);
  auto shape2 = model->addOperand(&type4);
  auto param7 = model->addOperand(&type5);
  auto param8 = model->addOperand(&type5);
  auto param9 = model->addOperand(&type5);
  auto param10 = model->addOperand(&type5);
  auto layout = model->addOperand(&type0);
  auto op42 = model->addOperand(&type58);
  // Phase 2, operations
  static uint8_t op22_init[] = {130, 132, 134, 136, 138, 140, 142, 144, 146, 148, 150, 152, 154, 156, 158, 160, 162, 164};
  model->setOperandValue(op22, op22_init, sizeof(uint8_t) * 18);
  static int32_t op32_init[] = {0};
  model->setOperandValue(op32, op32_init, sizeof(int32_t) * 1);
  static int32_t shape2_init[] = {1, 1, 4, 4};
  model->setOperandValue(shape2, shape2_init, sizeof(int32_t) * 4);
  static int32_t param7_init[] = {1};
  model->setOperandValue(param7, param7_init, sizeof(int32_t) * 1);
  static int32_t param8_init[] = {1};
  model->setOperandValue(param8, param8_init, sizeof(int32_t) * 1);
  static int32_t param9_init[] = {1};
  model->setOperandValue(param9, param9_init, sizeof(int32_t) * 1);
  static int32_t param10_init[] = {0};
  model->setOperandValue(param10, param10_init, sizeof(int32_t) * 1);
  static bool8 layout_init[] = {true};
  model->setOperandValue(layout, layout_init, sizeof(bool8) * 1);
  model->addOperation(ANEURALNETWORKS_TRANSPOSE_CONV_2D, {op12, op22, op32, shape2, param7, param8, param9, param10, layout}, {op42});
  // Phase 3, inputs and outputs
  model->identifyInputsAndOutputs(
    {op12},
    {op42});
  assert(model->isValid());
}

inline bool is_ignored_nchw_quant8_2(int i) {
  static std::set<int> ignore = {};
  return ignore.find(i) != ignore.end();
}

void CreateModel_nchw_quant8_weight_as_input_2(Model *model) {
  OperandType type0(Type::BOOL, {});
  OperandType type4(Type::TENSOR_INT32, {4});
  OperandType type48(Type::TENSOR_QUANT8_ASYMM, {1, 3, 3, 2}, 0.5f, 128);
  OperandType type49(Type::TENSOR_INT32, {1}, 0.25f, 0);
  OperandType type5(Type::INT32, {});
  OperandType type57(Type::TENSOR_QUANT8_ASYMM, {1, 2, 4, 4}, 0.5f, 100);
  OperandType type58(Type::TENSOR_QUANT8_ASYMM, {1, 1, 4, 4}, 16.0f, 0);
  // Phase 1, operands
  auto op12 = model->addOperand(&type57);
  auto op22 = model->addOperand(&type48);
  auto op32 = model->addOperand(&type49);
  auto shape2 = model->addOperand(&type4);
  auto param7 = model->addOperand(&type5);
  auto param8 = model->addOperand(&type5);
  auto param9 = model->addOperand(&type5);
  auto param10 = model->addOperand(&type5);
  auto layout = model->addOperand(&type0);
  auto op42 = model->addOperand(&type58);
  // Phase 2, operations
  static int32_t shape2_init[] = {1, 1, 4, 4};
  model->setOperandValue(shape2, shape2_init, sizeof(int32_t) * 4);
  static int32_t param7_init[] = {1};
  model->setOperandValue(param7, param7_init, sizeof(int32_t) * 1);
  static int32_t param8_init[] = {1};
  model->setOperandValue(param8, param8_init, sizeof(int32_t) * 1);
  static int32_t param9_init[] = {1};
  model->setOperandValue(param9, param9_init, sizeof(int32_t) * 1);
  static int32_t param10_init[] = {0};
  model->setOperandValue(param10, param10_init, sizeof(int32_t) * 1);
  static bool8 layout_init[] = {true};
  model->setOperandValue(layout, layout_init, sizeof(bool8) * 1);
  model->addOperation(ANEURALNETWORKS_TRANSPOSE_CONV_2D, {op12, op22, op32, shape2, param7, param8, param9, param10, layout}, {op42});
  // Phase 3, inputs and outputs
  model->identifyInputsAndOutputs(
    {op12, op22, op32},
    {op42});
  assert(model->isValid());
}

inline bool is_ignored_nchw_quant8_weight_as_input_2(int i) {
  static std::set<int> ignore = {};
  return ignore.find(i) != ignore.end();
}

void CreateModel_nchw_float16_2(Model *model) {
  OperandType type0(Type::BOOL, {});
  OperandType type37(Type::TENSOR_FLOAT16, {1});
  OperandType type4(Type::TENSOR_INT32, {4});
  OperandType type5(Type::INT32, {});
  OperandType type52(Type::TENSOR_FLOAT16, {1, 3, 3, 2});
  OperandType type59(Type::TENSOR_FLOAT16, {1, 2, 4, 4});
  OperandType type60(Type::TENSOR_FLOAT16, {1, 1, 4, 4});
  // Phase 1, operands
  auto op12 = model->addOperand(&type59);
  auto op22 = model->addOperand(&type52);
  auto op32 = model->addOperand(&type37);
  auto shape2 = model->addOperand(&type4);
  auto param7 = model->addOperand(&type5);
  auto param8 = model->addOperand(&type5);
  auto param9 = model->addOperand(&type5);
  auto param10 = model->addOperand(&type5);
  auto layout = model->addOperand(&type0);
  auto op42 = model->addOperand(&type60);
  // Phase 2, operations
  static _Float16 op22_init[] = {1.0f, 2.0f, 3.0f, 4.0f, 5.0f, 6.0f, 7.0f, 8.0f, 9.0f, 10.0f, 11.0f, 12.0f, 13.0f, 14.0f, 15.0f, 16.0f, 17.0f, 18.0f};
  model->setOperandValue(op22, op22_init, sizeof(_Float16) * 18);
  static _Float16 op32_init[] = {0.0f};
  model->setOperandValue(op32, op32_init, sizeof(_Float16) * 1);
  static int32_t shape2_init[] = {1, 1, 4, 4};
  model->setOperandValue(shape2, shape2_init, sizeof(int32_t) * 4);
  static int32_t param7_init[] = {1};
  model->setOperandValue(param7, param7_init, sizeof(int32_t) * 1);
  static int32_t param8_init[] = {1};
  model->setOperandValue(param8, param8_init, sizeof(int32_t) * 1);
  static int32_t param9_init[] = {1};
  model->setOperandValue(param9, param9_init, sizeof(int32_t) * 1);
  static int32_t param10_init[] = {0};
  model->setOperandValue(param10, param10_init, sizeof(int32_t) * 1);
  static bool layout_init[] = {true};
  model->setOperandValue(layout, layout_init, sizeof(bool) * 1);
  model->addOperation(ANEURALNETWORKS_TRANSPOSE_CONV_2D, {op12, op22, op32, shape2, param7, param8, param9, param10, layout}, {op42});
  // Phase 3, inputs and outputs
  model->identifyInputsAndOutputs(
    {op12},
    {op42});
  assert(model->isValid());
}

inline bool is_ignored_nchw_float16_2(int i) {
  static std::set<int> ignore = {};
  return ignore.find(i) != ignore.end();
}

void CreateModel_nchw_float16_weight_as_input_2(Model *model) {
  OperandType type0(Type::BOOL, {});
  OperandType type4(Type::TENSOR_INT32, {4});
  OperandType type40(Type::TENSOR_FLOAT16, {1});
  OperandType type5(Type::INT32, {});
  OperandType type54(Type::TENSOR_FLOAT16, {1, 3, 3, 2});
  OperandType type59(Type::TENSOR_FLOAT16, {1, 2, 4, 4});
  OperandType type60(Type::TENSOR_FLOAT16, {1, 1, 4, 4});
  // Phase 1, operands
  auto op12 = model->addOperand(&type59);
  auto op22 = model->addOperand(&type54);
  auto op32 = model->addOperand(&type40);
  auto shape2 = model->addOperand(&type4);
  auto param7 = model->addOperand(&type5);
  auto param8 = model->addOperand(&type5);
  auto param9 = model->addOperand(&type5);
  auto param10 = model->addOperand(&type5);
  auto layout = model->addOperand(&type0);
  auto op42 = model->addOperand(&type60);
  // Phase 2, operations
  static int32_t shape2_init[] = {1, 1, 4, 4};
  model->setOperandValue(shape2, shape2_init, sizeof(int32_t) * 4);
  static int32_t param7_init[] = {1};
  model->setOperandValue(param7, param7_init, sizeof(int32_t) * 1);
  static int32_t param8_init[] = {1};
  model->setOperandValue(param8, param8_init, sizeof(int32_t) * 1);
  static int32_t param9_init[] = {1};
  model->setOperandValue(param9, param9_init, sizeof(int32_t) * 1);
  static int32_t param10_init[] = {0};
  model->setOperandValue(param10, param10_init, sizeof(int32_t) * 1);
  static bool layout_init[] = {true};
  model->setOperandValue(layout, layout_init, sizeof(bool) * 1);
  model->addOperation(ANEURALNETWORKS_TRANSPOSE_CONV_2D, {op12, op22, op32, shape2, param7, param8, param9, param10, layout}, {op42});
  // Phase 3, inputs and outputs
  model->identifyInputsAndOutputs(
    {op12, op22, op32},
    {op42});
  assert(model->isValid());
}

inline bool is_ignored_nchw_float16_weight_as_input_2(int i) {
  static std::set<int> ignore = {};
  return ignore.find(i) != ignore.end();
}

void CreateModel_nhwc_3(Model *model) {
  OperandType type0(Type::BOOL, {});
  OperandType type11(Type::TENSOR_FLOAT32, {1, 4, 4, 2});
  OperandType type12(Type::TENSOR_FLOAT32, {1, 3, 3, 2});
  OperandType type14(Type::TENSOR_FLOAT32, {1, 6, 6, 1});
  OperandType type4(Type::TENSOR_INT32, {4});
  OperandType type5(Type::INT32, {});
  OperandType type9(Type::TENSOR_FLOAT32, {1});
  // Phase 1, operands
  auto op13 = model->addOperand(&type11);
  auto op23 = model->addOperand(&type12);
  auto op33 = model->addOperand(&type9);
  auto shape3 = model->addOperand(&type4);
  auto param11 = model->addOperand(&type5);
  auto param12 = model->addOperand(&type5);
  auto param13 = model->addOperand(&type5);
  auto param14 = model->addOperand(&type5);
  auto layout = model->addOperand(&type0);
  auto op43 = model->addOperand(&type14);
  // Phase 2, operations
  static float op23_init[] = {1.0f, 2.0f, 3.0f, 4.0f, 5.0f, 6.0f, 7.0f, 8.0f, 9.0f, 10.0f, 11.0f, 12.0f, 13.0f, 14.0f, 15.0f, 16.0f, 17.0f, 18.0f};
  model->setOperandValue(op23, op23_init, sizeof(float) * 18);
  static float op33_init[] = {0.0f};
  model->setOperandValue(op33, op33_init, sizeof(float) * 1);
  static int32_t shape3_init[] = {1, 6, 6, 1};
  model->setOperandValue(shape3, shape3_init, sizeof(int32_t) * 4);
  static int32_t param11_init[] = {2};
  model->setOperandValue(param11, param11_init, sizeof(int32_t) * 1);
  static int32_t param12_init[] = {1};
  model->setOperandValue(param12, param12_init, sizeof(int32_t) * 1);
  static int32_t param13_init[] = {1};
  model->setOperandValue(param13, param13_init, sizeof(int32_t) * 1);
  static int32_t param14_init[] = {0};
  model->setOperandValue(param14, param14_init, sizeof(int32_t) * 1);
  static bool8 layout_init[] = {false};
  model->setOperandValue(layout, layout_init, sizeof(bool8) * 1);
  model->addOperation(ANEURALNETWORKS_TRANSPOSE_CONV_2D, {op13, op23, op33, shape3, param11, param12, param13, param14, layout}, {op43});
  // Phase 3, inputs and outputs
  model->identifyInputsAndOutputs(
    {op13},
    {op43});
  assert(model->isValid());
}

inline bool is_ignored_nhwc_3(int i) {
  static std::set<int> ignore = {};
  return ignore.find(i) != ignore.end();
}

void CreateModel_nhwc_weight_as_input_3(Model *model) {
  OperandType type0(Type::BOOL, {});
  OperandType type11(Type::TENSOR_FLOAT32, {1, 4, 4, 2});
  OperandType type12(Type::TENSOR_FLOAT32, {1, 3, 3, 2});
  OperandType type14(Type::TENSOR_FLOAT32, {1, 6, 6, 1});
  OperandType type4(Type::TENSOR_INT32, {4});
  OperandType type5(Type::INT32, {});
  OperandType type9(Type::TENSOR_FLOAT32, {1});
  // Phase 1, operands
  auto op13 = model->addOperand(&type11);
  auto op23 = model->addOperand(&type12);
  auto op33 = model->addOperand(&type9);
  auto shape3 = model->addOperand(&type4);
  auto param11 = model->addOperand(&type5);
  auto param12 = model->addOperand(&type5);
  auto param13 = model->addOperand(&type5);
  auto param14 = model->addOperand(&type5);
  auto layout = model->addOperand(&type0);
  auto op43 = model->addOperand(&type14);
  // Phase 2, operations
  static int32_t shape3_init[] = {1, 6, 6, 1};
  model->setOperandValue(shape3, shape3_init, sizeof(int32_t) * 4);
  static int32_t param11_init[] = {2};
  model->setOperandValue(param11, param11_init, sizeof(int32_t) * 1);
  static int32_t param12_init[] = {1};
  model->setOperandValue(param12, param12_init, sizeof(int32_t) * 1);
  static int32_t param13_init[] = {1};
  model->setOperandValue(param13, param13_init, sizeof(int32_t) * 1);
  static int32_t param14_init[] = {0};
  model->setOperandValue(param14, param14_init, sizeof(int32_t) * 1);
  static bool8 layout_init[] = {false};
  model->setOperandValue(layout, layout_init, sizeof(bool8) * 1);
  model->addOperation(ANEURALNETWORKS_TRANSPOSE_CONV_2D, {op13, op23, op33, shape3, param11, param12, param13, param14, layout}, {op43});
  // Phase 3, inputs and outputs
  model->identifyInputsAndOutputs(
    {op13, op23, op33},
    {op43});
  assert(model->isValid());
}

inline bool is_ignored_nhwc_weight_as_input_3(int i) {
  static std::set<int> ignore = {};
  return ignore.find(i) != ignore.end();
}

void CreateModel_nhwc_relaxed_3(Model *model) {
  OperandType type0(Type::BOOL, {});
  OperandType type11(Type::TENSOR_FLOAT32, {1, 4, 4, 2});
  OperandType type12(Type::TENSOR_FLOAT32, {1, 3, 3, 2});
  OperandType type14(Type::TENSOR_FLOAT32, {1, 6, 6, 1});
  OperandType type4(Type::TENSOR_INT32, {4});
  OperandType type5(Type::INT32, {});
  OperandType type9(Type::TENSOR_FLOAT32, {1});
  // Phase 1, operands
  auto op13 = model->addOperand(&type11);
  auto op23 = model->addOperand(&type12);
  auto op33 = model->addOperand(&type9);
  auto shape3 = model->addOperand(&type4);
  auto param11 = model->addOperand(&type5);
  auto param12 = model->addOperand(&type5);
  auto param13 = model->addOperand(&type5);
  auto param14 = model->addOperand(&type5);
  auto layout = model->addOperand(&type0);
  auto op43 = model->addOperand(&type14);
  // Phase 2, operations
  static float op23_init[] = {1.0f, 2.0f, 3.0f, 4.0f, 5.0f, 6.0f, 7.0f, 8.0f, 9.0f, 10.0f, 11.0f, 12.0f, 13.0f, 14.0f, 15.0f, 16.0f, 17.0f, 18.0f};
  model->setOperandValue(op23, op23_init, sizeof(float) * 18);
  static float op33_init[] = {0.0f};
  model->setOperandValue(op33, op33_init, sizeof(float) * 1);
  static int32_t shape3_init[] = {1, 6, 6, 1};
  model->setOperandValue(shape3, shape3_init, sizeof(int32_t) * 4);
  static int32_t param11_init[] = {2};
  model->setOperandValue(param11, param11_init, sizeof(int32_t) * 1);
  static int32_t param12_init[] = {1};
  model->setOperandValue(param12, param12_init, sizeof(int32_t) * 1);
  static int32_t param13_init[] = {1};
  model->setOperandValue(param13, param13_init, sizeof(int32_t) * 1);
  static int32_t param14_init[] = {0};
  model->setOperandValue(param14, param14_init, sizeof(int32_t) * 1);
  static bool8 layout_init[] = {false};
  model->setOperandValue(layout, layout_init, sizeof(bool8) * 1);
  model->addOperation(ANEURALNETWORKS_TRANSPOSE_CONV_2D, {op13, op23, op33, shape3, param11, param12, param13, param14, layout}, {op43});
  // Phase 3, inputs and outputs
  model->identifyInputsAndOutputs(
    {op13},
    {op43});
  // Phase 4: set relaxed execution
  model->relaxComputationFloat32toFloat16(true);
  assert(model->isValid());
}

inline bool is_ignored_nhwc_relaxed_3(int i) {
  static std::set<int> ignore = {};
  return ignore.find(i) != ignore.end();
}

void CreateModel_nhwc_relaxed_weight_as_input_3(Model *model) {
  OperandType type0(Type::BOOL, {});
  OperandType type11(Type::TENSOR_FLOAT32, {1, 4, 4, 2});
  OperandType type12(Type::TENSOR_FLOAT32, {1, 3, 3, 2});
  OperandType type14(Type::TENSOR_FLOAT32, {1, 6, 6, 1});
  OperandType type4(Type::TENSOR_INT32, {4});
  OperandType type5(Type::INT32, {});
  OperandType type9(Type::TENSOR_FLOAT32, {1});
  // Phase 1, operands
  auto op13 = model->addOperand(&type11);
  auto op23 = model->addOperand(&type12);
  auto op33 = model->addOperand(&type9);
  auto shape3 = model->addOperand(&type4);
  auto param11 = model->addOperand(&type5);
  auto param12 = model->addOperand(&type5);
  auto param13 = model->addOperand(&type5);
  auto param14 = model->addOperand(&type5);
  auto layout = model->addOperand(&type0);
  auto op43 = model->addOperand(&type14);
  // Phase 2, operations
  static int32_t shape3_init[] = {1, 6, 6, 1};
  model->setOperandValue(shape3, shape3_init, sizeof(int32_t) * 4);
  static int32_t param11_init[] = {2};
  model->setOperandValue(param11, param11_init, sizeof(int32_t) * 1);
  static int32_t param12_init[] = {1};
  model->setOperandValue(param12, param12_init, sizeof(int32_t) * 1);
  static int32_t param13_init[] = {1};
  model->setOperandValue(param13, param13_init, sizeof(int32_t) * 1);
  static int32_t param14_init[] = {0};
  model->setOperandValue(param14, param14_init, sizeof(int32_t) * 1);
  static bool layout_init[] = {false};
  model->setOperandValue(layout, layout_init, sizeof(bool) * 1);
  model->addOperation(ANEURALNETWORKS_TRANSPOSE_CONV_2D, {op13, op23, op33, shape3, param11, param12, param13, param14, layout}, {op43});
  // Phase 3, inputs and outputs
  model->identifyInputsAndOutputs(
    {op13, op23, op33},
    {op43});
  // Phase 4: set relaxed execution
  model->relaxComputationFloat32toFloat16(true);
  assert(model->isValid());
}

inline bool is_ignored_nhwc_relaxed_weight_as_input_3(int i) {
  static std::set<int> ignore = {};
  return ignore.find(i) != ignore.end();
}

void CreateModel_nhwc_quant8_3(Model *model) {
  OperandType type0(Type::BOOL, {});
  OperandType type4(Type::TENSOR_INT32, {4});
  OperandType type48(Type::TENSOR_QUANT8_ASYMM, {1, 3, 3, 2}, 0.5f, 128);
  OperandType type5(Type::INT32, {});
  OperandType type61(Type::TENSOR_QUANT8_ASYMM, {1, 4, 4, 2}, 0.25f, 10);
  OperandType type62(Type::TENSOR_INT32, {1}, 0.125f, 0);
  OperandType type63(Type::TENSOR_QUANT8_ASYMM, {1, 6, 6, 1}, 32.0f, 80);
  // Phase 1, operands
  auto op13 = model->addOperand(&type61);
  auto op23 = model->addOperand(&type48);
  auto op33 = model->addOperand(&type62);
  auto shape3 = model->addOperand(&type4);
  auto param11 = model->addOperand(&type5);
  auto param12 = model->addOperand(&type5);
  auto param13 = model->addOperand(&type5);
  auto param14 = model->addOperand(&type5);
  auto layout = model->addOperand(&type0);
  auto op43 = model->addOperand(&type63);
  // Phase 2, operations
  static uint8_t op23_init[] = {130, 132, 134, 136, 138, 140, 142, 144, 146, 148, 150, 152, 154, 156, 158, 160, 162, 164};
  model->setOperandValue(op23, op23_init, sizeof(uint8_t) * 18);
  static int32_t op33_init[] = {0};
  model->setOperandValue(op33, op33_init, sizeof(int32_t) * 1);
  static int32_t shape3_init[] = {1, 6, 6, 1};
  model->setOperandValue(shape3, shape3_init, sizeof(int32_t) * 4);
  static int32_t param11_init[] = {2};
  model->setOperandValue(param11, param11_init, sizeof(int32_t) * 1);
  static int32_t param12_init[] = {1};
  model->setOperandValue(param12, param12_init, sizeof(int32_t) * 1);
  static int32_t param13_init[] = {1};
  model->setOperandValue(param13, param13_init, sizeof(int32_t) * 1);
  static int32_t param14_init[] = {0};
  model->setOperandValue(param14, param14_init, sizeof(int32_t) * 1);
  static bool layout_init[] = {false};
  model->setOperandValue(layout, layout_init, sizeof(bool) * 1);
  model->addOperation(ANEURALNETWORKS_TRANSPOSE_CONV_2D, {op13, op23, op33, shape3, param11, param12, param13, param14, layout}, {op43});
  // Phase 3, inputs and outputs
  model->identifyInputsAndOutputs(
    {op13},
    {op43});
  assert(model->isValid());
}

inline bool is_ignored_nhwc_quant8_3(int i) {
  static std::set<int> ignore = {};
  return ignore.find(i) != ignore.end();
}

void CreateModel_nhwc_quant8_weight_as_input_3(Model *model) {
  OperandType type0(Type::BOOL, {});
  OperandType type4(Type::TENSOR_INT32, {4});
  OperandType type48(Type::TENSOR_QUANT8_ASYMM, {1, 3, 3, 2}, 0.5f, 128);
  OperandType type5(Type::INT32, {});
  OperandType type61(Type::TENSOR_QUANT8_ASYMM, {1, 4, 4, 2}, 0.25f, 10);
  OperandType type62(Type::TENSOR_INT32, {1}, 0.125f, 0);
  OperandType type63(Type::TENSOR_QUANT8_ASYMM, {1, 6, 6, 1}, 32.0f, 80);
  // Phase 1, operands
  auto op13 = model->addOperand(&type61);
  auto op23 = model->addOperand(&type48);
  auto op33 = model->addOperand(&type62);
  auto shape3 = model->addOperand(&type4);
  auto param11 = model->addOperand(&type5);
  auto param12 = model->addOperand(&type5);
  auto param13 = model->addOperand(&type5);
  auto param14 = model->addOperand(&type5);
  auto layout = model->addOperand(&type0);
  auto op43 = model->addOperand(&type63);
  // Phase 2, operations
  static int32_t shape3_init[] = {1, 6, 6, 1};
  model->setOperandValue(shape3, shape3_init, sizeof(int32_t) * 4);
  static int32_t param11_init[] = {2};
  model->setOperandValue(param11, param11_init, sizeof(int32_t) * 1);
  static int32_t param12_init[] = {1};
  model->setOperandValue(param12, param12_init, sizeof(int32_t) * 1);
  static int32_t param13_init[] = {1};
  model->setOperandValue(param13, param13_init, sizeof(int32_t) * 1);
  static int32_t param14_init[] = {0};
  model->setOperandValue(param14, param14_init, sizeof(int32_t) * 1);
  static bool8 layout_init[] = {false};
  model->setOperandValue(layout, layout_init, sizeof(bool8) * 1);
  model->addOperation(ANEURALNETWORKS_TRANSPOSE_CONV_2D, {op13, op23, op33, shape3, param11, param12, param13, param14, layout}, {op43});
  // Phase 3, inputs and outputs
  model->identifyInputsAndOutputs(
    {op13, op23, op33},
    {op43});
  assert(model->isValid());
}

inline bool is_ignored_nhwc_quant8_weight_as_input_3(int i) {
  static std::set<int> ignore = {};
  return ignore.find(i) != ignore.end();
}

void CreateModel_nhwc_float16_3(Model *model) {
  OperandType type0(Type::BOOL, {});
  OperandType type37(Type::TENSOR_FLOAT16, {1});
  OperandType type4(Type::TENSOR_INT32, {4});
  OperandType type5(Type::INT32, {});
  OperandType type51(Type::TENSOR_FLOAT16, {1, 4, 4, 2});
  OperandType type52(Type::TENSOR_FLOAT16, {1, 3, 3, 2});
  OperandType type64(Type::TENSOR_FLOAT16, {1, 6, 6, 1});
  // Phase 1, operands
  auto op13 = model->addOperand(&type51);
  auto op23 = model->addOperand(&type52);
  auto op33 = model->addOperand(&type37);
  auto shape3 = model->addOperand(&type4);
  auto param11 = model->addOperand(&type5);
  auto param12 = model->addOperand(&type5);
  auto param13 = model->addOperand(&type5);
  auto param14 = model->addOperand(&type5);
  auto layout = model->addOperand(&type0);
  auto op43 = model->addOperand(&type64);
  // Phase 2, operations
  static _Float16 op23_init[] = {1.0f, 2.0f, 3.0f, 4.0f, 5.0f, 6.0f, 7.0f, 8.0f, 9.0f, 10.0f, 11.0f, 12.0f, 13.0f, 14.0f, 15.0f, 16.0f, 17.0f, 18.0f};
  model->setOperandValue(op23, op23_init, sizeof(_Float16) * 18);
  static _Float16 op33_init[] = {0.0f};
  model->setOperandValue(op33, op33_init, sizeof(_Float16) * 1);
  static int32_t shape3_init[] = {1, 6, 6, 1};
  model->setOperandValue(shape3, shape3_init, sizeof(int32_t) * 4);
  static int32_t param11_init[] = {2};
  model->setOperandValue(param11, param11_init, sizeof(int32_t) * 1);
  static int32_t param12_init[] = {1};
  model->setOperandValue(param12, param12_init, sizeof(int32_t) * 1);
  static int32_t param13_init[] = {1};
  model->setOperandValue(param13, param13_init, sizeof(int32_t) * 1);
  static int32_t param14_init[] = {0};
  model->setOperandValue(param14, param14_init, sizeof(int32_t) * 1);
  static bool8 layout_init[] = {false};
  model->setOperandValue(layout, layout_init, sizeof(bool8) * 1);
  model->addOperation(ANEURALNETWORKS_TRANSPOSE_CONV_2D, {op13, op23, op33, shape3, param11, param12, param13, param14, layout}, {op43});
  // Phase 3, inputs and outputs
  model->identifyInputsAndOutputs(
    {op13},
    {op43});
  assert(model->isValid());
}

inline bool is_ignored_nhwc_float16_3(int i) {
  static std::set<int> ignore = {};
  return ignore.find(i) != ignore.end();
}

void CreateModel_nhwc_float16_weight_as_input_3(Model *model) {
  OperandType type0(Type::BOOL, {});
  OperandType type4(Type::TENSOR_INT32, {4});
  OperandType type40(Type::TENSOR_FLOAT16, {1});
  OperandType type5(Type::INT32, {});
  OperandType type51(Type::TENSOR_FLOAT16, {1, 4, 4, 2});
  OperandType type54(Type::TENSOR_FLOAT16, {1, 3, 3, 2});
  OperandType type64(Type::TENSOR_FLOAT16, {1, 6, 6, 1});
  // Phase 1, operands
  auto op13 = model->addOperand(&type51);
  auto op23 = model->addOperand(&type54);
  auto op33 = model->addOperand(&type40);
  auto shape3 = model->addOperand(&type4);
  auto param11 = model->addOperand(&type5);
  auto param12 = model->addOperand(&type5);
  auto param13 = model->addOperand(&type5);
  auto param14 = model->addOperand(&type5);
  auto layout = model->addOperand(&type0);
  auto op43 = model->addOperand(&type64);
  // Phase 2, operations
  static int32_t shape3_init[] = {1, 6, 6, 1};
  model->setOperandValue(shape3, shape3_init, sizeof(int32_t) * 4);
  static int32_t param11_init[] = {2};
  model->setOperandValue(param11, param11_init, sizeof(int32_t) * 1);
  static int32_t param12_init[] = {1};
  model->setOperandValue(param12, param12_init, sizeof(int32_t) * 1);
  static int32_t param13_init[] = {1};
  model->setOperandValue(param13, param13_init, sizeof(int32_t) * 1);
  static int32_t param14_init[] = {0};
  model->setOperandValue(param14, param14_init, sizeof(int32_t) * 1);
  static bool8 layout_init[] = {false};
  model->setOperandValue(layout, layout_init, sizeof(bool8) * 1);
  model->addOperation(ANEURALNETWORKS_TRANSPOSE_CONV_2D, {op13, op23, op33, shape3, param11, param12, param13, param14, layout}, {op43});
  // Phase 3, inputs and outputs
  model->identifyInputsAndOutputs(
    {op13, op23, op33},
    {op43});
  assert(model->isValid());
}

inline bool is_ignored_nhwc_float16_weight_as_input_3(int i) {
  static std::set<int> ignore = {};
  return ignore.find(i) != ignore.end();
}

void CreateModel_nchw_3(Model *model) {
  OperandType type0(Type::BOOL, {});
  OperandType type12(Type::TENSOR_FLOAT32, {1, 3, 3, 2});
  OperandType type4(Type::TENSOR_INT32, {4});
  OperandType type5(Type::INT32, {});
  OperandType type55(Type::TENSOR_FLOAT32, {1, 2, 4, 4});
  OperandType type65(Type::TENSOR_FLOAT32, {1, 1, 6, 6});
  OperandType type9(Type::TENSOR_FLOAT32, {1});
  // Phase 1, operands
  auto op13 = model->addOperand(&type55);
  auto op23 = model->addOperand(&type12);
  auto op33 = model->addOperand(&type9);
  auto shape3 = model->addOperand(&type4);
  auto param11 = model->addOperand(&type5);
  auto param12 = model->addOperand(&type5);
  auto param13 = model->addOperand(&type5);
  auto param14 = model->addOperand(&type5);
  auto layout = model->addOperand(&type0);
  auto op43 = model->addOperand(&type65);
  // Phase 2, operations
  static float op23_init[] = {1.0f, 2.0f, 3.0f, 4.0f, 5.0f, 6.0f, 7.0f, 8.0f, 9.0f, 10.0f, 11.0f, 12.0f, 13.0f, 14.0f, 15.0f, 16.0f, 17.0f, 18.0f};
  model->setOperandValue(op23, op23_init, sizeof(float) * 18);
  static float op33_init[] = {0.0f};
  model->setOperandValue(op33, op33_init, sizeof(float) * 1);
  static int32_t shape3_init[] = {1, 1, 6, 6};
  model->setOperandValue(shape3, shape3_init, sizeof(int32_t) * 4);
  static int32_t param11_init[] = {2};
  model->setOperandValue(param11, param11_init, sizeof(int32_t) * 1);
  static int32_t param12_init[] = {1};
  model->setOperandValue(param12, param12_init, sizeof(int32_t) * 1);
  static int32_t param13_init[] = {1};
  model->setOperandValue(param13, param13_init, sizeof(int32_t) * 1);
  static int32_t param14_init[] = {0};
  model->setOperandValue(param14, param14_init, sizeof(int32_t) * 1);
  static bool8 layout_init[] = {true};
  model->setOperandValue(layout, layout_init, sizeof(bool8) * 1);
  model->addOperation(ANEURALNETWORKS_TRANSPOSE_CONV_2D, {op13, op23, op33, shape3, param11, param12, param13, param14, layout}, {op43});
  // Phase 3, inputs and outputs
  model->identifyInputsAndOutputs(
    {op13},
    {op43});
  assert(model->isValid());
}

inline bool is_ignored_nchw_3(int i) {
  static std::set<int> ignore = {};
  return ignore.find(i) != ignore.end();
}

void CreateModel_nchw_weight_as_input_3(Model *model) {
  OperandType type0(Type::BOOL, {});
  OperandType type12(Type::TENSOR_FLOAT32, {1, 3, 3, 2});
  OperandType type4(Type::TENSOR_INT32, {4});
  OperandType type5(Type::INT32, {});
  OperandType type55(Type::TENSOR_FLOAT32, {1, 2, 4, 4});
  OperandType type65(Type::TENSOR_FLOAT32, {1, 1, 6, 6});
  OperandType type9(Type::TENSOR_FLOAT32, {1});
  // Phase 1, operands
  auto op13 = model->addOperand(&type55);
  auto op23 = model->addOperand(&type12);
  auto op33 = model->addOperand(&type9);
  auto shape3 = model->addOperand(&type4);
  auto param11 = model->addOperand(&type5);
  auto param12 = model->addOperand(&type5);
  auto param13 = model->addOperand(&type5);
  auto param14 = model->addOperand(&type5);
  auto layout = model->addOperand(&type0);
  auto op43 = model->addOperand(&type65);
  // Phase 2, operations
  static int32_t shape3_init[] = {1, 1, 6, 6};
  model->setOperandValue(shape3, shape3_init, sizeof(int32_t) * 4);
  static int32_t param11_init[] = {2};
  model->setOperandValue(param11, param11_init, sizeof(int32_t) * 1);
  static int32_t param12_init[] = {1};
  model->setOperandValue(param12, param12_init, sizeof(int32_t) * 1);
  static int32_t param13_init[] = {1};
  model->setOperandValue(param13, param13_init, sizeof(int32_t) * 1);
  static int32_t param14_init[] = {0};
  model->setOperandValue(param14, param14_init, sizeof(int32_t) * 1);
  static bool8 layout_init[] = {true};
  model->setOperandValue(layout, layout_init, sizeof(bool8) * 1);
  model->addOperation(ANEURALNETWORKS_TRANSPOSE_CONV_2D, {op13, op23, op33, shape3, param11, param12, param13, param14, layout}, {op43});
  // Phase 3, inputs and outputs
  model->identifyInputsAndOutputs(
    {op13, op23, op33},
    {op43});
  assert(model->isValid());
}

inline bool is_ignored_nchw_weight_as_input_3(int i) {
  static std::set<int> ignore = {};
  return ignore.find(i) != ignore.end();
}

void CreateModel_nchw_relaxed_3(Model *model) {
  OperandType type0(Type::BOOL, {});
  OperandType type12(Type::TENSOR_FLOAT32, {1, 3, 3, 2});
  OperandType type4(Type::TENSOR_INT32, {4});
  OperandType type5(Type::INT32, {});
  OperandType type55(Type::TENSOR_FLOAT32, {1, 2, 4, 4});
  OperandType type65(Type::TENSOR_FLOAT32, {1, 1, 6, 6});
  OperandType type9(Type::TENSOR_FLOAT32, {1});
  // Phase 1, operands
  auto op13 = model->addOperand(&type55);
  auto op23 = model->addOperand(&type12);
  auto op33 = model->addOperand(&type9);
  auto shape3 = model->addOperand(&type4);
  auto param11 = model->addOperand(&type5);
  auto param12 = model->addOperand(&type5);
  auto param13 = model->addOperand(&type5);
  auto param14 = model->addOperand(&type5);
  auto layout = model->addOperand(&type0);
  auto op43 = model->addOperand(&type65);
  // Phase 2, operations
  static float op23_init[] = {1.0f, 2.0f, 3.0f, 4.0f, 5.0f, 6.0f, 7.0f, 8.0f, 9.0f, 10.0f, 11.0f, 12.0f, 13.0f, 14.0f, 15.0f, 16.0f, 17.0f, 18.0f};
  model->setOperandValue(op23, op23_init, sizeof(float) * 18);
  static float op33_init[] = {0.0f};
  model->setOperandValue(op33, op33_init, sizeof(float) * 1);
  static int32_t shape3_init[] = {1, 1, 6, 6};
  model->setOperandValue(shape3, shape3_init, sizeof(int32_t) * 4);
  static int32_t param11_init[] = {2};
  model->setOperandValue(param11, param11_init, sizeof(int32_t) * 1);
  static int32_t param12_init[] = {1};
  model->setOperandValue(param12, param12_init, sizeof(int32_t) * 1);
  static int32_t param13_init[] = {1};
  model->setOperandValue(param13, param13_init, sizeof(int32_t) * 1);
  static int32_t param14_init[] = {0};
  model->setOperandValue(param14, param14_init, sizeof(int32_t) * 1);
  static bool8 layout_init[] = {true};
  model->setOperandValue(layout, layout_init, sizeof(bool8) * 1);
  model->addOperation(ANEURALNETWORKS_TRANSPOSE_CONV_2D, {op13, op23, op33, shape3, param11, param12, param13, param14, layout}, {op43});
  // Phase 3, inputs and outputs
  model->identifyInputsAndOutputs(
    {op13},
    {op43});
  // Phase 4: set relaxed execution
  model->relaxComputationFloat32toFloat16(true);
  assert(model->isValid());
}

inline bool is_ignored_nchw_relaxed_3(int i) {
  static std::set<int> ignore = {};
  return ignore.find(i) != ignore.end();
}

void CreateModel_nchw_relaxed_weight_as_input_3(Model *model) {
  OperandType type0(Type::BOOL, {});
  OperandType type12(Type::TENSOR_FLOAT32, {1, 3, 3, 2});
  OperandType type4(Type::TENSOR_INT32, {4});
  OperandType type5(Type::INT32, {});
  OperandType type55(Type::TENSOR_FLOAT32, {1, 2, 4, 4});
  OperandType type65(Type::TENSOR_FLOAT32, {1, 1, 6, 6});
  OperandType type9(Type::TENSOR_FLOAT32, {1});
  // Phase 1, operands
  auto op13 = model->addOperand(&type55);
  auto op23 = model->addOperand(&type12);
  auto op33 = model->addOperand(&type9);
  auto shape3 = model->addOperand(&type4);
  auto param11 = model->addOperand(&type5);
  auto param12 = model->addOperand(&type5);
  auto param13 = model->addOperand(&type5);
  auto param14 = model->addOperand(&type5);
  auto layout = model->addOperand(&type0);
  auto op43 = model->addOperand(&type65);
  // Phase 2, operations
  static int32_t shape3_init[] = {1, 1, 6, 6};
  model->setOperandValue(shape3, shape3_init, sizeof(int32_t) * 4);
  static int32_t param11_init[] = {2};
  model->setOperandValue(param11, param11_init, sizeof(int32_t) * 1);
  static int32_t param12_init[] = {1};
  model->setOperandValue(param12, param12_init, sizeof(int32_t) * 1);
  static int32_t param13_init[] = {1};
  model->setOperandValue(param13, param13_init, sizeof(int32_t) * 1);
  static int32_t param14_init[] = {0};
  model->setOperandValue(param14, param14_init, sizeof(int32_t) * 1);
  static bool8 layout_init[] = {true};
  model->setOperandValue(layout, layout_init, sizeof(bool8) * 1);
  model->addOperation(ANEURALNETWORKS_TRANSPOSE_CONV_2D, {op13, op23, op33, shape3, param11, param12, param13, param14, layout}, {op43});
  // Phase 3, inputs and outputs
  model->identifyInputsAndOutputs(
    {op13, op23, op33},
    {op43});
  // Phase 4: set relaxed execution
  model->relaxComputationFloat32toFloat16(true);
  assert(model->isValid());
}

inline bool is_ignored_nchw_relaxed_weight_as_input_3(int i) {
  static std::set<int> ignore = {};
  return ignore.find(i) != ignore.end();
}

void CreateModel_nchw_quant8_3(Model *model) {
  OperandType type0(Type::BOOL, {});
  OperandType type4(Type::TENSOR_INT32, {4});
  OperandType type48(Type::TENSOR_QUANT8_ASYMM, {1, 3, 3, 2}, 0.5f, 128);
  OperandType type5(Type::INT32, {});
  OperandType type62(Type::TENSOR_INT32, {1}, 0.125f, 0);
  OperandType type66(Type::TENSOR_QUANT8_ASYMM, {1, 2, 4, 4}, 0.25f, 10);
  OperandType type67(Type::TENSOR_QUANT8_ASYMM, {1, 1, 6, 6}, 32.0f, 80);
  // Phase 1, operands
  auto op13 = model->addOperand(&type66);
  auto op23 = model->addOperand(&type48);
  auto op33 = model->addOperand(&type62);
  auto shape3 = model->addOperand(&type4);
  auto param11 = model->addOperand(&type5);
  auto param12 = model->addOperand(&type5);
  auto param13 = model->addOperand(&type5);
  auto param14 = model->addOperand(&type5);
  auto layout = model->addOperand(&type0);
  auto op43 = model->addOperand(&type67);
  // Phase 2, operations
  static uint8_t op23_init[] = {130, 132, 134, 136, 138, 140, 142, 144, 146, 148, 150, 152, 154, 156, 158, 160, 162, 164};
  model->setOperandValue(op23, op23_init, sizeof(uint8_t) * 18);
  static int32_t op33_init[] = {0};
  model->setOperandValue(op33, op33_init, sizeof(int32_t) * 1);
  static int32_t shape3_init[] = {1, 1, 6, 6};
  model->setOperandValue(shape3, shape3_init, sizeof(int32_t) * 4);
  static int32_t param11_init[] = {2};
  model->setOperandValue(param11, param11_init, sizeof(int32_t) * 1);
  static int32_t param12_init[] = {1};
  model->setOperandValue(param12, param12_init, sizeof(int32_t) * 1);
  static int32_t param13_init[] = {1};
  model->setOperandValue(param13, param13_init, sizeof(int32_t) * 1);
  static int32_t param14_init[] = {0};
  model->setOperandValue(param14, param14_init, sizeof(int32_t) * 1);
  static bool8 layout_init[] = {true};
  model->setOperandValue(layout, layout_init, sizeof(bool8) * 1);
  model->addOperation(ANEURALNETWORKS_TRANSPOSE_CONV_2D, {op13, op23, op33, shape3, param11, param12, param13, param14, layout}, {op43});
  // Phase 3, inputs and outputs
  model->identifyInputsAndOutputs(
    {op13},
    {op43});
  assert(model->isValid());
}

inline bool is_ignored_nchw_quant8_3(int i) {
  static std::set<int> ignore = {};
  return ignore.find(i) != ignore.end();
}

void CreateModel_nchw_quant8_weight_as_input_3(Model *model) {
  OperandType type0(Type::BOOL, {});
  OperandType type4(Type::TENSOR_INT32, {4});
  OperandType type48(Type::TENSOR_QUANT8_ASYMM, {1, 3, 3, 2}, 0.5f, 128);
  OperandType type5(Type::INT32, {});
  OperandType type62(Type::TENSOR_INT32, {1}, 0.125f, 0);
  OperandType type66(Type::TENSOR_QUANT8_ASYMM, {1, 2, 4, 4}, 0.25f, 10);
  OperandType type67(Type::TENSOR_QUANT8_ASYMM, {1, 1, 6, 6}, 32.0f, 80);
  // Phase 1, operands
  auto op13 = model->addOperand(&type66);
  auto op23 = model->addOperand(&type48);
  auto op33 = model->addOperand(&type62);
  auto shape3 = model->addOperand(&type4);
  auto param11 = model->addOperand(&type5);
  auto param12 = model->addOperand(&type5);
  auto param13 = model->addOperand(&type5);
  auto param14 = model->addOperand(&type5);
  auto layout = model->addOperand(&type0);
  auto op43 = model->addOperand(&type67);
  // Phase 2, operations
  static int32_t shape3_init[] = {1, 1, 6, 6};
  model->setOperandValue(shape3, shape3_init, sizeof(int32_t) * 4);
  static int32_t param11_init[] = {2};
  model->setOperandValue(param11, param11_init, sizeof(int32_t) * 1);
  static int32_t param12_init[] = {1};
  model->setOperandValue(param12, param12_init, sizeof(int32_t) * 1);
  static int32_t param13_init[] = {1};
  model->setOperandValue(param13, param13_init, sizeof(int32_t) * 1);
  static int32_t param14_init[] = {0};
  model->setOperandValue(param14, param14_init, sizeof(int32_t) * 1);
  static bool8 layout_init[] = {true};
  model->setOperandValue(layout, layout_init, sizeof(bool8) * 1);
  model->addOperation(ANEURALNETWORKS_TRANSPOSE_CONV_2D, {op13, op23, op33, shape3, param11, param12, param13, param14, layout}, {op43});
  // Phase 3, inputs and outputs
  model->identifyInputsAndOutputs(
    {op13, op23, op33},
    {op43});
  assert(model->isValid());
}

inline bool is_ignored_nchw_quant8_weight_as_input_3(int i) {
  static std::set<int> ignore = {};
  return ignore.find(i) != ignore.end();
}

void CreateModel_nchw_float16_3(Model *model) {
  OperandType type0(Type::BOOL, {});
  OperandType type37(Type::TENSOR_FLOAT16, {1});
  OperandType type4(Type::TENSOR_INT32, {4});
  OperandType type5(Type::INT32, {});
  OperandType type52(Type::TENSOR_FLOAT16, {1, 3, 3, 2});
  OperandType type59(Type::TENSOR_FLOAT16, {1, 2, 4, 4});
  OperandType type68(Type::TENSOR_FLOAT16, {1, 1, 6, 6});
  // Phase 1, operands
  auto op13 = model->addOperand(&type59);
  auto op23 = model->addOperand(&type52);
  auto op33 = model->addOperand(&type37);
  auto shape3 = model->addOperand(&type4);
  auto param11 = model->addOperand(&type5);
  auto param12 = model->addOperand(&type5);
  auto param13 = model->addOperand(&type5);
  auto param14 = model->addOperand(&type5);
  auto layout = model->addOperand(&type0);
  auto op43 = model->addOperand(&type68);
  // Phase 2, operations
  static _Float16 op23_init[] = {1.0f, 2.0f, 3.0f, 4.0f, 5.0f, 6.0f, 7.0f, 8.0f, 9.0f, 10.0f, 11.0f, 12.0f, 13.0f, 14.0f, 15.0f, 16.0f, 17.0f, 18.0f};
  model->setOperandValue(op23, op23_init, sizeof(_Float16) * 18);
  static _Float16 op33_init[] = {0.0f};
  model->setOperandValue(op33, op33_init, sizeof(_Float16) * 1);
  static int32_t shape3_init[] = {1, 1, 6, 6};
  model->setOperandValue(shape3, shape3_init, sizeof(int32_t) * 4);
  static int32_t param11_init[] = {2};
  model->setOperandValue(param11, param11_init, sizeof(int32_t) * 1);
  static int32_t param12_init[] = {1};
  model->setOperandValue(param12, param12_init, sizeof(int32_t) * 1);
  static int32_t param13_init[] = {1};
  model->setOperandValue(param13, param13_init, sizeof(int32_t) * 1);
  static int32_t param14_init[] = {0};
  model->setOperandValue(param14, param14_init, sizeof(int32_t) * 1);
  static bool layout_init[] = {true};
  model->setOperandValue(layout, layout_init, sizeof(bool) * 1);
  model->addOperation(ANEURALNETWORKS_TRANSPOSE_CONV_2D, {op13, op23, op33, shape3, param11, param12, param13, param14, layout}, {op43});
  // Phase 3, inputs and outputs
  model->identifyInputsAndOutputs(
    {op13},
    {op43});
  assert(model->isValid());
}

inline bool is_ignored_nchw_float16_3(int i) {
  static std::set<int> ignore = {};
  return ignore.find(i) != ignore.end();
}

void CreateModel_nchw_float16_weight_as_input_3(Model *model) {
  OperandType type0(Type::BOOL, {});
  OperandType type4(Type::TENSOR_INT32, {4});
  OperandType type40(Type::TENSOR_FLOAT16, {1});
  OperandType type5(Type::INT32, {});
  OperandType type54(Type::TENSOR_FLOAT16, {1, 3, 3, 2});
  OperandType type59(Type::TENSOR_FLOAT16, {1, 2, 4, 4});
  OperandType type68(Type::TENSOR_FLOAT16, {1, 1, 6, 6});
  // Phase 1, operands
  auto op13 = model->addOperand(&type59);
  auto op23 = model->addOperand(&type54);
  auto op33 = model->addOperand(&type40);
  auto shape3 = model->addOperand(&type4);
  auto param11 = model->addOperand(&type5);
  auto param12 = model->addOperand(&type5);
  auto param13 = model->addOperand(&type5);
  auto param14 = model->addOperand(&type5);
  auto layout = model->addOperand(&type0);
  auto op43 = model->addOperand(&type68);
  // Phase 2, operations
  static int32_t shape3_init[] = {1, 1, 6, 6};
  model->setOperandValue(shape3, shape3_init, sizeof(int32_t) * 4);
  static int32_t param11_init[] = {2};
  model->setOperandValue(param11, param11_init, sizeof(int32_t) * 1);
  static int32_t param12_init[] = {1};
  model->setOperandValue(param12, param12_init, sizeof(int32_t) * 1);
  static int32_t param13_init[] = {1};
  model->setOperandValue(param13, param13_init, sizeof(int32_t) * 1);
  static int32_t param14_init[] = {0};
  model->setOperandValue(param14, param14_init, sizeof(int32_t) * 1);
  static bool layout_init[] = {true};
  model->setOperandValue(layout, layout_init, sizeof(bool) * 1);
  model->addOperation(ANEURALNETWORKS_TRANSPOSE_CONV_2D, {op13, op23, op33, shape3, param11, param12, param13, param14, layout}, {op43});
  // Phase 3, inputs and outputs
  model->identifyInputsAndOutputs(
    {op13, op23, op33},
    {op43});
  assert(model->isValid());
}

inline bool is_ignored_nchw_float16_weight_as_input_3(int i) {
  static std::set<int> ignore = {};
  return ignore.find(i) != ignore.end();
}

void CreateModel_nhwc_4(Model *model) {
  OperandType type0(Type::BOOL, {});
  OperandType type11(Type::TENSOR_FLOAT32, {1, 4, 4, 2});
  OperandType type12(Type::TENSOR_FLOAT32, {1, 3, 3, 2});
  OperandType type5(Type::INT32, {});
  OperandType type8(Type::TENSOR_FLOAT32, {1, 3, 3, 1});
  OperandType type9(Type::TENSOR_FLOAT32, {1});
  // Phase 1, operands
  auto op14 = model->addOperand(&type11);
  auto op24 = model->addOperand(&type12);
  auto op34 = model->addOperand(&type9);
  auto param15 = model->addOperand(&type5);
  auto param16 = model->addOperand(&type5);
  auto param17 = model->addOperand(&type5);
  auto param18 = model->addOperand(&type5);
  auto param19 = model->addOperand(&type5);
  auto param20 = model->addOperand(&type5);
  auto param21 = model->addOperand(&type5);
  auto layout = model->addOperand(&type0);
  auto op44 = model->addOperand(&type8);
  // Phase 2, operations
  static float op24_init[] = {1.0f, 2.0f, 3.0f, 4.0f, 5.0f, 6.0f, 7.0f, 8.0f, 9.0f, 10.0f, 11.0f, 12.0f, 13.0f, 14.0f, 15.0f, 16.0f, 17.0f, 18.0f};
  model->setOperandValue(op24, op24_init, sizeof(float) * 18);
  static float op34_init[] = {0.0f};
  model->setOperandValue(op34, op34_init, sizeof(float) * 1);
  static int32_t param15_init[] = {1};
  model->setOperandValue(param15, param15_init, sizeof(int32_t) * 1);
  static int32_t param16_init[] = {2};
  model->setOperandValue(param16, param16_init, sizeof(int32_t) * 1);
  static int32_t param17_init[] = {2};
  model->setOperandValue(param17, param17_init, sizeof(int32_t) * 1);
  static int32_t param18_init[] = {1};
  model->setOperandValue(param18, param18_init, sizeof(int32_t) * 1);
  static int32_t param19_init[] = {1};
  model->setOperandValue(param19, param19_init, sizeof(int32_t) * 1);
  static int32_t param20_init[] = {1};
  model->setOperandValue(param20, param20_init, sizeof(int32_t) * 1);
  static int32_t param21_init[] = {0};
  model->setOperandValue(param21, param21_init, sizeof(int32_t) * 1);
  static bool8 layout_init[] = {false};
  model->setOperandValue(layout, layout_init, sizeof(bool8) * 1);
  model->addOperation(ANEURALNETWORKS_TRANSPOSE_CONV_2D, {op14, op24, op34, param15, param16, param17, param18, param19, param20, param21, layout}, {op44});
  // Phase 3, inputs and outputs
  model->identifyInputsAndOutputs(
    {op14},
    {op44});
  assert(model->isValid());
}

inline bool is_ignored_nhwc_4(int i) {
  static std::set<int> ignore = {};
  return ignore.find(i) != ignore.end();
}

void CreateModel_nhwc_weight_as_input_4(Model *model) {
  OperandType type0(Type::BOOL, {});
  OperandType type11(Type::TENSOR_FLOAT32, {1, 4, 4, 2});
  OperandType type12(Type::TENSOR_FLOAT32, {1, 3, 3, 2});
  OperandType type5(Type::INT32, {});
  OperandType type8(Type::TENSOR_FLOAT32, {1, 3, 3, 1});
  OperandType type9(Type::TENSOR_FLOAT32, {1});
  // Phase 1, operands
  auto op14 = model->addOperand(&type11);
  auto op24 = model->addOperand(&type12);
  auto op34 = model->addOperand(&type9);
  auto param15 = model->addOperand(&type5);
  auto param16 = model->addOperand(&type5);
  auto param17 = model->addOperand(&type5);
  auto param18 = model->addOperand(&type5);
  auto param19 = model->addOperand(&type5);
  auto param20 = model->addOperand(&type5);
  auto param21 = model->addOperand(&type5);
  auto layout = model->addOperand(&type0);
  auto op44 = model->addOperand(&type8);
  // Phase 2, operations
  static int32_t param15_init[] = {1};
  model->setOperandValue(param15, param15_init, sizeof(int32_t) * 1);
  static int32_t param16_init[] = {2};
  model->setOperandValue(param16, param16_init, sizeof(int32_t) * 1);
  static int32_t param17_init[] = {2};
  model->setOperandValue(param17, param17_init, sizeof(int32_t) * 1);
  static int32_t param18_init[] = {1};
  model->setOperandValue(param18, param18_init, sizeof(int32_t) * 1);
  static int32_t param19_init[] = {1};
  model->setOperandValue(param19, param19_init, sizeof(int32_t) * 1);
  static int32_t param20_init[] = {1};
  model->setOperandValue(param20, param20_init, sizeof(int32_t) * 1);
  static int32_t param21_init[] = {0};
  model->setOperandValue(param21, param21_init, sizeof(int32_t) * 1);
  static bool8 layout_init[] = {false};
  model->setOperandValue(layout, layout_init, sizeof(bool8) * 1);
  model->addOperation(ANEURALNETWORKS_TRANSPOSE_CONV_2D, {op14, op24, op34, param15, param16, param17, param18, param19, param20, param21, layout}, {op44});
  // Phase 3, inputs and outputs
  model->identifyInputsAndOutputs(
    {op14, op24, op34},
    {op44});
  assert(model->isValid());
}

inline bool is_ignored_nhwc_weight_as_input_4(int i) {
  static std::set<int> ignore = {};
  return ignore.find(i) != ignore.end();
}

void CreateModel_nhwc_relaxed_4(Model *model) {
  OperandType type0(Type::BOOL, {});
  OperandType type11(Type::TENSOR_FLOAT32, {1, 4, 4, 2});
  OperandType type12(Type::TENSOR_FLOAT32, {1, 3, 3, 2});
  OperandType type5(Type::INT32, {});
  OperandType type8(Type::TENSOR_FLOAT32, {1, 3, 3, 1});
  OperandType type9(Type::TENSOR_FLOAT32, {1});
  // Phase 1, operands
  auto op14 = model->addOperand(&type11);
  auto op24 = model->addOperand(&type12);
  auto op34 = model->addOperand(&type9);
  auto param15 = model->addOperand(&type5);
  auto param16 = model->addOperand(&type5);
  auto param17 = model->addOperand(&type5);
  auto param18 = model->addOperand(&type5);
  auto param19 = model->addOperand(&type5);
  auto param20 = model->addOperand(&type5);
  auto param21 = model->addOperand(&type5);
  auto layout = model->addOperand(&type0);
  auto op44 = model->addOperand(&type8);
  // Phase 2, operations
  static float op24_init[] = {1.0f, 2.0f, 3.0f, 4.0f, 5.0f, 6.0f, 7.0f, 8.0f, 9.0f, 10.0f, 11.0f, 12.0f, 13.0f, 14.0f, 15.0f, 16.0f, 17.0f, 18.0f};
  model->setOperandValue(op24, op24_init, sizeof(float) * 18);
  static float op34_init[] = {0.0f};
  model->setOperandValue(op34, op34_init, sizeof(float) * 1);
  static int32_t param15_init[] = {1};
  model->setOperandValue(param15, param15_init, sizeof(int32_t) * 1);
  static int32_t param16_init[] = {2};
  model->setOperandValue(param16, param16_init, sizeof(int32_t) * 1);
  static int32_t param17_init[] = {2};
  model->setOperandValue(param17, param17_init, sizeof(int32_t) * 1);
  static int32_t param18_init[] = {1};
  model->setOperandValue(param18, param18_init, sizeof(int32_t) * 1);
  static int32_t param19_init[] = {1};
  model->setOperandValue(param19, param19_init, sizeof(int32_t) * 1);
  static int32_t param20_init[] = {1};
  model->setOperandValue(param20, param20_init, sizeof(int32_t) * 1);
  static int32_t param21_init[] = {0};
  model->setOperandValue(param21, param21_init, sizeof(int32_t) * 1);
  static bool8 layout_init[] = {false};
  model->setOperandValue(layout, layout_init, sizeof(bool8) * 1);
  model->addOperation(ANEURALNETWORKS_TRANSPOSE_CONV_2D, {op14, op24, op34, param15, param16, param17, param18, param19, param20, param21, layout}, {op44});
  // Phase 3, inputs and outputs
  model->identifyInputsAndOutputs(
    {op14},
    {op44});
  // Phase 4: set relaxed execution
  model->relaxComputationFloat32toFloat16(true);
  assert(model->isValid());
}

inline bool is_ignored_nhwc_relaxed_4(int i) {
  static std::set<int> ignore = {};
  return ignore.find(i) != ignore.end();
}

void CreateModel_nhwc_relaxed_weight_as_input_4(Model *model) {
  OperandType type0(Type::BOOL, {});
  OperandType type11(Type::TENSOR_FLOAT32, {1, 4, 4, 2});
  OperandType type12(Type::TENSOR_FLOAT32, {1, 3, 3, 2});
  OperandType type5(Type::INT32, {});
  OperandType type8(Type::TENSOR_FLOAT32, {1, 3, 3, 1});
  OperandType type9(Type::TENSOR_FLOAT32, {1});
  // Phase 1, operands
  auto op14 = model->addOperand(&type11);
  auto op24 = model->addOperand(&type12);
  auto op34 = model->addOperand(&type9);
  auto param15 = model->addOperand(&type5);
  auto param16 = model->addOperand(&type5);
  auto param17 = model->addOperand(&type5);
  auto param18 = model->addOperand(&type5);
  auto param19 = model->addOperand(&type5);
  auto param20 = model->addOperand(&type5);
  auto param21 = model->addOperand(&type5);
  auto layout = model->addOperand(&type0);
  auto op44 = model->addOperand(&type8);
  // Phase 2, operations
  static int32_t param15_init[] = {1};
  model->setOperandValue(param15, param15_init, sizeof(int32_t) * 1);
  static int32_t param16_init[] = {2};
  model->setOperandValue(param16, param16_init, sizeof(int32_t) * 1);
  static int32_t param17_init[] = {2};
  model->setOperandValue(param17, param17_init, sizeof(int32_t) * 1);
  static int32_t param18_init[] = {1};
  model->setOperandValue(param18, param18_init, sizeof(int32_t) * 1);
  static int32_t param19_init[] = {1};
  model->setOperandValue(param19, param19_init, sizeof(int32_t) * 1);
  static int32_t param20_init[] = {1};
  model->setOperandValue(param20, param20_init, sizeof(int32_t) * 1);
  static int32_t param21_init[] = {0};
  model->setOperandValue(param21, param21_init, sizeof(int32_t) * 1);
  static bool8 layout_init[] = {false};
  model->setOperandValue(layout, layout_init, sizeof(bool8) * 1);
  model->addOperation(ANEURALNETWORKS_TRANSPOSE_CONV_2D, {op14, op24, op34, param15, param16, param17, param18, param19, param20, param21, layout}, {op44});
  // Phase 3, inputs and outputs
  model->identifyInputsAndOutputs(
    {op14, op24, op34},
    {op44});
  // Phase 4: set relaxed execution
  model->relaxComputationFloat32toFloat16(true);
  assert(model->isValid());
}

inline bool is_ignored_nhwc_relaxed_weight_as_input_4(int i) {
  static std::set<int> ignore = {};
  return ignore.find(i) != ignore.end();
}

void CreateModel_nhwc_quant8_4(Model *model) {
  OperandType type0(Type::BOOL, {});
  OperandType type47(Type::TENSOR_QUANT8_ASYMM, {1, 4, 4, 2}, 0.5f, 100);
  OperandType type5(Type::INT32, {});
  OperandType type62(Type::TENSOR_INT32, {1}, 0.125f, 0);
  OperandType type69(Type::TENSOR_QUANT8_ASYMM, {1, 3, 3, 2}, 0.25f, 128);
  OperandType type70(Type::TENSOR_QUANT8_ASYMM, {1, 3, 3, 1}, 20.0f, 50);
  // Phase 1, operands
  auto op14 = model->addOperand(&type47);
  auto op24 = model->addOperand(&type69);
  auto op34 = model->addOperand(&type62);
  auto param15 = model->addOperand(&type5);
  auto param16 = model->addOperand(&type5);
  auto param17 = model->addOperand(&type5);
  auto param18 = model->addOperand(&type5);
  auto param19 = model->addOperand(&type5);
  auto param20 = model->addOperand(&type5);
  auto param21 = model->addOperand(&type5);
  auto layout = model->addOperand(&type0);
  auto op44 = model->addOperand(&type70);
  // Phase 2, operations
  static uint8_t op24_init[] = {132, 136, 140, 144, 148, 152, 156, 160, 164, 168, 172, 176, 180, 184, 188, 192, 196, 200};
  model->setOperandValue(op24, op24_init, sizeof(uint8_t) * 18);
  static int32_t op34_init[] = {0};
  model->setOperandValue(op34, op34_init, sizeof(int32_t) * 1);
  static int32_t param15_init[] = {1};
  model->setOperandValue(param15, param15_init, sizeof(int32_t) * 1);
  static int32_t param16_init[] = {2};
  model->setOperandValue(param16, param16_init, sizeof(int32_t) * 1);
  static int32_t param17_init[] = {2};
  model->setOperandValue(param17, param17_init, sizeof(int32_t) * 1);
  static int32_t param18_init[] = {1};
  model->setOperandValue(param18, param18_init, sizeof(int32_t) * 1);
  static int32_t param19_init[] = {1};
  model->setOperandValue(param19, param19_init, sizeof(int32_t) * 1);
  static int32_t param20_init[] = {1};
  model->setOperandValue(param20, param20_init, sizeof(int32_t) * 1);
  static int32_t param21_init[] = {0};
  model->setOperandValue(param21, param21_init, sizeof(int32_t) * 1);
  static bool8 layout_init[] = {false};
  model->setOperandValue(layout, layout_init, sizeof(bool8) * 1);
  model->addOperation(ANEURALNETWORKS_TRANSPOSE_CONV_2D, {op14, op24, op34, param15, param16, param17, param18, param19, param20, param21, layout}, {op44});
  // Phase 3, inputs and outputs
  model->identifyInputsAndOutputs(
    {op14},
    {op44});
  assert(model->isValid());
}

inline bool is_ignored_nhwc_quant8_4(int i) {
  static std::set<int> ignore = {};
  return ignore.find(i) != ignore.end();
}

void CreateModel_nhwc_quant8_weight_as_input_4(Model *model) {
  OperandType type0(Type::BOOL, {});
  OperandType type47(Type::TENSOR_QUANT8_ASYMM, {1, 4, 4, 2}, 0.5f, 100);
  OperandType type5(Type::INT32, {});
  OperandType type62(Type::TENSOR_INT32, {1}, 0.125f, 0);
  OperandType type69(Type::TENSOR_QUANT8_ASYMM, {1, 3, 3, 2}, 0.25f, 128);
  OperandType type70(Type::TENSOR_QUANT8_ASYMM, {1, 3, 3, 1}, 20.0f, 50);
  // Phase 1, operands
  auto op14 = model->addOperand(&type47);
  auto op24 = model->addOperand(&type69);
  auto op34 = model->addOperand(&type62);
  auto param15 = model->addOperand(&type5);
  auto param16 = model->addOperand(&type5);
  auto param17 = model->addOperand(&type5);
  auto param18 = model->addOperand(&type5);
  auto param19 = model->addOperand(&type5);
  auto param20 = model->addOperand(&type5);
  auto param21 = model->addOperand(&type5);
  auto layout = model->addOperand(&type0);
  auto op44 = model->addOperand(&type70);
  // Phase 2, operations
  static int32_t param15_init[] = {1};
  model->setOperandValue(param15, param15_init, sizeof(int32_t) * 1);
  static int32_t param16_init[] = {2};
  model->setOperandValue(param16, param16_init, sizeof(int32_t) * 1);
  static int32_t param17_init[] = {2};
  model->setOperandValue(param17, param17_init, sizeof(int32_t) * 1);
  static int32_t param18_init[] = {1};
  model->setOperandValue(param18, param18_init, sizeof(int32_t) * 1);
  static int32_t param19_init[] = {1};
  model->setOperandValue(param19, param19_init, sizeof(int32_t) * 1);
  static int32_t param20_init[] = {1};
  model->setOperandValue(param20, param20_init, sizeof(int32_t) * 1);
  static int32_t param21_init[] = {0};
  model->setOperandValue(param21, param21_init, sizeof(int32_t) * 1);
  static bool8 layout_init[] = {false};
  model->setOperandValue(layout, layout_init, sizeof(bool8) * 1);
  model->addOperation(ANEURALNETWORKS_TRANSPOSE_CONV_2D, {op14, op24, op34, param15, param16, param17, param18, param19, param20, param21, layout}, {op44});
  // Phase 3, inputs and outputs
  model->identifyInputsAndOutputs(
    {op14, op24, op34},
    {op44});
  assert(model->isValid());
}

inline bool is_ignored_nhwc_quant8_weight_as_input_4(int i) {
  static std::set<int> ignore = {};
  return ignore.find(i) != ignore.end();
}

void CreateModel_nhwc_float16_4(Model *model) {
  OperandType type0(Type::BOOL, {});
  OperandType type36(Type::TENSOR_FLOAT16, {1, 3, 3, 1});
  OperandType type37(Type::TENSOR_FLOAT16, {1});
  OperandType type5(Type::INT32, {});
  OperandType type51(Type::TENSOR_FLOAT16, {1, 4, 4, 2});
  OperandType type52(Type::TENSOR_FLOAT16, {1, 3, 3, 2});
  // Phase 1, operands
  auto op14 = model->addOperand(&type51);
  auto op24 = model->addOperand(&type52);
  auto op34 = model->addOperand(&type37);
  auto param15 = model->addOperand(&type5);
  auto param16 = model->addOperand(&type5);
  auto param17 = model->addOperand(&type5);
  auto param18 = model->addOperand(&type5);
  auto param19 = model->addOperand(&type5);
  auto param20 = model->addOperand(&type5);
  auto param21 = model->addOperand(&type5);
  auto layout = model->addOperand(&type0);
  auto op44 = model->addOperand(&type36);
  // Phase 2, operations
  static _Float16 op24_init[] = {1.0f, 2.0f, 3.0f, 4.0f, 5.0f, 6.0f, 7.0f, 8.0f, 9.0f, 10.0f, 11.0f, 12.0f, 13.0f, 14.0f, 15.0f, 16.0f, 17.0f, 18.0f};
  model->setOperandValue(op24, op24_init, sizeof(_Float16) * 18);
  static _Float16 op34_init[] = {0.0f};
  model->setOperandValue(op34, op34_init, sizeof(_Float16) * 1);
  static int32_t param15_init[] = {1};
  model->setOperandValue(param15, param15_init, sizeof(int32_t) * 1);
  static int32_t param16_init[] = {2};
  model->setOperandValue(param16, param16_init, sizeof(int32_t) * 1);
  static int32_t param17_init[] = {2};
  model->setOperandValue(param17, param17_init, sizeof(int32_t) * 1);
  static int32_t param18_init[] = {1};
  model->setOperandValue(param18, param18_init, sizeof(int32_t) * 1);
  static int32_t param19_init[] = {1};
  model->setOperandValue(param19, param19_init, sizeof(int32_t) * 1);
  static int32_t param20_init[] = {1};
  model->setOperandValue(param20, param20_init, sizeof(int32_t) * 1);
  static int32_t param21_init[] = {0};
  model->setOperandValue(param21, param21_init, sizeof(int32_t) * 1);
  static bool layout_init[] = {false};
  model->setOperandValue(layout, layout_init, sizeof(bool) * 1);
  model->addOperation(ANEURALNETWORKS_TRANSPOSE_CONV_2D, {op14, op24, op34, param15, param16, param17, param18, param19, param20, param21, layout}, {op44});
  // Phase 3, inputs and outputs
  model->identifyInputsAndOutputs(
    {op14},
    {op44});
  assert(model->isValid());
}

inline bool is_ignored_nhwc_float16_4(int i) {
  static std::set<int> ignore = {};
  return ignore.find(i) != ignore.end();
}

void CreateModel_nhwc_float16_weight_as_input_4(Model *model) {
  OperandType type0(Type::BOOL, {});
  OperandType type36(Type::TENSOR_FLOAT16, {1, 3, 3, 1});
  OperandType type40(Type::TENSOR_FLOAT16, {1});
  OperandType type5(Type::INT32, {});
  OperandType type51(Type::TENSOR_FLOAT16, {1, 4, 4, 2});
  OperandType type54(Type::TENSOR_FLOAT16, {1, 3, 3, 2});
  // Phase 1, operands
  auto op14 = model->addOperand(&type51);
  auto op24 = model->addOperand(&type54);
  auto op34 = model->addOperand(&type40);
  auto param15 = model->addOperand(&type5);
  auto param16 = model->addOperand(&type5);
  auto param17 = model->addOperand(&type5);
  auto param18 = model->addOperand(&type5);
  auto param19 = model->addOperand(&type5);
  auto param20 = model->addOperand(&type5);
  auto param21 = model->addOperand(&type5);
  auto layout = model->addOperand(&type0);
  auto op44 = model->addOperand(&type36);
  // Phase 2, operations
  static int32_t param15_init[] = {1};
  model->setOperandValue(param15, param15_init, sizeof(int32_t) * 1);
  static int32_t param16_init[] = {2};
  model->setOperandValue(param16, param16_init, sizeof(int32_t) * 1);
  static int32_t param17_init[] = {2};
  model->setOperandValue(param17, param17_init, sizeof(int32_t) * 1);
  static int32_t param18_init[] = {1};
  model->setOperandValue(param18, param18_init, sizeof(int32_t) * 1);
  static int32_t param19_init[] = {1};
  model->setOperandValue(param19, param19_init, sizeof(int32_t) * 1);
  static int32_t param20_init[] = {1};
  model->setOperandValue(param20, param20_init, sizeof(int32_t) * 1);
  static int32_t param21_init[] = {0};
  model->setOperandValue(param21, param21_init, sizeof(int32_t) * 1);
  static bool layout_init[] = {false};
  model->setOperandValue(layout, layout_init, sizeof(bool) * 1);
  model->addOperation(ANEURALNETWORKS_TRANSPOSE_CONV_2D, {op14, op24, op34, param15, param16, param17, param18, param19, param20, param21, layout}, {op44});
  // Phase 3, inputs and outputs
  model->identifyInputsAndOutputs(
    {op14, op24, op34},
    {op44});
  assert(model->isValid());
}

inline bool is_ignored_nhwc_float16_weight_as_input_4(int i) {
  static std::set<int> ignore = {};
  return ignore.find(i) != ignore.end();
}

void CreateModel_nchw_4(Model *model) {
  OperandType type0(Type::BOOL, {});
  OperandType type12(Type::TENSOR_FLOAT32, {1, 3, 3, 2});
  OperandType type5(Type::INT32, {});
  OperandType type55(Type::TENSOR_FLOAT32, {1, 2, 4, 4});
  OperandType type71(Type::TENSOR_FLOAT32, {1, 1, 3, 3});
  OperandType type9(Type::TENSOR_FLOAT32, {1});
  // Phase 1, operands
  auto op14 = model->addOperand(&type55);
  auto op24 = model->addOperand(&type12);
  auto op34 = model->addOperand(&type9);
  auto param15 = model->addOperand(&type5);
  auto param16 = model->addOperand(&type5);
  auto param17 = model->addOperand(&type5);
  auto param18 = model->addOperand(&type5);
  auto param19 = model->addOperand(&type5);
  auto param20 = model->addOperand(&type5);
  auto param21 = model->addOperand(&type5);
  auto layout = model->addOperand(&type0);
  auto op44 = model->addOperand(&type71);
  // Phase 2, operations
  static float op24_init[] = {1.0f, 2.0f, 3.0f, 4.0f, 5.0f, 6.0f, 7.0f, 8.0f, 9.0f, 10.0f, 11.0f, 12.0f, 13.0f, 14.0f, 15.0f, 16.0f, 17.0f, 18.0f};
  model->setOperandValue(op24, op24_init, sizeof(float) * 18);
  static float op34_init[] = {0.0f};
  model->setOperandValue(op34, op34_init, sizeof(float) * 1);
  static int32_t param15_init[] = {1};
  model->setOperandValue(param15, param15_init, sizeof(int32_t) * 1);
  static int32_t param16_init[] = {2};
  model->setOperandValue(param16, param16_init, sizeof(int32_t) * 1);
  static int32_t param17_init[] = {2};
  model->setOperandValue(param17, param17_init, sizeof(int32_t) * 1);
  static int32_t param18_init[] = {1};
  model->setOperandValue(param18, param18_init, sizeof(int32_t) * 1);
  static int32_t param19_init[] = {1};
  model->setOperandValue(param19, param19_init, sizeof(int32_t) * 1);
  static int32_t param20_init[] = {1};
  model->setOperandValue(param20, param20_init, sizeof(int32_t) * 1);
  static int32_t param21_init[] = {0};
  model->setOperandValue(param21, param21_init, sizeof(int32_t) * 1);
  static bool8 layout_init[] = {true};
  model->setOperandValue(layout, layout_init, sizeof(bool8) * 1);
  model->addOperation(ANEURALNETWORKS_TRANSPOSE_CONV_2D, {op14, op24, op34, param15, param16, param17, param18, param19, param20, param21, layout}, {op44});
  // Phase 3, inputs and outputs
  model->identifyInputsAndOutputs(
    {op14},
    {op44});
  assert(model->isValid());
}

inline bool is_ignored_nchw_4(int i) {
  static std::set<int> ignore = {};
  return ignore.find(i) != ignore.end();
}

void CreateModel_nchw_weight_as_input_4(Model *model) {
  OperandType type0(Type::BOOL, {});
  OperandType type12(Type::TENSOR_FLOAT32, {1, 3, 3, 2});
  OperandType type5(Type::INT32, {});
  OperandType type55(Type::TENSOR_FLOAT32, {1, 2, 4, 4});
  OperandType type71(Type::TENSOR_FLOAT32, {1, 1, 3, 3});
  OperandType type9(Type::TENSOR_FLOAT32, {1});
  // Phase 1, operands
  auto op14 = model->addOperand(&type55);
  auto op24 = model->addOperand(&type12);
  auto op34 = model->addOperand(&type9);
  auto param15 = model->addOperand(&type5);
  auto param16 = model->addOperand(&type5);
  auto param17 = model->addOperand(&type5);
  auto param18 = model->addOperand(&type5);
  auto param19 = model->addOperand(&type5);
  auto param20 = model->addOperand(&type5);
  auto param21 = model->addOperand(&type5);
  auto layout = model->addOperand(&type0);
  auto op44 = model->addOperand(&type71);
  // Phase 2, operations
  static int32_t param15_init[] = {1};
  model->setOperandValue(param15, param15_init, sizeof(int32_t) * 1);
  static int32_t param16_init[] = {2};
  model->setOperandValue(param16, param16_init, sizeof(int32_t) * 1);
  static int32_t param17_init[] = {2};
  model->setOperandValue(param17, param17_init, sizeof(int32_t) * 1);
  static int32_t param18_init[] = {1};
  model->setOperandValue(param18, param18_init, sizeof(int32_t) * 1);
  static int32_t param19_init[] = {1};
  model->setOperandValue(param19, param19_init, sizeof(int32_t) * 1);
  static int32_t param20_init[] = {1};
  model->setOperandValue(param20, param20_init, sizeof(int32_t) * 1);
  static int32_t param21_init[] = {0};
  model->setOperandValue(param21, param21_init, sizeof(int32_t) * 1);
  static bool8 layout_init[] = {true};
  model->setOperandValue(layout, layout_init, sizeof(bool8) * 1);
  model->addOperation(ANEURALNETWORKS_TRANSPOSE_CONV_2D, {op14, op24, op34, param15, param16, param17, param18, param19, param20, param21, layout}, {op44});
  // Phase 3, inputs and outputs
  model->identifyInputsAndOutputs(
    {op14, op24, op34},
    {op44});
  assert(model->isValid());
}

inline bool is_ignored_nchw_weight_as_input_4(int i) {
  static std::set<int> ignore = {};
  return ignore.find(i) != ignore.end();
}

void CreateModel_nchw_relaxed_4(Model *model) {
  OperandType type0(Type::BOOL, {});
  OperandType type12(Type::TENSOR_FLOAT32, {1, 3, 3, 2});
  OperandType type5(Type::INT32, {});
  OperandType type55(Type::TENSOR_FLOAT32, {1, 2, 4, 4});
  OperandType type71(Type::TENSOR_FLOAT32, {1, 1, 3, 3});
  OperandType type9(Type::TENSOR_FLOAT32, {1});
  // Phase 1, operands
  auto op14 = model->addOperand(&type55);
  auto op24 = model->addOperand(&type12);
  auto op34 = model->addOperand(&type9);
  auto param15 = model->addOperand(&type5);
  auto param16 = model->addOperand(&type5);
  auto param17 = model->addOperand(&type5);
  auto param18 = model->addOperand(&type5);
  auto param19 = model->addOperand(&type5);
  auto param20 = model->addOperand(&type5);
  auto param21 = model->addOperand(&type5);
  auto layout = model->addOperand(&type0);
  auto op44 = model->addOperand(&type71);
  // Phase 2, operations
  static float op24_init[] = {1.0f, 2.0f, 3.0f, 4.0f, 5.0f, 6.0f, 7.0f, 8.0f, 9.0f, 10.0f, 11.0f, 12.0f, 13.0f, 14.0f, 15.0f, 16.0f, 17.0f, 18.0f};
  model->setOperandValue(op24, op24_init, sizeof(float) * 18);
  static float op34_init[] = {0.0f};
  model->setOperandValue(op34, op34_init, sizeof(float) * 1);
  static int32_t param15_init[] = {1};
  model->setOperandValue(param15, param15_init, sizeof(int32_t) * 1);
  static int32_t param16_init[] = {2};
  model->setOperandValue(param16, param16_init, sizeof(int32_t) * 1);
  static int32_t param17_init[] = {2};
  model->setOperandValue(param17, param17_init, sizeof(int32_t) * 1);
  static int32_t param18_init[] = {1};
  model->setOperandValue(param18, param18_init, sizeof(int32_t) * 1);
  static int32_t param19_init[] = {1};
  model->setOperandValue(param19, param19_init, sizeof(int32_t) * 1);
  static int32_t param20_init[] = {1};
  model->setOperandValue(param20, param20_init, sizeof(int32_t) * 1);
  static int32_t param21_init[] = {0};
  model->setOperandValue(param21, param21_init, sizeof(int32_t) * 1);
  static bool8 layout_init[] = {true};
  model->setOperandValue(layout, layout_init, sizeof(bool8) * 1);
  model->addOperation(ANEURALNETWORKS_TRANSPOSE_CONV_2D, {op14, op24, op34, param15, param16, param17, param18, param19, param20, param21, layout}, {op44});
  // Phase 3, inputs and outputs
  model->identifyInputsAndOutputs(
    {op14},
    {op44});
  // Phase 4: set relaxed execution
  model->relaxComputationFloat32toFloat16(true);
  assert(model->isValid());
}

inline bool is_ignored_nchw_relaxed_4(int i) {
  static std::set<int> ignore = {};
  return ignore.find(i) != ignore.end();
}

void CreateModel_nchw_relaxed_weight_as_input_4(Model *model) {
  OperandType type0(Type::BOOL, {});
  OperandType type12(Type::TENSOR_FLOAT32, {1, 3, 3, 2});
  OperandType type5(Type::INT32, {});
  OperandType type55(Type::TENSOR_FLOAT32, {1, 2, 4, 4});
  OperandType type71(Type::TENSOR_FLOAT32, {1, 1, 3, 3});
  OperandType type9(Type::TENSOR_FLOAT32, {1});
  // Phase 1, operands
  auto op14 = model->addOperand(&type55);
  auto op24 = model->addOperand(&type12);
  auto op34 = model->addOperand(&type9);
  auto param15 = model->addOperand(&type5);
  auto param16 = model->addOperand(&type5);
  auto param17 = model->addOperand(&type5);
  auto param18 = model->addOperand(&type5);
  auto param19 = model->addOperand(&type5);
  auto param20 = model->addOperand(&type5);
  auto param21 = model->addOperand(&type5);
  auto layout = model->addOperand(&type0);
  auto op44 = model->addOperand(&type71);
  // Phase 2, operations
  static int32_t param15_init[] = {1};
  model->setOperandValue(param15, param15_init, sizeof(int32_t) * 1);
  static int32_t param16_init[] = {2};
  model->setOperandValue(param16, param16_init, sizeof(int32_t) * 1);
  static int32_t param17_init[] = {2};
  model->setOperandValue(param17, param17_init, sizeof(int32_t) * 1);
  static int32_t param18_init[] = {1};
  model->setOperandValue(param18, param18_init, sizeof(int32_t) * 1);
  static int32_t param19_init[] = {1};
  model->setOperandValue(param19, param19_init, sizeof(int32_t) * 1);
  static int32_t param20_init[] = {1};
  model->setOperandValue(param20, param20_init, sizeof(int32_t) * 1);
  static int32_t param21_init[] = {0};
  model->setOperandValue(param21, param21_init, sizeof(int32_t) * 1);
  static bool8 layout_init[] = {true};
  model->setOperandValue(layout, layout_init, sizeof(bool8) * 1);
  model->addOperation(ANEURALNETWORKS_TRANSPOSE_CONV_2D, {op14, op24, op34, param15, param16, param17, param18, param19, param20, param21, layout}, {op44});
  // Phase 3, inputs and outputs
  model->identifyInputsAndOutputs(
    {op14, op24, op34},
    {op44});
  // Phase 4: set relaxed execution
  model->relaxComputationFloat32toFloat16(true);
  assert(model->isValid());
}

inline bool is_ignored_nchw_relaxed_weight_as_input_4(int i) {
  static std::set<int> ignore = {};
  return ignore.find(i) != ignore.end();
}

void CreateModel_nchw_quant8_4(Model *model) {
  OperandType type0(Type::BOOL, {});
  OperandType type5(Type::INT32, {});
  OperandType type57(Type::TENSOR_QUANT8_ASYMM, {1, 2, 4, 4}, 0.5f, 100);
  OperandType type62(Type::TENSOR_INT32, {1}, 0.125f, 0);
  OperandType type69(Type::TENSOR_QUANT8_ASYMM, {1, 3, 3, 2}, 0.25f, 128);
  OperandType type72(Type::TENSOR_QUANT8_ASYMM, {1, 1, 3, 3}, 20.0f, 50);
  // Phase 1, operands
  auto op14 = model->addOperand(&type57);
  auto op24 = model->addOperand(&type69);
  auto op34 = model->addOperand(&type62);
  auto param15 = model->addOperand(&type5);
  auto param16 = model->addOperand(&type5);
  auto param17 = model->addOperand(&type5);
  auto param18 = model->addOperand(&type5);
  auto param19 = model->addOperand(&type5);
  auto param20 = model->addOperand(&type5);
  auto param21 = model->addOperand(&type5);
  auto layout = model->addOperand(&type0);
  auto op44 = model->addOperand(&type72);
  // Phase 2, operations
  static uint8_t op24_init[] = {132, 136, 140, 144, 148, 152, 156, 160, 164, 168, 172, 176, 180, 184, 188, 192, 196, 200};
  model->setOperandValue(op24, op24_init, sizeof(uint8_t) * 18);
  static int32_t op34_init[] = {0};
  model->setOperandValue(op34, op34_init, sizeof(int32_t) * 1);
  static int32_t param15_init[] = {1};
  model->setOperandValue(param15, param15_init, sizeof(int32_t) * 1);
  static int32_t param16_init[] = {2};
  model->setOperandValue(param16, param16_init, sizeof(int32_t) * 1);
  static int32_t param17_init[] = {2};
  model->setOperandValue(param17, param17_init, sizeof(int32_t) * 1);
  static int32_t param18_init[] = {1};
  model->setOperandValue(param18, param18_init, sizeof(int32_t) * 1);
  static int32_t param19_init[] = {1};
  model->setOperandValue(param19, param19_init, sizeof(int32_t) * 1);
  static int32_t param20_init[] = {1};
  model->setOperandValue(param20, param20_init, sizeof(int32_t) * 1);
  static int32_t param21_init[] = {0};
  model->setOperandValue(param21, param21_init, sizeof(int32_t) * 1);
  static bool8 layout_init[] = {true};
  model->setOperandValue(layout, layout_init, sizeof(bool8) * 1);
  model->addOperation(ANEURALNETWORKS_TRANSPOSE_CONV_2D, {op14, op24, op34, param15, param16, param17, param18, param19, param20, param21, layout}, {op44});
  // Phase 3, inputs and outputs
  model->identifyInputsAndOutputs(
    {op14},
    {op44});
  assert(model->isValid());
}

inline bool is_ignored_nchw_quant8_4(int i) {
  static std::set<int> ignore = {};
  return ignore.find(i) != ignore.end();
}

void CreateModel_nchw_quant8_weight_as_input_4(Model *model) {
  OperandType type0(Type::BOOL, {});
  OperandType type5(Type::INT32, {});
  OperandType type57(Type::TENSOR_QUANT8_ASYMM, {1, 2, 4, 4}, 0.5f, 100);
  OperandType type62(Type::TENSOR_INT32, {1}, 0.125f, 0);
  OperandType type69(Type::TENSOR_QUANT8_ASYMM, {1, 3, 3, 2}, 0.25f, 128);
  OperandType type72(Type::TENSOR_QUANT8_ASYMM, {1, 1, 3, 3}, 20.0f, 50);
  // Phase 1, operands
  auto op14 = model->addOperand(&type57);
  auto op24 = model->addOperand(&type69);
  auto op34 = model->addOperand(&type62);
  auto param15 = model->addOperand(&type5);
  auto param16 = model->addOperand(&type5);
  auto param17 = model->addOperand(&type5);
  auto param18 = model->addOperand(&type5);
  auto param19 = model->addOperand(&type5);
  auto param20 = model->addOperand(&type5);
  auto param21 = model->addOperand(&type5);
  auto layout = model->addOperand(&type0);
  auto op44 = model->addOperand(&type72);
  // Phase 2, operations
  static int32_t param15_init[] = {1};
  model->setOperandValue(param15, param15_init, sizeof(int32_t) * 1);
  static int32_t param16_init[] = {2};
  model->setOperandValue(param16, param16_init, sizeof(int32_t) * 1);
  static int32_t param17_init[] = {2};
  model->setOperandValue(param17, param17_init, sizeof(int32_t) * 1);
  static int32_t param18_init[] = {1};
  model->setOperandValue(param18, param18_init, sizeof(int32_t) * 1);
  static int32_t param19_init[] = {1};
  model->setOperandValue(param19, param19_init, sizeof(int32_t) * 1);
  static int32_t param20_init[] = {1};
  model->setOperandValue(param20, param20_init, sizeof(int32_t) * 1);
  static int32_t param21_init[] = {0};
  model->setOperandValue(param21, param21_init, sizeof(int32_t) * 1);
  static bool8 layout_init[] = {true};
  model->setOperandValue(layout, layout_init, sizeof(bool8) * 1);
  model->addOperation(ANEURALNETWORKS_TRANSPOSE_CONV_2D, {op14, op24, op34, param15, param16, param17, param18, param19, param20, param21, layout}, {op44});
  // Phase 3, inputs and outputs
  model->identifyInputsAndOutputs(
    {op14, op24, op34},
    {op44});
  assert(model->isValid());
}

inline bool is_ignored_nchw_quant8_weight_as_input_4(int i) {
  static std::set<int> ignore = {};
  return ignore.find(i) != ignore.end();
}

void CreateModel_nchw_float16_4(Model *model) {
  OperandType type0(Type::BOOL, {});
  OperandType type37(Type::TENSOR_FLOAT16, {1});
  OperandType type5(Type::INT32, {});
  OperandType type52(Type::TENSOR_FLOAT16, {1, 3, 3, 2});
  OperandType type59(Type::TENSOR_FLOAT16, {1, 2, 4, 4});
  OperandType type73(Type::TENSOR_FLOAT16, {1, 1, 3, 3});
  // Phase 1, operands
  auto op14 = model->addOperand(&type59);
  auto op24 = model->addOperand(&type52);
  auto op34 = model->addOperand(&type37);
  auto param15 = model->addOperand(&type5);
  auto param16 = model->addOperand(&type5);
  auto param17 = model->addOperand(&type5);
  auto param18 = model->addOperand(&type5);
  auto param19 = model->addOperand(&type5);
  auto param20 = model->addOperand(&type5);
  auto param21 = model->addOperand(&type5);
  auto layout = model->addOperand(&type0);
  auto op44 = model->addOperand(&type73);
  // Phase 2, operations
  static _Float16 op24_init[] = {1.0f, 2.0f, 3.0f, 4.0f, 5.0f, 6.0f, 7.0f, 8.0f, 9.0f, 10.0f, 11.0f, 12.0f, 13.0f, 14.0f, 15.0f, 16.0f, 17.0f, 18.0f};
  model->setOperandValue(op24, op24_init, sizeof(_Float16) * 18);
  static _Float16 op34_init[] = {0.0f};
  model->setOperandValue(op34, op34_init, sizeof(_Float16) * 1);
  static int32_t param15_init[] = {1};
  model->setOperandValue(param15, param15_init, sizeof(int32_t) * 1);
  static int32_t param16_init[] = {2};
  model->setOperandValue(param16, param16_init, sizeof(int32_t) * 1);
  static int32_t param17_init[] = {2};
  model->setOperandValue(param17, param17_init, sizeof(int32_t) * 1);
  static int32_t param18_init[] = {1};
  model->setOperandValue(param18, param18_init, sizeof(int32_t) * 1);
  static int32_t param19_init[] = {1};
  model->setOperandValue(param19, param19_init, sizeof(int32_t) * 1);
  static int32_t param20_init[] = {1};
  model->setOperandValue(param20, param20_init, sizeof(int32_t) * 1);
  static int32_t param21_init[] = {0};
  model->setOperandValue(param21, param21_init, sizeof(int32_t) * 1);
  static bool layout_init[] = {true};
  model->setOperandValue(layout, layout_init, sizeof(bool) * 1);
  model->addOperation(ANEURALNETWORKS_TRANSPOSE_CONV_2D, {op14, op24, op34, param15, param16, param17, param18, param19, param20, param21, layout}, {op44});
  // Phase 3, inputs and outputs
  model->identifyInputsAndOutputs(
    {op14},
    {op44});
  assert(model->isValid());
}

inline bool is_ignored_nchw_float16_4(int i) {
  static std::set<int> ignore = {};
  return ignore.find(i) != ignore.end();
}

void CreateModel_nchw_float16_weight_as_input_4(Model *model) {
  OperandType type0(Type::BOOL, {});
  OperandType type40(Type::TENSOR_FLOAT16, {1});
  OperandType type5(Type::INT32, {});
  OperandType type54(Type::TENSOR_FLOAT16, {1, 3, 3, 2});
  OperandType type59(Type::TENSOR_FLOAT16, {1, 2, 4, 4});
  OperandType type73(Type::TENSOR_FLOAT16, {1, 1, 3, 3});
  // Phase 1, operands
  auto op14 = model->addOperand(&type59);
  auto op24 = model->addOperand(&type54);
  auto op34 = model->addOperand(&type40);
  auto param15 = model->addOperand(&type5);
  auto param16 = model->addOperand(&type5);
  auto param17 = model->addOperand(&type5);
  auto param18 = model->addOperand(&type5);
  auto param19 = model->addOperand(&type5);
  auto param20 = model->addOperand(&type5);
  auto param21 = model->addOperand(&type5);
  auto layout = model->addOperand(&type0);
  auto op44 = model->addOperand(&type73);
  // Phase 2, operations
  static int32_t param15_init[] = {1};
  model->setOperandValue(param15, param15_init, sizeof(int32_t) * 1);
  static int32_t param16_init[] = {2};
  model->setOperandValue(param16, param16_init, sizeof(int32_t) * 1);
  static int32_t param17_init[] = {2};
  model->setOperandValue(param17, param17_init, sizeof(int32_t) * 1);
  static int32_t param18_init[] = {1};
  model->setOperandValue(param18, param18_init, sizeof(int32_t) * 1);
  static int32_t param19_init[] = {1};
  model->setOperandValue(param19, param19_init, sizeof(int32_t) * 1);
  static int32_t param20_init[] = {1};
  model->setOperandValue(param20, param20_init, sizeof(int32_t) * 1);
  static int32_t param21_init[] = {0};
  model->setOperandValue(param21, param21_init, sizeof(int32_t) * 1);
  static bool layout_init[] = {true};
  model->setOperandValue(layout, layout_init, sizeof(bool) * 1);
  model->addOperation(ANEURALNETWORKS_TRANSPOSE_CONV_2D, {op14, op24, op34, param15, param16, param17, param18, param19, param20, param21, layout}, {op44});
  // Phase 3, inputs and outputs
  model->identifyInputsAndOutputs(
    {op14, op24, op34},
    {op44});
  assert(model->isValid());
}

inline bool is_ignored_nchw_float16_weight_as_input_4(int i) {
  static std::set<int> ignore = {};
  return ignore.find(i) != ignore.end();
}
<|MERGE_RESOLUTION|>--- conflicted
+++ resolved
@@ -1460,13 +1460,8 @@
   model->setOperandValue(param2, param2_init, sizeof(int32_t) * 1);
   static int32_t act_init[] = {3};
   model->setOperandValue(act, act_init, sizeof(int32_t) * 1);
-<<<<<<< HEAD
   static bool layout_init[] = {false};
   model->setOperandValue(layout, layout_init, sizeof(bool) * 1);
-=======
-  static bool8 layout_init[] = {true};
-  model->setOperandValue(layout, layout_init, sizeof(bool8) * 1);
->>>>>>> 76db9de7
   model->addOperation(ANEURALNETWORKS_TRANSPOSE_CONV_2D, {op1, op2, op3, shape, param, param1, param2, act, layout}, {op4});
   // Phase 3, inputs and outputs
   model->identifyInputsAndOutputs(
@@ -1510,13 +1505,8 @@
   model->setOperandValue(param2, param2_init, sizeof(int32_t) * 1);
   static int32_t act_init[] = {3};
   model->setOperandValue(act, act_init, sizeof(int32_t) * 1);
-<<<<<<< HEAD
   static bool layout_init[] = {false};
   model->setOperandValue(layout, layout_init, sizeof(bool) * 1);
-=======
-  static bool8 layout_init[] = {true};
-  model->setOperandValue(layout, layout_init, sizeof(bool8) * 1);
->>>>>>> 76db9de7
   model->addOperation(ANEURALNETWORKS_TRANSPOSE_CONV_2D, {op1, op2, op3, shape, param, param1, param2, act, layout}, {op4});
   // Phase 3, inputs and outputs
   model->identifyInputsAndOutputs(
@@ -1609,8 +1599,8 @@
   model->setOperandValue(param2, param2_init, sizeof(int32_t) * 1);
   static int32_t act_init[] = {0};
   model->setOperandValue(act, act_init, sizeof(int32_t) * 1);
-  static bool layout_init[] = {true};
-  model->setOperandValue(layout, layout_init, sizeof(bool) * 1);
+  static bool8 layout_init[] = {true};
+  model->setOperandValue(layout, layout_init, sizeof(bool8) * 1);
   model->addOperation(ANEURALNETWORKS_TRANSPOSE_CONV_2D, {op1, op2, op3, shape, param, param1, param2, act, layout}, {op4});
   // Phase 3, inputs and outputs
   model->identifyInputsAndOutputs(
@@ -1658,8 +1648,8 @@
   model->setOperandValue(param2, param2_init, sizeof(int32_t) * 1);
   static int32_t act_init[] = {0};
   model->setOperandValue(act, act_init, sizeof(int32_t) * 1);
-  static bool layout_init[] = {true};
-  model->setOperandValue(layout, layout_init, sizeof(bool) * 1);
+  static bool8 layout_init[] = {true};
+  model->setOperandValue(layout, layout_init, sizeof(bool8) * 1);
   model->addOperation(ANEURALNETWORKS_TRANSPOSE_CONV_2D, {op1, op2, op3, shape, param, param1, param2, act, layout}, {op4});
   // Phase 3, inputs and outputs
   model->identifyInputsAndOutputs(
@@ -2465,8 +2455,8 @@
   model->setOperandValue(param2, param2_init, sizeof(int32_t) * 1);
   static int32_t act_init[] = {2};
   model->setOperandValue(act, act_init, sizeof(int32_t) * 1);
-  static bool layout_init[] = {true};
-  model->setOperandValue(layout, layout_init, sizeof(bool) * 1);
+  static bool8 layout_init[] = {true};
+  model->setOperandValue(layout, layout_init, sizeof(bool8) * 1);
   model->addOperation(ANEURALNETWORKS_TRANSPOSE_CONV_2D, {op1, op2, op3, shape, param, param1, param2, act, layout}, {op4});
   // Phase 3, inputs and outputs
   model->identifyInputsAndOutputs(
@@ -2516,8 +2506,8 @@
   model->setOperandValue(param2, param2_init, sizeof(int32_t) * 1);
   static int32_t act_init[] = {2};
   model->setOperandValue(act, act_init, sizeof(int32_t) * 1);
-  static bool layout_init[] = {true};
-  model->setOperandValue(layout, layout_init, sizeof(bool) * 1);
+  static bool8 layout_init[] = {true};
+  model->setOperandValue(layout, layout_init, sizeof(bool8) * 1);
   model->addOperation(ANEURALNETWORKS_TRANSPOSE_CONV_2D, {op1, op2, op3, shape, param, param1, param2, act, layout}, {op4});
   // Phase 3, inputs and outputs
   model->identifyInputsAndOutputs(
@@ -2610,8 +2600,8 @@
   model->setOperandValue(param2, param2_init, sizeof(int32_t) * 1);
   static int32_t act_init[] = {2};
   model->setOperandValue(act, act_init, sizeof(int32_t) * 1);
-  static bool8 layout_init[] = {true};
-  model->setOperandValue(layout, layout_init, sizeof(bool8) * 1);
+  static bool layout_init[] = {true};
+  model->setOperandValue(layout, layout_init, sizeof(bool) * 1);
   model->addOperation(ANEURALNETWORKS_TRANSPOSE_CONV_2D, {op1, op2, op3, shape, param, param1, param2, act, layout}, {op4});
   // Phase 3, inputs and outputs
   model->identifyInputsAndOutputs(
@@ -2655,8 +2645,8 @@
   model->setOperandValue(param2, param2_init, sizeof(int32_t) * 1);
   static int32_t act_init[] = {2};
   model->setOperandValue(act, act_init, sizeof(int32_t) * 1);
-  static bool8 layout_init[] = {true};
-  model->setOperandValue(layout, layout_init, sizeof(bool8) * 1);
+  static bool layout_init[] = {true};
+  model->setOperandValue(layout, layout_init, sizeof(bool) * 1);
   model->addOperation(ANEURALNETWORKS_TRANSPOSE_CONV_2D, {op1, op2, op3, shape, param, param1, param2, act, layout}, {op4});
   // Phase 3, inputs and outputs
   model->identifyInputsAndOutputs(
@@ -3558,8 +3548,8 @@
   model->setOperandValue(param5, param5_init, sizeof(int32_t) * 1);
   static int32_t param6_init[] = {1};
   model->setOperandValue(param6, param6_init, sizeof(int32_t) * 1);
-  static bool layout_init[] = {true};
-  model->setOperandValue(layout, layout_init, sizeof(bool) * 1);
+  static bool8 layout_init[] = {true};
+  model->setOperandValue(layout, layout_init, sizeof(bool8) * 1);
   model->addOperation(ANEURALNETWORKS_TRANSPOSE_CONV_2D, {op11, op21, op31, shape1, param3, param4, param5, param6, layout}, {op41});
   // Phase 3, inputs and outputs
   model->identifyInputsAndOutputs(
@@ -3605,8 +3595,8 @@
   model->setOperandValue(param5, param5_init, sizeof(int32_t) * 1);
   static int32_t param6_init[] = {1};
   model->setOperandValue(param6, param6_init, sizeof(int32_t) * 1);
-  static bool layout_init[] = {true};
-  model->setOperandValue(layout, layout_init, sizeof(bool) * 1);
+  static bool8 layout_init[] = {true};
+  model->setOperandValue(layout, layout_init, sizeof(bool8) * 1);
   model->addOperation(ANEURALNETWORKS_TRANSPOSE_CONV_2D, {op11, op21, op31, shape1, param3, param4, param5, param6, layout}, {op41});
   // Phase 3, inputs and outputs
   model->identifyInputsAndOutputs(
@@ -3750,8 +3740,8 @@
   model->setOperandValue(param5, param5_init, sizeof(int32_t) * 1);
   static int32_t param6_init[] = {1};
   model->setOperandValue(param6, param6_init, sizeof(int32_t) * 1);
-  static bool8 layout_init[] = {true};
-  model->setOperandValue(layout, layout_init, sizeof(bool8) * 1);
+  static bool layout_init[] = {true};
+  model->setOperandValue(layout, layout_init, sizeof(bool) * 1);
   model->addOperation(ANEURALNETWORKS_TRANSPOSE_CONV_2D, {op11, op21, op31, shape1, param3, param4, param5, param6, layout}, {op41});
   // Phase 3, inputs and outputs
   model->identifyInputsAndOutputs(
@@ -3795,8 +3785,8 @@
   model->setOperandValue(param5, param5_init, sizeof(int32_t) * 1);
   static int32_t param6_init[] = {1};
   model->setOperandValue(param6, param6_init, sizeof(int32_t) * 1);
-  static bool8 layout_init[] = {true};
-  model->setOperandValue(layout, layout_init, sizeof(bool8) * 1);
+  static bool layout_init[] = {true};
+  model->setOperandValue(layout, layout_init, sizeof(bool) * 1);
   model->addOperation(ANEURALNETWORKS_TRANSPOSE_CONV_2D, {op11, op21, op31, shape1, param3, param4, param5, param6, layout}, {op41});
   // Phase 3, inputs and outputs
   model->identifyInputsAndOutputs(
@@ -4745,8 +4735,8 @@
   model->setOperandValue(param13, param13_init, sizeof(int32_t) * 1);
   static int32_t param14_init[] = {0};
   model->setOperandValue(param14, param14_init, sizeof(int32_t) * 1);
-  static bool layout_init[] = {false};
-  model->setOperandValue(layout, layout_init, sizeof(bool) * 1);
+  static bool8 layout_init[] = {false};
+  model->setOperandValue(layout, layout_init, sizeof(bool8) * 1);
   model->addOperation(ANEURALNETWORKS_TRANSPOSE_CONV_2D, {op13, op23, op33, shape3, param11, param12, param13, param14, layout}, {op43});
   // Phase 3, inputs and outputs
   model->identifyInputsAndOutputs(
@@ -4796,8 +4786,8 @@
   model->setOperandValue(param13, param13_init, sizeof(int32_t) * 1);
   static int32_t param14_init[] = {0};
   model->setOperandValue(param14, param14_init, sizeof(int32_t) * 1);
-  static bool layout_init[] = {false};
-  model->setOperandValue(layout, layout_init, sizeof(bool) * 1);
+  static bool8 layout_init[] = {false};
+  model->setOperandValue(layout, layout_init, sizeof(bool8) * 1);
   model->addOperation(ANEURALNETWORKS_TRANSPOSE_CONV_2D, {op13, op23, op33, shape3, param11, param12, param13, param14, layout}, {op43});
   // Phase 3, inputs and outputs
   model->identifyInputsAndOutputs(
@@ -4890,8 +4880,8 @@
   model->setOperandValue(param13, param13_init, sizeof(int32_t) * 1);
   static int32_t param14_init[] = {0};
   model->setOperandValue(param14, param14_init, sizeof(int32_t) * 1);
-  static bool8 layout_init[] = {false};
-  model->setOperandValue(layout, layout_init, sizeof(bool8) * 1);
+  static bool layout_init[] = {false};
+  model->setOperandValue(layout, layout_init, sizeof(bool) * 1);
   model->addOperation(ANEURALNETWORKS_TRANSPOSE_CONV_2D, {op13, op23, op33, shape3, param11, param12, param13, param14, layout}, {op43});
   // Phase 3, inputs and outputs
   model->identifyInputsAndOutputs(
@@ -4935,8 +4925,8 @@
   model->setOperandValue(param13, param13_init, sizeof(int32_t) * 1);
   static int32_t param14_init[] = {0};
   model->setOperandValue(param14, param14_init, sizeof(int32_t) * 1);
-  static bool8 layout_init[] = {false};
-  model->setOperandValue(layout, layout_init, sizeof(bool8) * 1);
+  static bool layout_init[] = {false};
+  model->setOperandValue(layout, layout_init, sizeof(bool) * 1);
   model->addOperation(ANEURALNETWORKS_TRANSPOSE_CONV_2D, {op13, op23, op33, shape3, param11, param12, param13, param14, layout}, {op43});
   // Phase 3, inputs and outputs
   model->identifyInputsAndOutputs(

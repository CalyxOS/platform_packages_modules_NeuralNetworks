--- conflicted
+++ resolved
@@ -49,22 +49,12 @@
 
 
 # TEST 2: Corner cases for TENSOR_QUANT8_ASYMM data type.
-<<<<<<< HEAD
-i2 = Input("op1", "TENSOR_QUANT8_ASYMM", "{3, 1}, 0.904414f, 246")
-o2 = Output("op2", "TENSOR_QUANT8_ASYMM", "{3, 1}, 0.0078125f, 128")
-=======
 i2 = Input("op1", "TENSOR_QUANT8_ASYMM", "{2, 1}, 0.904414f, 246")
 o2 = Output("op2", "TENSOR_QUANT8_ASYMM", "{2, 1}, 0.0078125f, 128")
->>>>>>> f6947593
 axis = Int32Scalar("axis", -1) # last axis
 
 Model("corner_case").Operation("L2_NORMALIZATION", i2, axis).To(o2)
 Example({
-<<<<<<< HEAD
-    i2: [245, 247, 246],
-    o2: [0, 255, 128],
-=======
     i2: [245, 247],
     o2: [0, 255],
->>>>>>> f6947593
 }).AddAllDimsAndAxis(i2, o2, axis)